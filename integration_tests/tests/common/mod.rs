<<<<<<< HEAD
use backoff::ExponentialBackoffBuilder;
=======
use anyhow::{anyhow, Context, Result};
use futures::Future;
use http::{
    header::{CONTENT_TYPE, LOCATION},
    StatusCode,
};
use integration_tests::logs::CopyLogs;
>>>>>>> f838e112
use itertools::Itertools;
use janus_client::{Client, ClientParameters};
use janus_collector::{CollectJob, Collector, CollectorParameters};
use janus_core::{
    hpke::{test_util::generate_test_hpke_config_and_private_key, HpkePrivateKey},
    message::{Duration, HpkeConfig, Interval, Role, TaskId},
    retries::test_http_request_exponential_backoff,
    task::{AuthenticationToken, VdafInstance},
    time::{Clock, RealClock},
};
use janus_server::{
    task::{test_util::generate_auth_token, Task, PRIO3_AES128_VERIFY_KEY_LENGTH},
    SecretBytes,
};
use prio::vdaf::prio3::Prio3;
use rand::{thread_rng, Rng};
<<<<<<< HEAD
use reqwest::Url;
use std::iter;
use tokio::time;
=======
use reqwest::{redirect, Url};
use std::{
    env::{self, VarError},
    fs::create_dir_all,
    iter,
    path::PathBuf,
    str::FromStr,
};
use tempfile::tempdir;
use tokio::time::{self, Instant};
use tracing::debug;

macro_rules! here {
    () => {
        concat!("at ", file!(), " line ", line!(), " column ", column!())
    };
}
>>>>>>> f838e112

// Returns (leader_task, helper_task).
pub fn create_test_tasks(collector_hpke_config: &HpkeConfig) -> (Task, Task) {
    // Generate parameters.
    let task_id = TaskId::random();
    let mut buf = [0; 4];
    thread_rng().fill(&mut buf);
    let endpoints = Vec::from([
        Url::parse(&format!("http://leader-{}:8080/", hex::encode(buf))).unwrap(),
        Url::parse(&format!("http://helper-{}:8080/", hex::encode(buf))).unwrap(),
    ]);
    let mut vdaf_verify_key = [0u8; PRIO3_AES128_VERIFY_KEY_LENGTH];
    thread_rng().fill(&mut vdaf_verify_key[..]);
    let vdaf_verify_keys = Vec::from([SecretBytes::new(vdaf_verify_key.to_vec())]);
    let aggregator_auth_tokens = Vec::from([generate_auth_token()]);

    // Create tasks & return.
    let leader_task = Task::new(
        task_id,
        endpoints.clone(),
        VdafInstance::Prio3Aes128Count.into(),
        Role::Leader,
        vdaf_verify_keys.clone(),
        1,
        46,
        Duration::from_hours(8).unwrap(),
        Duration::from_minutes(10).unwrap(),
        collector_hpke_config.clone(),
        aggregator_auth_tokens.clone(),
        Vec::from([generate_auth_token()]),
        Vec::from([generate_test_hpke_config_and_private_key()]),
    )
    .unwrap();
    let helper_task = Task::new(
        task_id,
        endpoints,
        VdafInstance::Prio3Aes128Count.into(),
        Role::Helper,
        vdaf_verify_keys,
        1,
        46,
        Duration::from_hours(8).unwrap(),
        Duration::from_minutes(10).unwrap(),
        collector_hpke_config.clone(),
        aggregator_auth_tokens,
        Vec::new(),
        Vec::from([generate_test_hpke_config_and_private_key()]),
    )
    .unwrap();

    (leader_task, helper_task)
}

pub fn translate_url_for_external_access(url: &Url, external_port: u16) -> Url {
    let mut translated = url.clone();
    translated.set_host(Some("127.0.0.1")).unwrap();
    translated.set_port(Some(external_port)).unwrap();
    translated
}

/// Run `test`, capturing logs from `helper` and `leader` if if fails.
pub async fn run_test_capturing_logs<
    Helper: CopyLogs,
    Leader: CopyLogs,
    Fut: Future<Output = Result<()>>,
    Test: FnMut() -> Fut,
>(
    test_name: &str,
    helper: &Helper,
    leader: &Leader,
    mut test: Test,
) {
    let result = test().await;
    if result.is_err() {
        let logs_destination = logs_host_path(test_name);

        leader.logs(&logs_destination);
        helper.logs(&logs_destination);
    }
    result.unwrap();
}

pub async fn submit_measurements_and_verify_aggregate(
    (leader_port, helper_port): (u16, u16),
    leader_task: &Task,
    collector_private_key: &HpkePrivateKey,
) -> Result<()> {
    // Translate aggregator endpoints for our perspective outside the container network.
    let aggregator_endpoints: Vec<_> = leader_task
        .aggregator_endpoints
        .iter()
        .zip([leader_port, helper_port])
        .map(|(url, port)| translate_url_for_external_access(url, port))
        .collect();

    // Create client.
    let task_id = leader_task.id;
    let vdaf = Prio3::new_aes128_count(2).unwrap();
    let client_parameters = ClientParameters::new(
        task_id,
        aggregator_endpoints.clone(),
        leader_task.min_batch_duration,
    );
    let http_client = janus_client::default_http_client().unwrap();
    let leader_report_config = janus_client::aggregator_hpke_config(
        &client_parameters,
        Role::Leader,
        task_id,
        &http_client,
    )
    .await
    .unwrap();
    let helper_report_config = janus_client::aggregator_hpke_config(
        &client_parameters,
        Role::Helper,
        task_id,
        &http_client,
    )
    .await
    .unwrap();
    let client = Client::new(
        client_parameters,
        vdaf.clone(),
        RealClock::default(),
        &http_client,
        leader_report_config,
        helper_report_config,
    );

    // Submit some measurements, recording a timestamp before measurement upload to allow us to
    // determine the correct collect interval.
    //
    // We generate exactly one batch's worth of measurement uploads to work around an issue in
    // Daphne at time of writing.
    let clock = RealClock::default();
    let total_measurements: usize = leader_task.min_batch_size.try_into().unwrap();
    let num_nonzero_measurements = total_measurements / 2;
    let num_zero_measurements = total_measurements - num_nonzero_measurements;
    assert!(num_nonzero_measurements > 0 && num_zero_measurements > 0);
    let before_timestamp = clock.now();
    for measurement in iter::repeat(1)
        .take(num_nonzero_measurements)
        .interleave(iter::repeat(0).take(num_zero_measurements))
    {
        client.upload(&measurement).await.context(here!())?;
    }

    // Send a collect request.
    let batch_interval = Interval::new(
        before_timestamp
            .to_batch_unit_interval_start(leader_task.min_batch_duration)
            .unwrap(),
        // Use two minimum batch durations as the interval duration in order to avoid a race
        // condition if this test happens to run very close to the end of a batch window.
        Duration::from_seconds(2 * leader_task.min_batch_duration.as_seconds()),
    )
    .unwrap();
    let collector_params = CollectorParameters::new_with_backoff(
        task_id,
        aggregator_endpoints[0].clone(),
        AuthenticationToken::from(
            leader_task
                .primary_collector_auth_token()
                .as_bytes()
                .to_vec(),
        ),
        leader_task.collector_hpke_config.clone(),
        collector_private_key.clone(),
        test_http_request_exponential_backoff(),
        ExponentialBackoffBuilder::new()
            .with_initial_interval(time::Duration::from_millis(500))
            .with_max_interval(time::Duration::from_millis(500))
            .with_max_elapsed_time(Some(time::Duration::from_secs(60)))
            .build(),
    );
    let collector = Collector::new(
        collector_params,
        vdaf,
        &janus_collector::default_http_client().unwrap(),
    );
    let job = collector
        .start_collection(batch_interval, &())
        .await
<<<<<<< HEAD
        .unwrap();

    // Rewrite the collect URL to access it outside of the container network.
    let job = CollectJob::new(
        translate_url_for_external_access(job.collect_job_url(), leader_port),
        job.batch_interval(),
        (),
    );

    // Poll until the collect job completes.
    let aggregate_result = collector.poll_until_complete(&job).await.unwrap();
=======
        .context(here!())?;
    if collect_resp.status() != StatusCode::SEE_OTHER {
        return Err(anyhow!(
            "{} != StatusCode::SEE_OTHER {}",
            collect_resp.status(),
            here!()
        ));
    }
    let collect_job_url = Url::parse(
        collect_resp
            .headers()
            .get(LOCATION)
            .context(format!(
                "no Location header in collect request response {}",
                here!()
            ))?
            .to_str()?,
    )
    .context(here!())?;
    let collect_job_url = translate_url_for_external_access(&collect_job_url, leader_port);

    // Poll until the collect job completes.
    let collect_job_poll_timeout = Instant::now()
        .checked_add(time::Duration::from_secs(60))
        .unwrap();
    let mut poll_interval = time::interval(time::Duration::from_millis(500));
    let collect_resp = loop {
        if Instant::now() >= collect_job_poll_timeout {
            return Err(anyhow!("collect job poll timeout exceeded {}", here!()));
        }
        let collect_job_resp = http_client
            .get(collect_job_url.clone())
            .header(
                "DAP-Auth-Token",
                leader_task.primary_collector_auth_token().as_bytes(),
            )
            .send()
            .await?;
        let status = collect_job_resp.status();
        if status != StatusCode::OK && status != StatusCode::ACCEPTED {
            return Err(anyhow!("unexpected status {status} {}", here!()));
        }
        if status == StatusCode::ACCEPTED {
            poll_interval.tick().await;
            continue;
        }
        break CollectResp::get_decoded(&collect_job_resp.bytes().await?)?;
    };
>>>>>>> f838e112

    if collect_resp.encrypted_agg_shares.len() != 2 {
        return Err(anyhow!(
            "got {} encrypted aggregate shares, wanted 2 {}",
            collect_resp.encrypted_agg_shares.len(),
            here!(),
        ));
    }

    // Verify that the aggregate in the collect response is the correct value.
<<<<<<< HEAD
    assert_eq!(aggregate_result, num_nonzero_measurements as u64);
=======
    let associated_data = associated_data_for_aggregate_share(task_id, batch_interval);
    let aggregate_result = vdaf
        .unshard(
            &(),
            collect_resp
                .encrypted_agg_shares
                .iter()
                .zip([Role::Leader, Role::Helper])
                .map(|(encrypted_agg_share, role)| {
                    let agg_share_bytes = hpke::open(
                        &leader_task.collector_hpke_config,
                        collector_private_key,
                        &HpkeApplicationInfo::new(Label::AggregateShare, role, Role::Collector),
                        encrypted_agg_share,
                        &associated_data,
                    )
                    .context(format!("failed to decrypt {}", here!()))?;
                    AggregateShare::<Field64>::try_from(agg_share_bytes.as_ref())
                        .context(format!("failed to decode into field {}", here!()))
                })
                .collect::<Result<Vec<_>, _>>()?,
        )
        .unwrap();
    if aggregate_result != num_nonzero_measurements as u64 {
        return Err(anyhow!(
            "unexpected aggregate result {aggregate_result} {}",
            here!()
        ));
    }

    Ok(())
}

/// Create a directory into which log files can be copied by tests and return its path.
fn logs_host_path(test_name: &str) -> PathBuf {
    let mut logs_directory = match env::var("JANUS_E2E_LOGS_PATH") {
        Ok(logs_path) => PathBuf::from_str(&logs_path).unwrap(),
        Err(VarError::NotPresent) => {
            let temp_logs_dir = tempdir().unwrap();
            // Calling TempDir::into_path means that the directory created by tempdir()
            // won't get deleted when either the TempDir or the PathBuf are dropped,
            // which is what we want since we want the log files to persist after the
            // test ends.
            temp_logs_dir.into_path()
        }
        Err(e) => panic!("failed to read environment variable {}", e),
    };

    logs_directory.push(test_name);
    create_dir_all(&logs_directory).unwrap();
    debug!(?logs_directory, "created temporary directory for logs");
    logs_directory
>>>>>>> f838e112
}<|MERGE_RESOLUTION|>--- conflicted
+++ resolved
@@ -1,14 +1,7 @@
-<<<<<<< HEAD
+use anyhow::{anyhow, Context, Result};
 use backoff::ExponentialBackoffBuilder;
-=======
-use anyhow::{anyhow, Context, Result};
 use futures::Future;
-use http::{
-    header::{CONTENT_TYPE, LOCATION},
-    StatusCode,
-};
 use integration_tests::logs::CopyLogs;
->>>>>>> f838e112
 use itertools::Itertools;
 use janus_client::{Client, ClientParameters};
 use janus_collector::{CollectJob, Collector, CollectorParameters};
@@ -25,13 +18,9 @@
 };
 use prio::vdaf::prio3::Prio3;
 use rand::{thread_rng, Rng};
-<<<<<<< HEAD
 use reqwest::Url;
-use std::iter;
-use tokio::time;
-=======
-use reqwest::{redirect, Url};
 use std::{
+    self,
     env::{self, VarError},
     fs::create_dir_all,
     iter,
@@ -39,7 +28,7 @@
     str::FromStr,
 };
 use tempfile::tempdir;
-use tokio::time::{self, Instant};
+use tokio::time;
 use tracing::debug;
 
 macro_rules! here {
@@ -47,7 +36,6 @@
         concat!("at ", file!(), " line ", line!(), " column ", column!())
     };
 }
->>>>>>> f838e112
 
 // Returns (leader_task, helper_task).
 pub fn create_test_tasks(collector_hpke_config: &HpkeConfig) -> (Task, Task) {
@@ -231,8 +219,7 @@
     let job = collector
         .start_collection(batch_interval, &())
         .await
-<<<<<<< HEAD
-        .unwrap();
+        .context(here!())?;
 
     // Rewrite the collect URL to access it outside of the container network.
     let job = CollectJob::new(
@@ -242,93 +229,9 @@
     );
 
     // Poll until the collect job completes.
-    let aggregate_result = collector.poll_until_complete(&job).await.unwrap();
-=======
-        .context(here!())?;
-    if collect_resp.status() != StatusCode::SEE_OTHER {
-        return Err(anyhow!(
-            "{} != StatusCode::SEE_OTHER {}",
-            collect_resp.status(),
-            here!()
-        ));
-    }
-    let collect_job_url = Url::parse(
-        collect_resp
-            .headers()
-            .get(LOCATION)
-            .context(format!(
-                "no Location header in collect request response {}",
-                here!()
-            ))?
-            .to_str()?,
-    )
-    .context(here!())?;
-    let collect_job_url = translate_url_for_external_access(&collect_job_url, leader_port);
-
-    // Poll until the collect job completes.
-    let collect_job_poll_timeout = Instant::now()
-        .checked_add(time::Duration::from_secs(60))
-        .unwrap();
-    let mut poll_interval = time::interval(time::Duration::from_millis(500));
-    let collect_resp = loop {
-        if Instant::now() >= collect_job_poll_timeout {
-            return Err(anyhow!("collect job poll timeout exceeded {}", here!()));
-        }
-        let collect_job_resp = http_client
-            .get(collect_job_url.clone())
-            .header(
-                "DAP-Auth-Token",
-                leader_task.primary_collector_auth_token().as_bytes(),
-            )
-            .send()
-            .await?;
-        let status = collect_job_resp.status();
-        if status != StatusCode::OK && status != StatusCode::ACCEPTED {
-            return Err(anyhow!("unexpected status {status} {}", here!()));
-        }
-        if status == StatusCode::ACCEPTED {
-            poll_interval.tick().await;
-            continue;
-        }
-        break CollectResp::get_decoded(&collect_job_resp.bytes().await?)?;
-    };
->>>>>>> f838e112
-
-    if collect_resp.encrypted_agg_shares.len() != 2 {
-        return Err(anyhow!(
-            "got {} encrypted aggregate shares, wanted 2 {}",
-            collect_resp.encrypted_agg_shares.len(),
-            here!(),
-        ));
-    }
+    let aggregate_result = collector.poll_until_complete(&job).await.context(here!())?;
 
     // Verify that the aggregate in the collect response is the correct value.
-<<<<<<< HEAD
-    assert_eq!(aggregate_result, num_nonzero_measurements as u64);
-=======
-    let associated_data = associated_data_for_aggregate_share(task_id, batch_interval);
-    let aggregate_result = vdaf
-        .unshard(
-            &(),
-            collect_resp
-                .encrypted_agg_shares
-                .iter()
-                .zip([Role::Leader, Role::Helper])
-                .map(|(encrypted_agg_share, role)| {
-                    let agg_share_bytes = hpke::open(
-                        &leader_task.collector_hpke_config,
-                        collector_private_key,
-                        &HpkeApplicationInfo::new(Label::AggregateShare, role, Role::Collector),
-                        encrypted_agg_share,
-                        &associated_data,
-                    )
-                    .context(format!("failed to decrypt {}", here!()))?;
-                    AggregateShare::<Field64>::try_from(agg_share_bytes.as_ref())
-                        .context(format!("failed to decode into field {}", here!()))
-                })
-                .collect::<Result<Vec<_>, _>>()?,
-        )
-        .unwrap();
     if aggregate_result != num_nonzero_measurements as u64 {
         return Err(anyhow!(
             "unexpected aggregate result {aggregate_result} {}",
@@ -358,5 +261,4 @@
     create_dir_all(&logs_directory).unwrap();
     debug!(?logs_directory, "created temporary directory for logs");
     logs_directory
->>>>>>> f838e112
 }