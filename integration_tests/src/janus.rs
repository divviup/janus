//! Functionality for tests interacting with Janus (<https://github.com/divviup/janus>).

use interop_binaries::{
    test_util::await_http_server, testcontainer::Aggregator, AggregatorAddTaskRequest,
};
use janus_core::{
    test_util::kubernetes::{Cluster, PortForward},
    time::RealClock,
};
use janus_server::{
    binary_utils::{database_pool, datastore},
    config::DbConfig,
    task::Task,
};
use k8s_openapi::api::core::v1::Secret;
use portpicker::pick_unused_port;
use std::collections::HashMap;
use std::path::Path;
use testcontainers::{clients::Cli, Container, RunnableImage};
use tracing::debug;
use url::Url;

/// Represents a running Janus test instance
#[allow(clippy::large_enum_variant)]
pub enum Janus<'a> {
    /// Janus components are spawned in a container, and completely destroyed once the test ends.
    Container {
        container: Container<'a, Aggregator>,
    },

    /// Janus components are assumed to already be running in the Kubernetes cluster. Running tests
    /// against the cluster will persistently mutate the Janus deployment, for instance by writing
    /// new tasks and reports into its datastore.
    KubernetesCluster {
        aggregator_port_forward: PortForward,
    },
}

impl<'a> Janus<'a> {
    /// Create & start a new hermetic Janus test instance in the given Docker network, configured
    /// to service the given task. The aggregator port is also exposed to the host.
    pub async fn new_in_container(
        container_client: &'a Cli,
        network: &str,
        task: &Task,
    ) -> Janus<'a> {
        // Start the Janus interop aggregator container running.
        let endpoint = task.aggregator_url(task.role).unwrap();
        let container = container_client.run(
            RunnableImage::from(Aggregator::default())
                .with_network(network)
                .with_container_name(endpoint.host_str().unwrap()),
        );
        let port = container.get_host_port_ipv4(Aggregator::INTERNAL_SERVING_PORT);

        // Wait for the container to start listening on its port.
        await_http_server(port).await;

        // Write the given task to the Janus instance we started.
        let http_client = reqwest::Client::default();
        let resp = http_client
<<<<<<< HEAD
            .post(Url::parse(&format!("http://localhost:{}/internal/test/add_task", port)).unwrap())
            .json(&AggregatorAddTaskRequest::from(task.clone()))
=======
            .post(Url::parse(&format!("http://127.0.0.1:{}/internal/test/add_task", port)).unwrap())
            .json(&AddTaskRequest::from(task.clone()))
>>>>>>> e4e349dc
            .send()
            .await
            .unwrap();
        assert!(resp.status().is_success());
        let resp: HashMap<String, Option<String>> = resp.json().await.unwrap();
        assert_eq!(resp.get("status"), Some(&Some("success".to_string())));

        Self::Container { container }
    }

    /// Set up a test case running in a Kubernetes cluster where Janus components and a datastore
    /// are assumed to already be deployed.
    pub async fn new_with_kubernetes_cluster<P>(
        kubeconfig_path: P,
        kubernetes_context_name: &str,
        namespace: &str,
        task: &Task,
    ) -> Janus<'static>
    where
        P: AsRef<Path>,
    {
        let cluster = Cluster::new(kubeconfig_path, kubernetes_context_name);

        // Read the Postgres password and the datastore encryption key from Kubernetes secrets
        let secrets_api: kube::Api<Secret> =
            kube::Api::namespaced(cluster.client().await, namespace);

        let database_password_secret = secrets_api.get("postgresql").await.unwrap();
        let database_password = String::from_utf8(
            database_password_secret
                .data
                .unwrap()
                .get("postgres-password")
                .unwrap()
                .0
                .clone(),
        )
        .unwrap();

        let datastore_key_secret = secrets_api.get("datastore-key").await.unwrap();
        let datastore_key = String::from_utf8(
            datastore_key_secret
                .data
                .unwrap()
                .get("datastore_key")
                .unwrap()
                .0
                .clone(),
        )
        .unwrap();

        // Forward database port so we can provision the task. We assume here that there is a
        // service named "postgresql" listening on port 5432. We could instead look up the service
        // by some label and dynamically discover its port, but being coupled to a label value isn't
        // much different than being coupled to a service name.
        let local_db_port = pick_unused_port().unwrap();
        let _datastore_port_forward = cluster
            .forward_port(namespace, "postgresql", local_db_port, 5432)
            .await;
        debug!("forwarded DB port");

        let pool = database_pool(
            &DbConfig {
                url: Url::parse(&format!(
                    "postgres://postgres:{database_password}@127.0.0.1:{local_db_port}/postgres"
                ))
                .unwrap(),
                connection_pool_timeouts_secs: 60,
            },
            None,
        )
        .await
        .unwrap();

        // Since the Janus components are already running when the task is provisioned, they all
        // must be configured to frequently poll the datastore for new tasks, or the test that
        // depends on this task being defined will likely time out or otherwise fail.
        // This should become more robust in the future when we implement dynamic task provisioning
        // (#44).
        datastore(pool, RealClock::default(), &[datastore_key])
            .unwrap()
            .put_task(task)
            .await
            .unwrap();

        let aggregator_port_forward = cluster
            .forward_port(namespace, "aggregator", pick_unused_port().unwrap(), 80)
            .await;

        Self::KubernetesCluster {
            aggregator_port_forward,
        }
    }

    /// Returns the port of the aggregator on the host.
    pub fn port(&self) -> u16 {
        match self {
            Janus::Container { container } => {
                container.get_host_port_ipv4(Aggregator::INTERNAL_SERVING_PORT)
            }
            Janus::KubernetesCluster {
                aggregator_port_forward,
            } => aggregator_port_forward.local_port(),
        }
    }
}<|MERGE_RESOLUTION|>--- conflicted
+++ resolved
@@ -59,13 +59,8 @@
         // Write the given task to the Janus instance we started.
         let http_client = reqwest::Client::default();
         let resp = http_client
-<<<<<<< HEAD
-            .post(Url::parse(&format!("http://localhost:{}/internal/test/add_task", port)).unwrap())
+            .post(Url::parse(&format!("http://127.0.0.1:{}/internal/test/add_task", port)).unwrap())
             .json(&AggregatorAddTaskRequest::from(task.clone()))
-=======
-            .post(Url::parse(&format!("http://127.0.0.1:{}/internal/test/add_task", port)).unwrap())
-            .json(&AddTaskRequest::from(task.clone()))
->>>>>>> e4e349dc
             .send()
             .await
             .unwrap();
