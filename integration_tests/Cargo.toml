--- conflicted
+++ resolved
@@ -42,11 +42,7 @@
 http = "0.2"
 itertools = "0.10"
 janus_client = { path = "../janus_client" }
-<<<<<<< HEAD
 janus_collector = { path = "../janus_collector" }
-janus_server = { path = "../janus_server", features = ["test-util"] }
-=======
->>>>>>> d533eddd
 prio = { version = "0.8.2", features = ["multithreaded"] }
 tempfile = "3"
 
