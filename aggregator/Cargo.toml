[package]
name = "janus_aggregator"
edition.workspace = true
homepage.workspace = true
license.workspace = true
publish = false
repository.workspace = true
rust-version.workspace = true
version.workspace = true

[package.metadata.docs.rs]
all-features = true
rustdoc-args = ["--cfg", "docsrs"]

[features]
default = []
tokio-console = ["dep:console-subscriber"]
otlp = [
    "dep:tracing-opentelemetry",
    "dep:opentelemetry-otlp",
    "dep:opentelemetry-semantic-conventions",
    "dep:tonic",
]
prometheus = ["dep:opentelemetry-prometheus", "dep:prometheus"]
test-util = [
    "janus_core/test-util",
    "janus_messages/test-util",
    "dep:hex",
    "dep:lazy_static",
    "dep:testcontainers",
    "dep:trillium-testing",
]

[dependencies]
async-trait = "0.1"
anyhow.workspace = true
atty = "0.2"
backoff = { version = "0.4.0", features = ["tokio"] }
<<<<<<< HEAD
base64 = "0.21.4"
bytes = "1.4.0"
=======
base64 = "0.21.3"
bytes = "1.5.0"
>>>>>>> 7d3fdfe6
chrono.workspace = true
clap = { version = "4.4.2", features = ["derive", "env"] }
console-subscriber = { version = "0.1.10", optional = true }
deadpool = { version = "0.9.5", features = ["rt_tokio_1"] }
deadpool-postgres = "0.10.5"
derivative = "2.2.0"
futures = "0.3.28"
git-version = "0.3.5"
hex = { version = "0.4.3", features = ["serde"], optional = true }
http = "0.2.9"
http-api-problem = "0.57.0"
hyper = "0.14.27"
itertools.workspace = true
janus_aggregator_api.workspace = true
janus_aggregator_core.workspace = true
janus_core.workspace = true
janus_messages.workspace = true
k8s-openapi.workspace = true
kube.workspace = true
lazy_static = { version = "1", optional = true }
once_cell = "1.18.0"
opentelemetry = { workspace = true, features = ["rt-tokio"] }
opentelemetry-otlp = { version = "0.13", optional = true, features = ["metrics"] }  # ensure that the version of tonic below matches what this uses
opentelemetry-prometheus = { version = "0.13", optional = true }
opentelemetry-semantic-conventions = { version = "0.12", optional = true }
postgres-protocol = "0.6.6"
postgres-types = { version = "0.2.6", features = ["derive", "array-impls"] }
prio.workspace = true
prometheus = { version = "0.13.3", optional = true }
rand = { version = "0.8", features = ["min_const_gen"] }
regex = "1"
reqwest = { version = "0.11.20", default-features = false, features = ["rustls-tls", "json"] }
ring = "0.16.20"
routefinder = "0.5.3"
serde.workspace = true
serde_json.workspace = true
serde_urlencoded = "0.7.1"
serde_yaml.workspace = true
signal-hook = "0.3.17"
signal-hook-tokio = { version = "0.3.1", features = ["futures-v0_3"] }
testcontainers = { version = "0.14.0", optional = true }
thiserror.workspace = true
tokio.workspace = true
tokio-postgres = { version = "0.7.10", features = ["with-chrono-0_4", "with-serde_json-1", "with-uuid-1", "array-impls"] }
tonic = { version = "0.9.2", optional = true, features = ["tls", "tls-webpki-roots"] }  # keep this version in sync with what opentelemetry-otlp uses
tracing = "0.1.37"
tracing-chrome = "0.7.1"
tracing-log = "0.1.3"
tracing-opentelemetry = { version = "0.21", optional = true }
tracing-stackdriver = "0.7.2"
tracing-subscriber = { version = "0.3", features = ["std", "env-filter", "fmt", "json"] }
trillium.workspace = true
trillium-api.workspace = true
trillium-caching-headers.workspace = true
trillium-head.workspace = true
trillium-opentelemetry.workspace = true
trillium-prometheus = "0.1.0"
trillium-router.workspace = true
trillium-testing = { workspace = true, optional = true }
trillium-tokio.workspace = true
url = { version = "2.4.1", features = ["serde"] }
uuid = { version = "1.4.1", features = ["v4"] }

[dev-dependencies]
assert_matches = "1"
hyper = "0.14.27"
janus_aggregator = { path = ".", features = ["test-util"] }
janus_aggregator_core = { workspace = true, features = ["test-util"] }
mockito = "1.1.0"
rstest.workspace = true
tempfile = "3.8.0"
tokio = { version = "1", features = ["test-util"] } # ensure this remains compatible with the non-dev dependency
trillium-testing.workspace = true
trycmd = "0.14.17"
wait-timeout = "0.2.0"

[build-dependencies]
rustc_version = "0.4.0"<|MERGE_RESOLUTION|>--- conflicted
+++ resolved
@@ -36,13 +36,8 @@
 anyhow.workspace = true
 atty = "0.2"
 backoff = { version = "0.4.0", features = ["tokio"] }
-<<<<<<< HEAD
 base64 = "0.21.4"
-bytes = "1.4.0"
-=======
-base64 = "0.21.3"
 bytes = "1.5.0"
->>>>>>> 7d3fdfe6
 chrono.workspace = true
 clap = { version = "4.4.2", features = ["derive", "env"] }
 console-subscriber = { version = "0.1.10", optional = true }
