<<<<<<< HEAD
use crate::aggregator::{aggregator_filter, tests::generate_helper_report_init, Config};
use http::{header::CONTENT_TYPE, StatusCode};
=======
use crate::aggregator::{aggregator_handler, tests::generate_helper_report_share, Config};
>>>>>>> 96f7769b
use janus_aggregator_core::{
    datastore::{
        test_util::{ephemeral_datastore, EphemeralDatastore},
        Datastore,
    },
    task::{test_util::TaskBuilder, QueryType, Task},
};
use janus_core::{
    task::VdafInstance,
    test_util::{dummy_vdaf, install_test_trace_subscriber, run_vdaf, VdafTranscript},
    time::{Clock, MockClock, TimeExt as _},
};
use janus_messages::{
    query_type::TimeInterval, AggregationJobId, AggregationJobInitializeReq, PartialBatchSelector,
    ReportMetadata, ReportPrepInit, Role,
};
use prio::{codec::Encode, vdaf};
use rand::random;
use std::sync::Arc;
use trillium::{Handler, KnownHeaderName, Status};
use trillium_testing::{prelude::put, TestConn};

pub(super) struct ReportInitGenerator<const SEED_SIZE: usize, V>
where
    V: vdaf::Vdaf,
{
    clock: MockClock,
    task: Task,
    vdaf: V,
    aggregation_param: V::AggregationParam,
}

impl<const SEED_SIZE: usize, V> ReportInitGenerator<SEED_SIZE, V>
where
    V: vdaf::Vdaf + vdaf::Aggregator<SEED_SIZE, 16> + vdaf::Client<16>,
{
    pub(super) fn new(
        clock: MockClock,
        task: Task,
        vdaf: V,
        aggregation_param: V::AggregationParam,
    ) -> Self {
        Self {
            clock,
            task,
            vdaf,
            aggregation_param,
        }
    }

    pub(super) fn next(
        &self,
        measurement: &V::Measurement,
    ) -> (ReportPrepInit, VdafTranscript<SEED_SIZE, V>) {
        self.next_with_metadata(
            ReportMetadata::new(
                random(),
                self.clock
                    .now()
                    .to_batch_interval_start(self.task.time_precision())
                    .unwrap(),
            ),
            measurement,
        )
    }

    pub(super) fn next_with_metadata(
        &self,
        report_metadata: ReportMetadata,
        measurement: &V::Measurement,
    ) -> (ReportPrepInit, VdafTranscript<SEED_SIZE, V>) {
        let transcript = run_vdaf(
            &self.vdaf,
            self.task.primary_vdaf_verify_key().unwrap().as_bytes(),
            &self.aggregation_param,
            report_metadata.id(),
            measurement,
        );
        let report_init = generate_helper_report_init::<SEED_SIZE, V>(
            *self.task.id(),
            report_metadata,
            self.task.current_hpke_key().config(),
            &transcript,
            Vec::new(),
        );
        (report_init, transcript)
    }
}

<<<<<<< HEAD
pub(super) struct AggregationJobInitTestCase<const SEED_SIZE: usize, R, V: vdaf::Vdaf> {
=======
pub(super) struct AggregationJobInitTestCase {
>>>>>>> 96f7769b
    pub(super) clock: MockClock,
    pub(super) task: Task,
    pub(super) report_init_generator: ReportInitGenerator<SEED_SIZE, V>,
    pub(super) report_inits: Vec<ReportPrepInit>,
    pub(super) aggregation_job_id: AggregationJobId,
<<<<<<< HEAD
    pub(super) aggregation_param: V::AggregationParam,
    pub(super) filter: BoxedFilter<(R,)>,
=======
    pub(super) aggregation_param: dummy_vdaf::AggregationParam,
    pub(super) handler: Box<dyn Handler>,
>>>>>>> 96f7769b
    pub(super) datastore: Arc<Datastore<MockClock>>,
    _ephemeral_datastore: EphemeralDatastore,
}

<<<<<<< HEAD
pub(super) async fn setup_aggregate_init_test(
) -> AggregationJobInitTestCase<0, impl Reply + 'static, dummy_vdaf::Vdaf> {
=======
pub(super) async fn setup_aggregate_init_test() -> AggregationJobInitTestCase {
>>>>>>> 96f7769b
    install_test_trace_subscriber();

    let task = TaskBuilder::new(QueryType::TimeInterval, VdafInstance::Fake, Role::Helper).build();
    let clock = MockClock::default();
    let ephemeral_datastore = ephemeral_datastore().await;
    let datastore = Arc::new(ephemeral_datastore.datastore(clock.clone()));

    datastore.put_task(&task).await.unwrap();

    let handler =
        aggregator_handler(Arc::clone(&datastore), clock.clone(), Config::default()).unwrap();

    let aggregation_param = dummy_vdaf::AggregationParam(0);

    let report_init_generator = ReportInitGenerator::new(
        clock.clone(),
        task.clone(),
        dummy_vdaf::Vdaf::new(),
        aggregation_param,
    );

    let report_inits = Vec::from([
        report_init_generator.next(&0).0,
        report_init_generator.next(&0).0,
    ]);

    let aggregation_job_id = random();
    let aggregation_job_init_req = AggregationJobInitializeReq::new(
        aggregation_param.get_encoded(),
        PartialBatchSelector::new_time_interval(),
        report_inits.clone(),
    );

    let response = put_aggregation_job(
        &task,
        &aggregation_job_id,
        &aggregation_job_init_req,
        &handler,
    )
    .await;
    assert_eq!(response.status(), Some(Status::Ok));

    AggregationJobInitTestCase {
        clock,
        task,
        report_inits,
        report_init_generator,
        aggregation_job_id,
        aggregation_param,
        handler: Box::new(handler),
        datastore,
        _ephemeral_datastore: ephemeral_datastore,
    }
}

pub(crate) async fn put_aggregation_job(
    task: &Task,
    aggregation_job_id: &AggregationJobId,
    aggregation_job: &AggregationJobInitializeReq<TimeInterval>,
    handler: &impl Handler,
) -> TestConn {
    put(task.aggregation_job_uri(aggregation_job_id).unwrap().path())
        .with_request_header(
            "DAP-Auth-Token",
            task.primary_aggregator_auth_token().as_ref().to_owned(),
        )
        .with_request_header(
            KnownHeaderName::ContentType,
            AggregationJobInitializeReq::<TimeInterval>::MEDIA_TYPE,
        )
        .with_request_body(aggregation_job.get_encoded())
        .run_async(handler)
        .await
}

#[tokio::test]
async fn aggregation_job_mutation_aggregation_job() {
    let test_case = setup_aggregate_init_test().await;

    // Put the aggregation job again, but with a different aggregation parameter.
    let mutated_aggregation_job_init_req = AggregationJobInitializeReq::new(
        dummy_vdaf::AggregationParam(1).get_encoded(),
        PartialBatchSelector::new_time_interval(),
        test_case.report_inits,
    );

    let response = put_aggregation_job(
        &test_case.task,
        &test_case.aggregation_job_id,
        &mutated_aggregation_job_init_req,
        &test_case.handler,
    )
    .await;
    assert_eq!(response.status(), Some(Status::Conflict));
}

#[tokio::test]
async fn aggregation_job_mutation_report_shares() {
    let test_case = setup_aggregate_init_test().await;

    // Put the aggregation job again, mutating the associated report shares' metadata such that
    // uniqueness constraints on client_reports are violated
    for mutated_report_inits in [
        // Omit a report share that was included previously
        Vec::from(&test_case.report_inits[0..test_case.report_inits.len() - 1]),
        // Include a different report share than was included previously
        [
            &test_case.report_inits[0..test_case.report_inits.len() - 1],
            &[test_case.report_init_generator.next(&0).0],
        ]
        .concat(),
        // Include an extra report share than was included previously
        [
            test_case.report_inits.as_slice(),
            &[test_case.report_init_generator.next(&0).0],
        ]
        .concat(),
        // Reverse the order of the reports
        test_case.report_inits.into_iter().rev().collect(),
    ] {
        let mutated_aggregation_job_init_req = AggregationJobInitializeReq::new(
            test_case.aggregation_param.get_encoded(),
            PartialBatchSelector::new_time_interval(),
            mutated_report_inits,
        );
        let response = put_aggregation_job(
            &test_case.task,
            &test_case.aggregation_job_id,
            &mutated_aggregation_job_init_req,
            &test_case.handler,
        )
        .await;
        assert_eq!(response.status(), Some(Status::Conflict));
    }
}

#[tokio::test]
async fn aggregation_job_mutation_report_aggregations() {
    let test_case = setup_aggregate_init_test().await;

    // Generate some new reports using the existing reports' metadata, but varying the measurement
    // values such that the prepare state computed during aggregation initializaton won't match the
    // first aggregation job.
    let mutated_report_inits = test_case
        .report_inits
        .iter()
        .map(|s| {
            test_case
                .report_init_generator
                .next_with_metadata(s.report_share().metadata().clone(), &1)
                .0
        })
        .collect();

    let mutated_aggregation_job_init_req = AggregationJobInitializeReq::new(
        test_case.aggregation_param.get_encoded(),
        PartialBatchSelector::new_time_interval(),
        mutated_report_inits,
    );
    let response = put_aggregation_job(
        &test_case.task,
        &test_case.aggregation_job_id,
        &mutated_aggregation_job_init_req,
        &test_case.handler,
    )
    .await;
    assert_eq!(response.status(), Some(Status::Conflict));
}<|MERGE_RESOLUTION|>--- conflicted
+++ resolved
@@ -1,9 +1,4 @@
-<<<<<<< HEAD
-use crate::aggregator::{aggregator_filter, tests::generate_helper_report_init, Config};
-use http::{header::CONTENT_TYPE, StatusCode};
-=======
-use crate::aggregator::{aggregator_handler, tests::generate_helper_report_share, Config};
->>>>>>> 96f7769b
+use crate::aggregator::{aggregator_handler, tests::generate_helper_report_init, Config};
 use janus_aggregator_core::{
     datastore::{
         test_util::{ephemeral_datastore, EphemeralDatastore},
@@ -93,33 +88,19 @@
     }
 }
 
-<<<<<<< HEAD
-pub(super) struct AggregationJobInitTestCase<const SEED_SIZE: usize, R, V: vdaf::Vdaf> {
-=======
-pub(super) struct AggregationJobInitTestCase {
->>>>>>> 96f7769b
+pub(super) struct AggregationJobInitTestCase<const SEED_SIZE: usize, V: vdaf::Vdaf> {
     pub(super) clock: MockClock,
     pub(super) task: Task,
     pub(super) report_init_generator: ReportInitGenerator<SEED_SIZE, V>,
     pub(super) report_inits: Vec<ReportPrepInit>,
     pub(super) aggregation_job_id: AggregationJobId,
-<<<<<<< HEAD
     pub(super) aggregation_param: V::AggregationParam,
-    pub(super) filter: BoxedFilter<(R,)>,
-=======
-    pub(super) aggregation_param: dummy_vdaf::AggregationParam,
     pub(super) handler: Box<dyn Handler>,
->>>>>>> 96f7769b
     pub(super) datastore: Arc<Datastore<MockClock>>,
     _ephemeral_datastore: EphemeralDatastore,
 }
 
-<<<<<<< HEAD
-pub(super) async fn setup_aggregate_init_test(
-) -> AggregationJobInitTestCase<0, impl Reply + 'static, dummy_vdaf::Vdaf> {
-=======
-pub(super) async fn setup_aggregate_init_test() -> AggregationJobInitTestCase {
->>>>>>> 96f7769b
+pub(super) async fn setup_aggregate_init_test() -> AggregationJobInitTestCase<0, dummy_vdaf::Vdaf> {
     install_test_trace_subscriber();
 
     let task = TaskBuilder::new(QueryType::TimeInterval, VdafInstance::Fake, Role::Helper).build();
