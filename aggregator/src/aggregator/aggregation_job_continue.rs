--- conflicted
+++ resolved
@@ -187,7 +187,6 @@
                     }
                 }
 
-<<<<<<< HEAD
                 Ok(PrepareTransition::Finish(out_share)) => {
                     // If we finished but the Leader didn't, fail out.
                     if !matches!(prep_step.result(), PrepareStepResult::Finished { .. }) {
@@ -211,21 +210,6 @@
 
                     // If both aggregators finished here, record our output share & respond with
                     // a finished message.
-=======
-            // Compute the next transition.
-            match vdaf.prepare_step(prep_state.clone(), prep_msg) {
-                Ok(PrepareTransition::Continue(prep_state, prep_share)) => {
-                    *report_aggregation = report_aggregation
-                        .clone()
-                        .with_state(ReportAggregationState::Waiting(prep_state, None))
-                        .with_last_prep_step(Some(PrepareStep::new(
-                            *prep_step.report_id(),
-                            PrepareStepResult::Continued(prep_share.get_encoded()),
-                        )));
-                }
-
-                Ok(PrepareTransition::Finish(output_share)) => {
->>>>>>> 96f7769b
                     accumulator.update(
                         helper_aggregation_job.partial_batch_identifier(),
                         prep_step.report_id(),
@@ -234,7 +218,6 @@
                     )?;
                     *report_aggregation = report_aggregation
                         .clone()
-<<<<<<< HEAD
                         .with_state(ReportAggregationState::Finished(out_share))
                         .with_last_prep_step(Some(PrepareStep::new(
                             *prep_step.report_id(),
@@ -243,13 +226,6 @@
                             },
                         )));
                     continue;
-=======
-                        .with_state(ReportAggregationState::Finished(output_share))
-                        .with_last_prep_step(Some(PrepareStep::new(
-                            *prep_step.report_id(),
-                            PrepareStepResult::Finished,
-                        )));
->>>>>>> 96f7769b
                 }
 
                 Err(err) => {
@@ -272,7 +248,6 @@
                         .with_last_prep_step(Some(PrepareStep::new(
                             *prep_step.report_id(),
                             PrepareStepResult::Failed(ReportShareError::VdafPrepError),
-<<<<<<< HEAD
                         )));
                     continue;
                 }
@@ -349,11 +324,6 @@
                         )));
                 }
             }
-=======
-                        )))
-                }
-            };
->>>>>>> 96f7769b
         }
 
         for report_agg in report_aggregations_iter {
@@ -372,21 +342,13 @@
         let saw_continue = report_aggregations.iter().any(|report_agg| {
             matches!(
                 report_agg.last_prep_step().map(PrepareStep::result),
-<<<<<<< HEAD
                 Some(PrepareStepResult::Continued { .. })
-=======
-                Some(PrepareStepResult::Continued(_))
->>>>>>> 96f7769b
             )
         });
         let saw_finish = report_aggregations.iter().any(|report_agg| {
             matches!(
                 report_agg.last_prep_step().map(PrepareStep::result),
-<<<<<<< HEAD
                 Some(PrepareStepResult::Finished { .. })
-=======
-                Some(PrepareStepResult::Finished)
->>>>>>> 96f7769b
             )
         });
         let helper_aggregation_job = helper_aggregation_job
@@ -407,7 +369,6 @@
                 }
             })
             .with_last_continue_request_hash(request_hash);
-<<<<<<< HEAD
 
         try_join!(
             tx.update_aggregation_job(&helper_aggregation_job),
@@ -426,43 +387,15 @@
 
     /// Construct an AggregationJobResp from a given set of Helper report aggregations.
     pub(super) fn aggregation_job_resp_for<const SEED_SIZE: usize, A>(
-        report_aggregations: Vec<ReportAggregation<SEED_SIZE, A>>,
+        report_aggregations: impl IntoIterator<Item = ReportAggregation<SEED_SIZE, A>>,
     ) -> AggregationJobResp
     where
         A: vdaf::Aggregator<SEED_SIZE, 16>,
     {
         AggregationJobResp::new(
             report_aggregations
-                .iter()
-                .filter_map(ReportAggregation::last_prep_step)
-                .cloned()
-=======
-
-        try_join!(
-            tx.update_aggregation_job(&helper_aggregation_job),
-            try_join_all(
-                report_aggregations
-                    .iter()
-                    .map(|ra| tx.update_report_aggregation(ra))
-            ),
-            accumulator.flush_to_datastore(tx, &vdaf),
-        )?;
-
-        Ok(Self::aggregation_job_resp_for(report_aggregations))
-    }
-
-    /// Constructs an AggregationJobResp from a given set of Helper report aggregations.
-    pub(super) fn aggregation_job_resp_for<
-        const SEED_SIZE: usize,
-        A: vdaf::Aggregator<SEED_SIZE, 16>,
-    >(
-        report_aggregations: impl IntoIterator<Item = ReportAggregation<SEED_SIZE, A>>,
-    ) -> AggregationJobResp {
-        AggregationJobResp::new(
-            report_aggregations
                 .into_iter()
                 .filter_map(|ra| ra.last_prep_step().cloned())
->>>>>>> 96f7769b
                 .collect(),
         )
     }
@@ -612,14 +545,10 @@
     use std::sync::Arc;
     use trillium::{Handler, Status};
 
-<<<<<<< HEAD
-    struct AggregationJobContinueTestCase<R, V>
+    struct AggregationJobContinueTestCase<V>
     where
         V: Vdaf,
     {
-=======
-    struct AggregationJobContinueTestCase {
->>>>>>> 96f7769b
         task: Task,
         datastore: Arc<Datastore<MockClock>>,
         report_generator: ReportInitGenerator<VERIFY_KEY_LEN, V>,
@@ -632,12 +561,8 @@
 
     /// Set up a helper with an aggregation job in round 0
     #[allow(clippy::unit_arg)]
-<<<<<<< HEAD
     async fn setup_aggregation_job_continue_test(
-    ) -> AggregationJobContinueTestCase<impl Reply + 'static, Poplar1<PrgSha3, 16>> {
-=======
-    async fn setup_aggregation_job_continue_test() -> AggregationJobContinueTestCase {
->>>>>>> 96f7769b
+    ) -> AggregationJobContinueTestCase<Poplar1<PrgSha3, 16>> {
         // Prepare datastore & request.
         install_test_trace_subscriber();
 
@@ -696,7 +621,6 @@
                     .await
                     .unwrap();
 
-<<<<<<< HEAD
                     let (prep_state, _) = transcript.helper_prep_state(1);
                     tx.put_report_aggregation::<VERIFY_KEY_LEN, Poplar1<PrgSha3, 16>>(
                         &ReportAggregation::new(
@@ -709,18 +633,6 @@
                             ReportAggregationState::Waiting(prep_state.clone(), None),
                         ),
                     )
-=======
-                    let (prep_state, _) = report.1.helper_prep_state(0);
-                    tx.put_report_aggregation::<0, dummy_vdaf::Vdaf>(&ReportAggregation::new(
-                        *task.id(),
-                        aggregation_job_id,
-                        *report.0.metadata().id(),
-                        *report.0.metadata().time(),
-                        0,
-                        None,
-                        ReportAggregationState::Waiting(*prep_state, None),
-                    ))
->>>>>>> 96f7769b
                     .await
                     .unwrap();
 
@@ -758,13 +670,8 @@
 
     /// Set up a helper with an aggregation job in round 1.
     #[allow(clippy::unit_arg)]
-<<<<<<< HEAD
     async fn setup_aggregation_job_continue_round_recovery_test(
-    ) -> AggregationJobContinueTestCase<impl Reply + 'static, Poplar1<PrgSha3, 16>> {
-=======
-    async fn setup_aggregation_job_continue_round_recovery_test() -> AggregationJobContinueTestCase
-    {
->>>>>>> 96f7769b
+    ) -> AggregationJobContinueTestCase<Poplar1<PrgSha3, 16>> {
         let mut test_case = setup_aggregation_job_continue_test().await;
 
         let first_continue_response = post_aggregation_job_and_decode(
