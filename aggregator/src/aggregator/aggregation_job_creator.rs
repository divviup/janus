use crate::{
    datastore::models::{
        AggregationJob, AggregationJobState, ReportAggregation, ReportAggregationState,
    },
    datastore::{models::OutstandingBatch, Datastore},
    messages::{DurationExt as _, TimeExt as _},
    task::{self, Task, PRIO3_AES128_VERIFY_KEY_LENGTH},
};
#[cfg(feature = "fpvec_bounded_l2")]
use fixed::types::extra::{U15, U31, U63};
#[cfg(feature = "fpvec_bounded_l2")]
use fixed::{FixedI16, FixedI32, FixedI64};
use futures::future::try_join_all;
use janus_core::{task::VdafInstance, time::Clock};
use janus_messages::{
    query_type::{FixedSize, TimeInterval},
    Duration as DurationMsg, Interval, Role, TaskId,
};
use opentelemetry::{
    metrics::{Histogram, Unit},
    Context, KeyValue,
};
#[cfg(feature = "fpvec_bounded_l2")]
use prio::vdaf::prio3::Prio3Aes128FixedPointBoundedL2VecSum;
use prio::{
    codec::Encode,
    vdaf::{
        self,
        prio3::{
            Prio3Aes128Count, Prio3Aes128CountVecMultithreaded, Prio3Aes128Histogram,
            Prio3Aes128Sum,
        },
    },
};
use rand::{random, thread_rng, Rng};
use std::{
    cmp::{max, min},
    collections::HashMap,
    convert::Infallible,
    iter,
    num::TryFromIntError,
    ops::RangeInclusive,
    sync::Arc,
    time::Duration,
};
use tokio::{
    select,
    sync::oneshot::{self, Receiver, Sender},
    time::{self, sleep_until, Instant, MissedTickBehavior},
    try_join,
};
use tracing::{debug, error, info};

/// A marker trait for VDAFs that have an aggregation parameter other than the unit type.
pub trait VdafHasAggregationParameter: private::Sealed {}

impl<I, P, const L: usize> VdafHasAggregationParameter for prio::vdaf::poplar1::Poplar1<I, P, L> {}

#[cfg(test)]
impl VdafHasAggregationParameter for janus_core::test_util::dummy_vdaf::Vdaf {}

mod private {
    pub trait Sealed {}

    impl<I, P, const L: usize> Sealed for prio::vdaf::poplar1::Poplar1<I, P, L> {}

    #[cfg(test)]
    impl Sealed for janus_core::test_util::dummy_vdaf::Vdaf {}
}

// TODO(#680): add metrics to aggregation job creator.
pub struct AggregationJobCreator<C: Clock> {
    // Dependencies.
    datastore: Datastore<C>,

    // Configuration values.
    /// How frequently we look for new tasks to start creating aggregation jobs for.
    tasks_update_frequency: Duration,
    /// How frequently we attempt to create new aggregation jobs for each task.
    aggregation_job_creation_interval: Duration,
    /// The minimum number of client reports to include in an aggregation job. For time-interval
    /// tasks, applies to the "current" batch only; historical batches will create aggregation jobs
    /// of any size, on the theory that almost all reports will have be received for these batches
    /// already. For fixed-size tasks, a single small aggregation job per batch will be created if
    /// necessary to meet the batch size requirements.
    min_aggregation_job_size: usize,
    /// The maximum number of client reports to include in an aggregation job.
    max_aggregation_job_size: usize,
}

impl<C: Clock + 'static> AggregationJobCreator<C> {
    pub fn new(
        datastore: Datastore<C>,
        tasks_update_frequency: Duration,
        aggregation_job_creation_interval: Duration,
        min_aggregation_job_size: usize,
        max_aggregation_job_size: usize,
    ) -> AggregationJobCreator<C> {
        AggregationJobCreator {
            datastore,
            tasks_update_frequency,
            aggregation_job_creation_interval,
            min_aggregation_job_size,
            max_aggregation_job_size,
        }
    }

    #[tracing::instrument(skip(self))]
    pub async fn run(self: Arc<Self>) -> Infallible {
        // TODO(#224): add support for handling only a subset of tasks in a single job (i.e. sharding).

        // Create metric instruments.
        let meter = opentelemetry::global::meter("aggregation_job_creator");
        let task_update_time_histogram = meter
            .f64_histogram("janus_task_update_time")
            .with_description("Time spent updating tasks.")
            .with_unit(Unit::new("seconds"))
            .init();
        let job_creation_time_histogram = meter
            .f64_histogram("janus_job_creation_time")
            .with_description("Time spent creating aggregation jobs.")
            .with_unit(Unit::new("seconds"))
            .init();

        // Set up an interval to occasionally update our view of tasks in the DB.
        // (This will fire immediately, so we'll immediately load tasks from the DB when we enter
        // the loop.)
        let mut tasks_update_ticker = time::interval(self.tasks_update_frequency);
        tasks_update_ticker.set_missed_tick_behavior(MissedTickBehavior::Delay);

        // This tracks the "shutdown handle" (i.e. oneshot sender) used to shut down the per-task
        // worker by task ID.
        let mut job_creation_task_shutdown_handles: HashMap<TaskId, Sender<()>> = HashMap::new();

        loop {
            tasks_update_ticker.tick().await;
            debug!("Updating tasks");
            let start = Instant::now();
            let tasks = self
                .datastore
                .run_tx_with_name("aggregation_job_creator_get_tasks", |tx| {
                    Box::pin(async move { tx.get_tasks().await })
                })
                .await;
            let tasks = match tasks {
                Ok(tasks) => tasks
                    .into_iter()
                    .filter_map(|task| match task.role() {
                        Role::Leader => Some((*task.id(), task)),
                        _ => None,
                    })
                    .collect::<HashMap<_, _>>(),

                Err(error) => {
                    error!(?error, "Couldn't update tasks");
                    task_update_time_histogram.record(
                        &Context::current(),
                        start.elapsed().as_secs_f64(),
                        &[KeyValue::new("status", "error")],
                    );
                    continue;
                }
            };

            // Stop job creation tasks for no-longer-existing tasks.
            job_creation_task_shutdown_handles.retain(|task_id, _| {
                if tasks.contains_key(task_id) {
                    return true;
                }
                // We don't need to send on the channel: dropping the sender is enough to cause the
                // receiver future to resolve with a RecvError, which will trigger shutdown.
                info!(%task_id, "Stopping job creation worker");
                false
            });

            // Start job creation tasks for newly-discovered tasks.
            for (task_id, task) in tasks {
                if job_creation_task_shutdown_handles.contains_key(&task_id) {
                    continue;
                }
                info!(%task_id, "Starting job creation worker");
                let (tx, rx) = oneshot::channel();
                job_creation_task_shutdown_handles.insert(task_id, tx);
                tokio::task::spawn({
                    let (this, job_creation_time_histogram) =
                        (Arc::clone(&self), job_creation_time_histogram.clone());
                    async move {
                        this.run_for_task(rx, job_creation_time_histogram, Arc::new(task))
                            .await
                    }
                });
            }

            task_update_time_histogram.record(
                &Context::current(),
                start.elapsed().as_secs_f64(),
                &[KeyValue::new("status", "success")],
            );
        }
    }

    #[tracing::instrument(skip(self, shutdown, job_creation_time_histogram))]
    async fn run_for_task(
        self: Arc<Self>,
        mut shutdown: Receiver<()>,
        job_creation_time_histogram: Histogram<f64>,
        task: Arc<Task>,
    ) {
        debug!(task_id = %task.id(), "Job creation worker started");
        let mut next_run_instant = Instant::now();
        if !self.aggregation_job_creation_interval.is_zero() {
            next_run_instant +=
                thread_rng().gen_range(Duration::ZERO..self.aggregation_job_creation_interval);
        }

        loop {
            select! {
<<<<<<< HEAD
                _ = sleep_until(next_run_instant) => {
                    info!(task_id = %task.id(), "Creating aggregation jobs for task");
=======
                _ = aggregation_job_creation_ticker.tick() => {
                    debug!(task_id = %task.id(), "Creating aggregation jobs for task");
>>>>>>> 9b2ba61d
                    let (start, mut status) = (Instant::now(), "success");
                    match Arc::clone(&self).create_aggregation_jobs_for_task(Arc::clone(&task)).await {
                        Ok(true) => next_run_instant = Instant::now(),

                        Ok(false) =>
                            next_run_instant = Instant::now() + self.aggregation_job_creation_interval,

                        Err(err) => {
                            error!(task_id = %task.id(), %err, "Couldn't create aggregation jobs for task");
                            status = "error";
                            next_run_instant = Instant::now() + self.aggregation_job_creation_interval;
                        }
                    }
                    job_creation_time_histogram.record(&Context::current(), start.elapsed().as_secs_f64(), &[KeyValue::new("status", status)]);
                }

                _ = &mut shutdown => {
                    debug!(task_id = %task.id(), "Job creation worker stopped");
                    return;
                }
            }
        }
    }

    // Returns true if at least one aggregation job was created.
    #[tracing::instrument(skip(self, task), fields(task_id = ?task.id()), err)]
    async fn create_aggregation_jobs_for_task(
        self: Arc<Self>,
        task: Arc<Task>,
    ) -> anyhow::Result<bool> {
        match (task.query_type(), task.vdaf()) {
            (task::QueryType::TimeInterval, VdafInstance::Prio3Aes128Count) => {
                self.create_aggregation_jobs_for_time_interval_task_no_param::<PRIO3_AES128_VERIFY_KEY_LENGTH, Prio3Aes128Count>(task)
                    .await
            }

            (task::QueryType::TimeInterval, VdafInstance::Prio3Aes128CountVec { .. }) => {
                self.create_aggregation_jobs_for_time_interval_task_no_param::<
                    PRIO3_AES128_VERIFY_KEY_LENGTH,
                    Prio3Aes128CountVecMultithreaded
                >(task).await
            }

            (task::QueryType::TimeInterval, VdafInstance::Prio3Aes128Sum { .. }) => {
                self.create_aggregation_jobs_for_time_interval_task_no_param::<PRIO3_AES128_VERIFY_KEY_LENGTH, Prio3Aes128Sum>(task)
                    .await
            }

            (task::QueryType::TimeInterval, VdafInstance::Prio3Aes128Histogram { .. }) => {
                self.create_aggregation_jobs_for_time_interval_task_no_param::<PRIO3_AES128_VERIFY_KEY_LENGTH, Prio3Aes128Histogram>(task)
                    .await
            }

            #[cfg(feature = "fpvec_bounded_l2")]
            (task::QueryType::TimeInterval, VdafInstance::Prio3Aes128FixedPoint16BitBoundedL2VecSum { .. }) => {
                self.create_aggregation_jobs_for_time_interval_task_no_param::<PRIO3_AES128_VERIFY_KEY_LENGTH, Prio3Aes128FixedPointBoundedL2VecSum<FixedI16<U15>>>(task)
                    .await
            }

            #[cfg(feature = "fpvec_bounded_l2")]
            (task::QueryType::TimeInterval, VdafInstance::Prio3Aes128FixedPoint32BitBoundedL2VecSum { .. }) => {
                self.create_aggregation_jobs_for_time_interval_task_no_param::<PRIO3_AES128_VERIFY_KEY_LENGTH, Prio3Aes128FixedPointBoundedL2VecSum<FixedI32<U31>>>(task)
                    .await
            }

            #[cfg(feature = "fpvec_bounded_l2")]
            (task::QueryType::TimeInterval, VdafInstance::Prio3Aes128FixedPoint64BitBoundedL2VecSum { .. }) => {
                self.create_aggregation_jobs_for_time_interval_task_no_param::<PRIO3_AES128_VERIFY_KEY_LENGTH, Prio3Aes128FixedPointBoundedL2VecSum<FixedI64<U63>>>(task)
                    .await
            }

            (task::QueryType::FixedSize{max_batch_size}, VdafInstance::Prio3Aes128Count) => {
                let max_batch_size = *max_batch_size;
                self.create_aggregation_jobs_for_fixed_size_task_no_param::<PRIO3_AES128_VERIFY_KEY_LENGTH, Prio3Aes128Count>(task, max_batch_size)
                    .await
            }

            (task::QueryType::FixedSize{max_batch_size}, VdafInstance::Prio3Aes128CountVec { .. }) => {
                let max_batch_size = *max_batch_size;
                self.create_aggregation_jobs_for_fixed_size_task_no_param::<
                    PRIO3_AES128_VERIFY_KEY_LENGTH,
                    Prio3Aes128CountVecMultithreaded
                >(task, max_batch_size).await
            }

            (task::QueryType::FixedSize{max_batch_size}, VdafInstance::Prio3Aes128Sum { .. }) => {
                let max_batch_size = *max_batch_size;
                self.create_aggregation_jobs_for_fixed_size_task_no_param::<PRIO3_AES128_VERIFY_KEY_LENGTH, Prio3Aes128Sum>(task, max_batch_size)
                    .await
            }

            (task::QueryType::FixedSize{max_batch_size}, VdafInstance::Prio3Aes128Histogram { .. }) => {
                let max_batch_size = *max_batch_size;
                self.create_aggregation_jobs_for_fixed_size_task_no_param::<PRIO3_AES128_VERIFY_KEY_LENGTH, Prio3Aes128Histogram>(task, max_batch_size)
                    .await
            }

            #[cfg(feature = "fpvec_bounded_l2")]
            (task::QueryType::FixedSize{max_batch_size}, VdafInstance::Prio3Aes128FixedPoint16BitBoundedL2VecSum { .. }) => {
                let max_batch_size = *max_batch_size;
                self.create_aggregation_jobs_for_fixed_size_task_no_param::<PRIO3_AES128_VERIFY_KEY_LENGTH, Prio3Aes128FixedPointBoundedL2VecSum<FixedI16<U15>>>(task, max_batch_size)
                    .await
            }

            #[cfg(feature = "fpvec_bounded_l2")]
            (task::QueryType::FixedSize{max_batch_size}, VdafInstance::Prio3Aes128FixedPoint32BitBoundedL2VecSum { .. }) => {
                let max_batch_size = *max_batch_size;
                self.create_aggregation_jobs_for_fixed_size_task_no_param::<PRIO3_AES128_VERIFY_KEY_LENGTH, Prio3Aes128FixedPointBoundedL2VecSum<FixedI32<U31>>>(task, max_batch_size)
                    .await
            }

            #[cfg(feature = "fpvec_bounded_l2")]
            (task::QueryType::FixedSize{max_batch_size}, VdafInstance::Prio3Aes128FixedPoint64BitBoundedL2VecSum { .. }) => {
                let max_batch_size = *max_batch_size;
                self.create_aggregation_jobs_for_fixed_size_task_no_param::<PRIO3_AES128_VERIFY_KEY_LENGTH, Prio3Aes128FixedPointBoundedL2VecSum<FixedI64<U63>>>(task, max_batch_size)
                    .await
            }

            _ => {
                error!(vdaf = ?task.vdaf(), "VDAF is not yet supported");
                panic!("VDAF {:?} is not yet supported", task.vdaf());
            }
        }
    }

    #[tracing::instrument(skip(self, task), fields(task_id = ?task.id()), err)]
    async fn create_aggregation_jobs_for_time_interval_task_no_param<
        const L: usize,
        A: vdaf::Aggregator<L, AggregationParam = ()>,
    >(
        self: Arc<Self>,
        task: Arc<Task>,
    ) -> anyhow::Result<bool>
    where
        for<'a> &'a A::AggregateShare: Into<Vec<u8>>,
        A::PrepareMessage: Send + Sync,
        A::PrepareState: Send + Sync + Encode,
        A::OutputShare: Send + Sync,
        for<'a> &'a A::OutputShare: Into<Vec<u8>>,
    {
        Ok(self
            .datastore
            .run_tx_with_name("aggregation_job_creator_time_no_param", |tx| {
                let (this, task) = (Arc::clone(&self), Arc::clone(&task));
                Box::pin(async move {
                    // Find some unaggregated client reports.
                    let report_ids_and_times = tx
                        .get_unaggregated_client_report_ids_for_task(task.id())
                        .await?;

                    // Generate aggregation jobs & report aggregations based on the reports we read.
                    let mut agg_jobs = Vec::new();
                    let mut report_aggs = Vec::new();
                    for agg_job_reports in
                        report_ids_and_times.chunks(this.max_aggregation_job_size)
                    {
                        if agg_job_reports.len() < this.min_aggregation_job_size {
                            if !agg_job_reports.is_empty() {
                                let report_ids: Vec<_> = agg_job_reports
                                    .iter()
                                    .map(|(report_id, _)| *report_id)
                                    .collect();
                                tx.mark_reports_unaggregated(task.id(), &report_ids).await?;
                            }
                            continue;
                        }

                        let aggregation_job_id = random();
                        debug!(
                            task_id = %task.id(),
                            %aggregation_job_id,
                            report_count = %agg_job_reports.len(),
                            "Creating aggregation job"
                        );

                        let min_client_timestamp =
                            agg_job_reports.iter().map(|(_, time)| time).min().unwrap(); // unwrap safety: agg_job_reports is non-empty
                        let max_client_timestamp =
                            agg_job_reports.iter().map(|(_, time)| time).max().unwrap(); // unwrap safety: agg_job_reports is non-empty
                        let client_timestamp_interval = Interval::new(
                            *min_client_timestamp,
                            max_client_timestamp
                                .difference(min_client_timestamp)?
                                .add(&DurationMsg::from_seconds(1))?,
                        )?;

                        agg_jobs.push(AggregationJob::<L, TimeInterval, A>::new(
                            *task.id(),
                            aggregation_job_id,
                            (),
                            (),
                            client_timestamp_interval,
                            AggregationJobState::InProgress,
                        ));

                        for (ord, (report_id, time)) in agg_job_reports.iter().enumerate() {
                            report_aggs.push(ReportAggregation::<L, A>::new(
                                *task.id(),
                                aggregation_job_id,
                                *report_id,
                                *time,
                                ord.try_into()?,
                                ReportAggregationState::Start,
                            ));
                        }
                    }

                    // Write the aggregation jobs & report aggregations we created.
                    try_join_all(
                        agg_jobs
                            .iter()
                            .map(|agg_job| tx.put_aggregation_job(agg_job)),
                    )
                    .await?;
                    try_join_all(
                        report_aggs
                            .iter()
                            .map(|report_agg| tx.put_report_aggregation(report_agg)),
                    )
                    .await?;

                    Ok(!agg_jobs.is_empty())
                })
            })
            .await?)
    }

    #[tracing::instrument(skip(self, task), fields(task_id = ?task.id()), err)]
    async fn create_aggregation_jobs_for_fixed_size_task_no_param<
        const L: usize,
        A: vdaf::Aggregator<L, AggregationParam = ()>,
    >(
        self: Arc<Self>,
        task: Arc<Task>,
        task_max_batch_size: u64,
    ) -> anyhow::Result<bool>
    where
        for<'a> &'a A::AggregateShare: Into<Vec<u8>>,
        A::PrepareMessage: Send + Sync,
        A::PrepareState: Send + Sync + Encode,
        A::OutputShare: Send + Sync,
        for<'a> &'a A::OutputShare: Into<Vec<u8>>,
    {
        let (task_min_batch_size, task_max_batch_size) = (
            usize::try_from(task.min_batch_size())?,
            usize::try_from(task_max_batch_size)?,
        );
        Ok(self
            .datastore
            .run_tx_with_name("aggregation_job_creator_fixed_no_param", |tx| {
                let (this, task) = (Arc::clone(&self), Arc::clone(&task));
                Box::pin(async move {
                    // Find unaggregated client reports & existing unfilled batches.
                    let (mut unaggregated_report_ids, outstanding_batches) = try_join!(
                        tx.get_unaggregated_client_report_ids_for_task(task.id()),
                        tx.get_outstanding_batches_for_task(task.id())
                    )?;

                    // First attempt to allocate unaggregated reports to existing unfilled batches,
                    // then generate new batches as necessary. This iterator has no end and
                    // therefore it is safe to unwrap the result of a call to `next`.
                    let mut batch_iter = outstanding_batches
                        .into_iter()
                        .map(|outstanding_batch| (false, outstanding_batch))
                        .chain(iter::repeat_with(|| {
                            (
                                true,
                                OutstandingBatch::new(
                                    *task.id(),
                                    random(),
                                    RangeInclusive::new(0, 0),
                                ),
                            )
                        }));

                    // Main loop: repeatedly consume some of the unaggregated report IDs to generate
                    // an aggregation job, assigning it to an existing batch which has need of
                    // reports, or a new batch if no existing batch needs reports.
                    let mut aggregation_jobs = Vec::<AggregationJob<L, FixedSize, A>>::new();
                    let mut report_aggregations = Vec::<ReportAggregation<L, A>>::new();
                    let mut new_batches = Vec::new();
                    let (mut is_batch_new, mut batch) = batch_iter.next().unwrap(); // unwrap safety: infinite iterator
                    let mut batch_max_size = *batch.size().end();
                    loop {
                        // Figure out desired aggregation job size:
                        //  * It can't be larger than the number of reports available.
                        //  * It can't be larger than the configured maximum aggregation job size.
                        //  * It can't be larger than the difference between the maximum batch size
                        //    & the maximum number of reports that may end up aggregated into this
                        //    batch based on already-existing aggregation jobs; otherwise, we risk
                        //    aggregating more than max_batch_size reports together.
                        // Choose the maximal size meeting all of these requirements.
                        let aggregation_job_size = [
                            unaggregated_report_ids.len(),
                            this.max_aggregation_job_size,
                            task_max_batch_size - batch_max_size,
                        ]
                        .into_iter()
                        .min()
                        .unwrap(); // unwrap safety: iterator is non-empty, so result is Some

                        if aggregation_job_size < this.min_aggregation_job_size {
                            if batch_max_size < task_min_batch_size
                                && batch_max_size + aggregation_job_size >= task_min_batch_size
                            {
                                // This batch is short of the minimum batch size, and requires an
                                // unusually small aggregation job (smaller than the normal minimum
                                // aggregation job size) for it to be ever completed. Go ahead and
                                // generate one. (We also wait until the size of the aggregation job
                                // we can generate will meet the minimum configured batch size, in
                                // an attempt to minimize the number of "small" aggregation jobs we
                                // create.)
                            } else if !is_batch_new {
                                // Move on to the next unfilled batch to see if we can allocate
                                // reports to it.
                                (is_batch_new, batch) = batch_iter.next().unwrap(); // unwrap safety: infinite iterator
                                batch_max_size = *batch.size().end();
                                continue;
                            } else {
                                // We have run out of preexisting batches to evaluate adding reports
                                // to. Trying additional new batches won't help (since all of the
                                // relevant parameters will be the same as in this iteration), so
                                // stop generating aggregation jobs.
                                break;
                            }
                        }

                        // Generate an aggregation job, then update batch metadata & continue.
                        let aggregation_job_id = random();
                        debug!(
                            task_id = %task.id(),
                            batch_id = %batch.id(),
                            %aggregation_job_id,
                            report_count = aggregation_job_size,
                            "Creating aggregation job"
                        );

                        let mut min_client_timestamp = None;
                        let mut max_client_timestamp = None;
                        report_aggregations.extend(
                            unaggregated_report_ids
                                .drain(..aggregation_job_size)
                                .enumerate()
                                .map(|(ord, (report_id, client_timestamp))| {
                                    min_client_timestamp =
                                        Some(min_client_timestamp.map_or(client_timestamp, |ts| {
                                            min(ts, client_timestamp)
                                        }));
                                    max_client_timestamp =
                                        Some(max_client_timestamp.map_or(client_timestamp, |ts| {
                                            max(ts, client_timestamp)
                                        }));
                                    Ok(ReportAggregation::new(
                                        *task.id(),
                                        aggregation_job_id,
                                        report_id,
                                        client_timestamp,
                                        ord.try_into()?,
                                        ReportAggregationState::Start,
                                    ))
                                })
                                .collect::<Result<Vec<_>, TryFromIntError>>()?,
                        );

                        let min_client_timestamp = min_client_timestamp.unwrap(); // unwrap safety: aggregation_job_size > 0
                        let max_client_timestamp = max_client_timestamp.unwrap(); // unwrap safety: aggregation_job_size > 0
                        let client_timestamp_interval = Interval::new(
                            min_client_timestamp,
                            max_client_timestamp
                                .difference(&min_client_timestamp)?
                                .add(&DurationMsg::from_seconds(1))?,
                        )?;
                        aggregation_jobs.push(AggregationJob::new(
                            *task.id(),
                            aggregation_job_id,
                            (),
                            *batch.id(),
                            client_timestamp_interval,
                            AggregationJobState::InProgress,
                        ));

                        if is_batch_new {
                            new_batches.push(*batch.id())
                        }
                        is_batch_new = false;
                        batch_max_size += aggregation_job_size;
                    }

                    // Write the outstanding batches, aggregation jobs, & report aggregations we
                    // created.
                    if !unaggregated_report_ids.is_empty() {
                        let report_ids: Vec<_> = unaggregated_report_ids
                            .iter()
                            .map(|(report_id, _)| *report_id)
                            .collect();
                        tx.mark_reports_unaggregated(task.id(), &report_ids).await?;
                    }

                    try_join!(
                        try_join_all(
                            aggregation_jobs
                                .iter()
                                .map(|agg_job| tx.put_aggregation_job(agg_job)),
                        ),
                        try_join_all(
                            new_batches
                                .iter()
                                .map(|batch_id| tx.put_outstanding_batch(task.id(), batch_id)),
                        )
                    )?;

                    try_join_all(
                        report_aggregations
                            .iter()
                            .map(|report_agg| tx.put_report_aggregation(report_agg)),
                    )
                    .await?;

                    Ok(!aggregation_jobs.is_empty())
                })
            })
            .await?)
    }

    /// Look for combinations of client reports and collection job aggregation parameters that do not
    /// yet have a report aggregation, and batch them into new aggregation jobs. This should only
    /// be used with VDAFs that have non-unit type aggregation parameters.
    // This is only used in tests thus far.
    #[cfg(test)]
    #[tracing::instrument(skip(self, task), fields(task_id = ?task.id()), err)]
    async fn create_aggregation_jobs_for_task_with_param<const L: usize, A>(
        self: Arc<Self>,
        task: Arc<Task>,
    ) -> anyhow::Result<bool>
    where
        A: vdaf::Aggregator<L> + VdafHasAggregationParameter,
        for<'a> &'a A::AggregateShare: Into<Vec<u8>>,
        A::PrepareMessage: Send + Sync,
        A::PrepareState: Send + Sync + Encode,
        A::OutputShare: Send + Sync,
        for<'a> &'a A::OutputShare: Into<Vec<u8>>,
        A::AggregationParam: Send + Sync + Eq + std::hash::Hash,
    {
        use itertools::Itertools;
        let max_aggregation_job_size = self.max_aggregation_job_size;

        Ok(self
            .datastore
            .run_tx_with_name("aggregation_job_creator_time_with_param", |tx| {
                let (this, task) = (Arc::clone(&self), Arc::clone(&task));
                Box::pin(async move {
                    // Find some client reports that are covered by a collect request, but haven't
                    // been aggregated yet, and group them by their batch.
                    let result_vec = tx
                        .get_unaggregated_client_report_ids_by_collect_for_task::<L, A>(task.id())
                        .await?;
                    let report_count = result_vec.len();
                    let result_map = result_vec
                        .into_iter()
                        .map(|(report_id, report_time, aggregation_param)| {
                            (aggregation_param, (report_id, report_time))
                        })
                        .into_group_map();

                    // Generate aggregation jobs and report aggregations.
                    let mut agg_jobs = Vec::new();
                    let mut report_aggs = Vec::with_capacity(report_count);
                    for (aggregation_param, report_ids_and_times) in result_map {
                        for agg_job_reports in report_ids_and_times.chunks(max_aggregation_job_size)
                        {
                            if agg_job_reports.len() < this.min_aggregation_job_size {
                                if !agg_job_reports.is_empty() {
                                    let report_ids: Vec<_> = agg_job_reports
                                        .iter()
                                        .map(|(report_id, _)| *report_id)
                                        .collect();
                                    tx.mark_reports_unaggregated(task.id(), &report_ids).await?;
                                }
                                continue;
                            }

                            let aggregation_job_id = random();
                            debug!(
                                task_id = %task.id(),
                                %aggregation_job_id,
                                report_count = %agg_job_reports.len(),
                                "Creating aggregation job"
                            );

                            let min_client_timestamp =
                                agg_job_reports.iter().map(|(_, time)| time).min().unwrap(); // unwrap safety: agg_job_reports is non-empty
                            let max_client_timestamp =
                                agg_job_reports.iter().map(|(_, time)| time).max().unwrap(); // unwrap safety: agg_job_reports is non-empty
                            let client_timestamp_interval = Interval::new(
                                *min_client_timestamp,
                                max_client_timestamp
                                    .difference(min_client_timestamp)?
                                    .add(&DurationMsg::from_seconds(1))?,
                            )?;

                            agg_jobs.push(AggregationJob::<L, TimeInterval, A>::new(
                                *task.id(),
                                aggregation_job_id,
                                aggregation_param.clone(),
                                (),
                                client_timestamp_interval,
                                AggregationJobState::InProgress,
                            ));

                            for (ord, (report_id, time)) in agg_job_reports.iter().enumerate() {
                                report_aggs.push(ReportAggregation::<L, A>::new(
                                    *task.id(),
                                    aggregation_job_id,
                                    *report_id,
                                    *time,
                                    ord.try_into()?,
                                    ReportAggregationState::Start,
                                ));
                            }
                        }
                    }

                    // Write the aggregation jobs & report aggregations we created.
                    try_join_all(
                        agg_jobs
                            .iter()
                            .map(|agg_job| tx.put_aggregation_job(agg_job)),
                    )
                    .await?;
                    try_join_all(
                        report_aggs
                            .iter()
                            .map(|report_agg| tx.put_report_aggregation(report_agg)),
                    )
                    .await?;
                    Ok(!agg_jobs.is_empty())
                })
            })
            .await?)
    }
}

#[cfg(test)]
mod tests {
    use super::AggregationJobCreator;
    use crate::{
        aggregator::query_type::AccumulableQueryType,
        datastore::{
            models::{AggregationJob, CollectionJob, CollectionJobState, LeaderStoredReport},
            test_util::ephemeral_datastore,
            Transaction,
        },
        messages::TimeExt,
        task::{
            test_util::TaskBuilder, QueryType as TaskQueryType, PRIO3_AES128_VERIFY_KEY_LENGTH,
        },
    };
    use futures::{future::try_join_all, TryFutureExt};
    use janus_core::{
        task::VdafInstance,
        test_util::{
            dummy_vdaf::{self, AggregationParam},
            install_test_trace_subscriber,
        },
        time::{Clock, MockClock},
    };
    use janus_messages::{
        query_type::{FixedSize, TimeInterval},
        AggregationJobId, Interval, ReportId, Role, TaskId, Time,
    };
    use prio::{
        codec::ParameterizedDecode,
        vdaf::{
            prio3::{Prio3, Prio3Aes128Count},
            Aggregator, Vdaf,
        },
    };
    use rand::random;
    use std::{
        collections::{HashMap, HashSet},
        iter,
        sync::Arc,
        time::Duration,
    };
    use tokio::{task, time};

    #[tokio::test]
    async fn aggregation_job_creator() {
        // This is a minimal test that AggregationJobCreator::run() will successfully find tasks &
        // trigger creation of aggregation jobs. More detailed tests of the aggregation job creation
        // logic are contained in other tests which do not exercise the task-lookup code.

        // Setup.
        install_test_trace_subscriber();
        let clock = MockClock::default();
        let ephemeral_datastore = ephemeral_datastore().await;
        let ds = ephemeral_datastore.datastore(clock.clone());
        let vdaf = dummy_vdaf::Vdaf::new();

        // TODO(#234): consider using tokio::time::pause() to make time deterministic, and allow
        // this test to run without the need for a (racy, wallclock-consuming) real sleep.
        // Unfortunately, at time of writing, calling time::pause() breaks interaction with the
        // database -- the job-acquiry transaction deadlocks on attempting to start a transaction,
        // even if the main test loops on calling yield_now().

        let report_time = Time::from_seconds_since_epoch(0);
        let leader_task = TaskBuilder::new(
            TaskQueryType::TimeInterval,
            VdafInstance::Prio3Aes128Count,
            Role::Leader,
        )
        .build();
        let leader_report = LeaderStoredReport::new_dummy(*leader_task.id(), report_time);

        let helper_task = TaskBuilder::new(
            TaskQueryType::TimeInterval,
            VdafInstance::Prio3Aes128Count,
            Role::Helper,
        )
        .build();
        let helper_report = LeaderStoredReport::new_dummy(*helper_task.id(), report_time);

        ds.run_tx(|tx| {
            let vdaf = vdaf.clone();
            let (leader_task, helper_task) = (leader_task.clone(), helper_task.clone());
            let (leader_report, helper_report) = (leader_report.clone(), helper_report.clone());
            Box::pin(async move {
                tx.put_task(&leader_task).await?;
                tx.put_task(&helper_task).await?;

                tx.put_client_report(&vdaf, &leader_report).await?;
                tx.put_client_report(&vdaf, &helper_report).await
            })
        })
        .await
        .unwrap();

        // Create & run the aggregation job creator, give it long enough to create tasks, and then
        // kill it.
        const AGGREGATION_JOB_CREATION_INTERVAL: Duration = Duration::from_secs(1);
        let job_creator = Arc::new(AggregationJobCreator {
            datastore: ds,
            tasks_update_frequency: Duration::from_secs(3600),
            aggregation_job_creation_interval: AGGREGATION_JOB_CREATION_INTERVAL,
            min_aggregation_job_size: 0,
            max_aggregation_job_size: 100,
        });
        let task_handle = task::spawn({
            let job_creator = job_creator.clone();
            async move { job_creator.run().await }
        });
        time::sleep(5 * AGGREGATION_JOB_CREATION_INTERVAL).await;
        task_handle.abort();

        // Inspect database state to verify that the expected aggregation jobs were created.
        let (leader_agg_jobs, helper_agg_jobs) = job_creator
            .datastore
            .run_tx(|tx| {
                let (leader_task, helper_task) = (leader_task.clone(), helper_task.clone());
                Box::pin(async move {
                    let leader_agg_jobs = read_aggregate_jobs_for_task_prio3_count::<
                        TimeInterval,
                        HashSet<_>,
                        _,
                    >(tx, leader_task.id())
                    .await;
                    let helper_agg_jobs = read_aggregate_jobs_for_task_prio3_count::<
                        TimeInterval,
                        HashSet<_>,
                        _,
                    >(tx, helper_task.id())
                    .await;
                    Ok((leader_agg_jobs, helper_agg_jobs))
                })
            })
            .await
            .unwrap();
        assert!(helper_agg_jobs.is_empty());
        assert_eq!(leader_agg_jobs.len(), 1);
        assert_eq!(
            leader_agg_jobs
                .iter()
                .next()
                .unwrap()
                .1
                 .0
                .partial_batch_identifier(),
            &()
        );
        let report_times_and_ids = leader_agg_jobs.into_iter().next().unwrap().1 .1;
        assert_eq!(
            report_times_and_ids,
            HashSet::from([(
                *leader_report.metadata().time(),
                *leader_report.metadata().id()
            )])
        );
    }

    #[tokio::test]
    async fn create_aggregation_jobs_for_time_interval_task() {
        // Setup.
        install_test_trace_subscriber();
        let clock = MockClock::default();
        let ephemeral_datastore = ephemeral_datastore().await;
        let ds = ephemeral_datastore.datastore(clock.clone());
        let vdaf = dummy_vdaf::Vdaf::new();
        const MIN_AGGREGATION_JOB_SIZE: usize = 50;
        const MAX_AGGREGATION_JOB_SIZE: usize = 60;

        let task = Arc::new(
            TaskBuilder::new(
                TaskQueryType::TimeInterval,
                VdafInstance::Prio3Aes128Count,
                Role::Leader,
            )
            .build(),
        );

        // Create 2 max-size batches, a min-size batch, one extra report (which will be added to the
        // min-size batch).
        let report_time = clock.now();
        let reports: Vec<LeaderStoredReport<0, dummy_vdaf::Vdaf>> =
            iter::repeat_with(|| LeaderStoredReport::new_dummy(*task.id(), report_time))
                .take(2 * MAX_AGGREGATION_JOB_SIZE + MIN_AGGREGATION_JOB_SIZE + 1)
                .collect();
        let all_report_ids: HashSet<ReportId> = reports
            .iter()
            .map(|report| *report.metadata().id())
            .collect();

        ds.run_tx(|tx| {
            let (vdaf, task, reports) = (vdaf.clone(), Arc::clone(&task), reports.clone());
            Box::pin(async move {
                tx.put_task(&task).await?;
                for report in reports.iter() {
                    tx.put_client_report(&vdaf, report).await?;
                }
                Ok(())
            })
        })
        .await
        .unwrap();

        // Run.
        let job_creator = Arc::new(AggregationJobCreator {
            datastore: ds,
            tasks_update_frequency: Duration::from_secs(3600),
            aggregation_job_creation_interval: Duration::from_secs(1),
            min_aggregation_job_size: MIN_AGGREGATION_JOB_SIZE,
            max_aggregation_job_size: MAX_AGGREGATION_JOB_SIZE,
        });
        Arc::clone(&job_creator)
            .create_aggregation_jobs_for_task(Arc::clone(&task))
            .await
            .unwrap();

        // Verify.
        let agg_jobs = job_creator
            .datastore
            .run_tx(|tx| {
                let task = task.clone();
                Box::pin(async move {
                    Ok(
                        read_aggregate_jobs_for_task_prio3_count::<TimeInterval, Vec<_>, _>(
                            tx,
                            task.id(),
                        )
                        .await,
                    )
                })
            })
            .await
            .unwrap();
        let mut seen_report_ids = HashSet::new();
        for (_, (_, times_and_ids)) in agg_jobs {
            // The batch is at most MAX_AGGREGATION_JOB_SIZE in size.
            assert!(times_and_ids.len() <= MAX_AGGREGATION_JOB_SIZE);

            // The batch is at least MIN_AGGREGATION_JOB_SIZE in size.
            assert!(times_and_ids.len() >= MIN_AGGREGATION_JOB_SIZE);

            // Report IDs are non-repeated across or inside aggregation jobs.
            for (_, report_id) in times_and_ids {
                assert!(!seen_report_ids.contains(&report_id));
                seen_report_ids.insert(report_id);
            }
        }

        // Every client report was added to some aggregation job.
        assert_eq!(all_report_ids, seen_report_ids);
    }

    #[tokio::test]
    async fn create_aggregation_jobs_for_time_interval_task_not_enough_reports() {
        // Setup.
        install_test_trace_subscriber();
        let clock = MockClock::default();
        let ephemeral_datastore = ephemeral_datastore().await;
        let ds = ephemeral_datastore.datastore(clock.clone());
        let vdaf = dummy_vdaf::Vdaf::new();
        let task = Arc::new(
            TaskBuilder::new(
                TaskQueryType::TimeInterval,
                VdafInstance::Prio3Aes128Count,
                Role::Leader,
            )
            .build(),
        );
        let first_report = LeaderStoredReport::new_dummy(*task.id(), clock.now());
        let second_report = LeaderStoredReport::new_dummy(*task.id(), clock.now());

        ds.run_tx(|tx| {
            let (vdaf, task, first_report) =
                (vdaf.clone(), Arc::clone(&task), first_report.clone());
            Box::pin(async move {
                tx.put_task(&task).await?;
                tx.put_client_report(&vdaf, &first_report).await
            })
        })
        .await
        .unwrap();

        // Run.
        let job_creator = Arc::new(AggregationJobCreator {
            datastore: ds,
            tasks_update_frequency: Duration::from_secs(3600),
            aggregation_job_creation_interval: Duration::from_secs(1),
            min_aggregation_job_size: 2,
            max_aggregation_job_size: 100,
        });
        Arc::clone(&job_creator)
            .create_aggregation_jobs_for_task(Arc::clone(&task))
            .await
            .unwrap();

        // Verify -- we haven't received enough reports yet, so we don't create anything.
        let agg_jobs = job_creator
            .datastore
            .run_tx(|tx| {
                let task = Arc::clone(&task);
                Box::pin(async move {
                    Ok(
                        read_aggregate_jobs_for_task_prio3_count::<TimeInterval, HashSet<_>, _>(
                            tx,
                            task.id(),
                        )
                        .await,
                    )
                })
            })
            .await
            .unwrap();
        assert!(agg_jobs.is_empty());

        // Setup again -- add another report.
        job_creator
            .datastore
            .run_tx(|tx| {
                let (vdaf, second_report) = (vdaf.clone(), second_report.clone());
                Box::pin(async move { tx.put_client_report(&vdaf, &second_report).await })
            })
            .await
            .unwrap();

        // Run.
        Arc::clone(&job_creator)
            .create_aggregation_jobs_for_task(Arc::clone(&task))
            .await
            .unwrap();

        // Verify -- the additional report we wrote allows an aggregation job to be created.
        let agg_jobs = job_creator
            .datastore
            .run_tx(|tx| {
                let task = Arc::clone(&task);
                Box::pin(async move {
                    Ok(
                        read_aggregate_jobs_for_task_prio3_count::<TimeInterval, HashSet<_>, _>(
                            tx,
                            task.id(),
                        )
                        .await,
                    )
                })
            })
            .await
            .unwrap();
        assert_eq!(agg_jobs.len(), 1);
        let report_ids = agg_jobs.into_iter().next().unwrap().1 .1;
        assert_eq!(
            report_ids,
            HashSet::from([
                (
                    *first_report.metadata().time(),
                    *first_report.metadata().id()
                ),
                (
                    *second_report.metadata().time(),
                    *second_report.metadata().id()
                )
            ])
        );
    }

    #[tokio::test]
    async fn create_aggregation_jobs_for_fixed_size_task() {
        // Setup.
        install_test_trace_subscriber();
        let clock = MockClock::default();
        let ephemeral_datastore = ephemeral_datastore().await;
        let ds = ephemeral_datastore.datastore(clock.clone());
        let vdaf = dummy_vdaf::Vdaf::new();

        const MIN_AGGREGATION_JOB_SIZE: usize = 50;
        const MAX_AGGREGATION_JOB_SIZE: usize = 60;
        const MIN_BATCH_SIZE: usize = 200;
        const MAX_BATCH_SIZE: usize = 300;

        let task = Arc::new(
            TaskBuilder::new(
                TaskQueryType::FixedSize {
                    max_batch_size: MAX_BATCH_SIZE as u64,
                },
                VdafInstance::Prio3Aes128Count,
                Role::Leader,
            )
            .with_min_batch_size(MIN_BATCH_SIZE as u64)
            .build(),
        );

        // Create MIN_BATCH_SIZE + MAX_BATCH_SIZE reports. We expect aggregation jobs to be created
        // containing these reports.
        let reports: Vec<LeaderStoredReport<0, dummy_vdaf::Vdaf>> =
            iter::repeat_with(|| LeaderStoredReport::new_dummy(*task.id(), clock.now()))
                .take(MIN_BATCH_SIZE + MAX_BATCH_SIZE)
                .collect();

        let report_ids: HashSet<ReportId> = reports
            .iter()
            .map(|report| *report.metadata().id())
            .collect();

        ds.run_tx(|tx| {
            let (vdaf, task, reports) = (vdaf.clone(), task.clone(), reports.clone());
            Box::pin(async move {
                tx.put_task(&task).await?;
                for report in &reports {
                    tx.put_client_report(&vdaf, report).await?;
                }
                Ok(())
            })
        })
        .await
        .unwrap();

        // Run.
        let job_creator = Arc::new(AggregationJobCreator {
            datastore: ds,
            tasks_update_frequency: Duration::from_secs(3600),
            aggregation_job_creation_interval: Duration::from_secs(1),
            min_aggregation_job_size: MIN_AGGREGATION_JOB_SIZE,
            max_aggregation_job_size: MAX_AGGREGATION_JOB_SIZE,
        });
        Arc::clone(&job_creator)
            .create_aggregation_jobs_for_task(Arc::clone(&task))
            .await
            .unwrap();

        // Verify.
        let (outstanding_batches, agg_jobs) = job_creator
            .datastore
            .run_tx(|tx| {
                let task = Arc::clone(&task);
                Box::pin(async move {
                    Ok((
                        tx.get_outstanding_batches_for_task(task.id()).await?,
                        read_aggregate_jobs_for_task_prio3_count::<FixedSize, Vec<_>, _>(
                            tx,
                            task.id(),
                        )
                        .await,
                    ))
                })
            })
            .await
            .unwrap();

        // Verify outstanding batches.
        let mut total_max_size = 0;
        for outstanding_batch in outstanding_batches {
            assert_eq!(outstanding_batch.size().start(), &0);
            assert!(&MIN_BATCH_SIZE <= outstanding_batch.size().end());
            assert!(outstanding_batch.size().end() <= &MAX_BATCH_SIZE);
            total_max_size += *outstanding_batch.size().end();
        }
        assert_eq!(total_max_size, report_ids.len());

        // Verify aggregation jobs.
        let mut seen_report_ids = HashSet::new();
        let mut batches_with_small_agg_jobs = HashSet::new();
        for (_, (agg_job, times_and_ids)) in agg_jobs {
            // At most one aggregation job per batch will be smaller than the normal minimum
            // aggregation job size.
            if times_and_ids.len() < MIN_AGGREGATION_JOB_SIZE {
                assert!(!batches_with_small_agg_jobs.contains(agg_job.batch_id()));
                batches_with_small_agg_jobs.insert(*agg_job.batch_id());
            }

            // The aggregation job is at most MAX_AGGREGATION_JOB_SIZE in size.
            assert!(times_and_ids.len() <= MAX_AGGREGATION_JOB_SIZE);

            // Report IDs are non-repeated across or inside aggregation jobs.
            for (_, report_id) in times_and_ids {
                assert!(!seen_report_ids.contains(&report_id));
                seen_report_ids.insert(report_id);
            }
        }

        // Every client report was added to some aggregation job.
        assert_eq!(report_ids, seen_report_ids);
    }

    #[tokio::test]
    async fn create_aggregation_jobs_for_time_interval_task_with_param() {
        install_test_trace_subscriber();
        let clock = MockClock::default();
        let ephemeral_datastore = ephemeral_datastore().await;
        let ds = ephemeral_datastore.datastore(clock.clone());

        const MAX_AGGREGATION_JOB_SIZE: usize = 10;

        // Note that the minimum aggregation job size setting has no effect here, because we always
        // wait for a collection job before scheduling any aggregation jobs, and DAP requires that no
        // more reports are accepted for a time interval after that interval already has a collect
        // job.

        let vdaf = dummy_vdaf::Vdaf::new();
        let task = Arc::new(
            TaskBuilder::new(
                TaskQueryType::TimeInterval,
                VdafInstance::Fake,
                Role::Leader,
            )
            .build(),
        );

        // Create MAX_AGGREGATION_JOB_SIZE reports in one batch. This should result in one
        // aggregation job per overlapping collection job for these reports. (and there is one such
        // collection job)
        let report_time = clock.now().sub(task.time_precision()).unwrap();
        let batch_1_reports: Vec<LeaderStoredReport<0, dummy_vdaf::Vdaf>> =
            iter::repeat_with(|| LeaderStoredReport::new_dummy(*task.id(), report_time))
                .take(MAX_AGGREGATION_JOB_SIZE)
                .collect();

        // Create more than MAX_AGGREGATION_JOB_SIZE reports in another batch. This should result in
        // two aggregation jobs per overlapping collection job. (and there are two such collection jobs)
        let report_time = report_time.sub(task.time_precision()).unwrap();
        let batch_2_reports: Vec<LeaderStoredReport<0, dummy_vdaf::Vdaf>> =
            iter::repeat_with(|| LeaderStoredReport::new_dummy(*task.id(), report_time))
                .take(MAX_AGGREGATION_JOB_SIZE + 1)
                .collect();

        ds.run_tx(|tx| {
            let (vdaf, task, batch_1_reports, batch_2_reports) = (
                vdaf.clone(),
                Arc::clone(&task),
                batch_1_reports.clone(),
                batch_2_reports.clone(),
            );
            Box::pin(async move {
                tx.put_task(&task).await?;
                for report in batch_1_reports {
                    tx.put_client_report(&vdaf, &report).await?;
                }
                for report in batch_2_reports {
                    tx.put_client_report(&vdaf, &report).await?;
                }
                Ok(())
            })
        })
        .await
        .unwrap();

        let job_creator = Arc::new(AggregationJobCreator {
            datastore: ds,
            tasks_update_frequency: Duration::from_secs(3600),
            aggregation_job_creation_interval: Duration::from_secs(1),
            min_aggregation_job_size: 1,
            max_aggregation_job_size: MAX_AGGREGATION_JOB_SIZE,
        });
        Arc::clone(&job_creator)
            .create_aggregation_jobs_for_task_with_param::<0, dummy_vdaf::Vdaf>(Arc::clone(&task))
            .await
            .unwrap();

        // Verify, there should be no aggregation jobs yet, because there are no collection jobs to
        // provide aggregation parameters.
        let agg_jobs = job_creator
            .datastore
            .run_tx(|tx| {
                let (vdaf, task) = (vdaf.clone(), Arc::clone(&task));
                Box::pin(async move {
                    Ok(read_aggregate_jobs_for_task_generic::<
                        0,
                        TimeInterval,
                        dummy_vdaf::Vdaf,
                        Vec<_>,
                        _,
                    >(tx, task.id(), &vdaf)
                    .await)
                })
            })
            .await
            .unwrap();
        assert!(agg_jobs.count() == 0);

        job_creator
            .datastore
            .run_tx(|tx| {
                let task = Arc::clone(&task);
                Box::pin(async move {
                    // This will encompass the members of batch_2_reports.
                    tx.put_collection_job::<0, TimeInterval, dummy_vdaf::Vdaf>(
                        &CollectionJob::new(
                            *task.id(),
                            random(),
                            Interval::new(report_time, *task.time_precision()).unwrap(),
                            AggregationParam(7),
                            CollectionJobState::Start,
                        ),
                    )
                    .await?;
                    // This will encompass the members of both batch_1_reports and batch_2_reports.
                    tx.put_collection_job::<0, TimeInterval, dummy_vdaf::Vdaf>(
                        &CollectionJob::new(
                            *task.id(),
                            random(),
                            Interval::new(
                                report_time,
                                janus_messages::Duration::from_seconds(
                                    task.time_precision().as_seconds() * 2,
                                ),
                            )
                            .unwrap(),
                            AggregationParam(11),
                            CollectionJobState::Start,
                        ),
                    )
                    .await?;
                    Ok(())
                })
            })
            .await
            .unwrap();

        // Run again, this time it should create some aggregation jobs.
        Arc::clone(&job_creator)
            .create_aggregation_jobs_for_task_with_param::<0, dummy_vdaf::Vdaf>(Arc::clone(&task))
            .await
            .unwrap();

        // Verify.
        let mut agg_jobs = job_creator
            .datastore
            .run_tx(|tx| {
                let (vdaf, task) = (vdaf.clone(), Arc::clone(&task));
                Box::pin(async move {
                    Ok(read_aggregate_jobs_for_task_generic::<
                        0,
                        TimeInterval,
                        dummy_vdaf::Vdaf,
                        Vec<_>,
                        _,
                    >(tx, task.id(), &vdaf)
                    .await)
                })
            })
            .await
            .unwrap()
            .collect::<Vec<_>>();

        let mut seen_pairs = Vec::new();
        let mut aggregation_jobs_per_aggregation_param = HashMap::new();
        for (aggregation_job, times_and_ids) in agg_jobs.iter() {
            assert!(times_and_ids.len() <= MAX_AGGREGATION_JOB_SIZE);

            *aggregation_jobs_per_aggregation_param
                .entry(*aggregation_job.aggregation_parameter())
                .or_default() += 1;

            for (_, report_id) in times_and_ids {
                seen_pairs.push((*report_id, *aggregation_job.aggregation_parameter()));
            }
        }
        assert_eq!(agg_jobs.len(), 5);
        assert_eq!(
            aggregation_jobs_per_aggregation_param,
            HashMap::from([(AggregationParam(7), 2), (AggregationParam(11), 3)])
        );
        let mut expected_pairs = Vec::with_capacity(MAX_AGGREGATION_JOB_SIZE * 3 + 2);
        for report in batch_1_reports.iter() {
            expected_pairs.push((*report.metadata().id(), AggregationParam(11)));
        }
        for report in batch_2_reports.iter() {
            expected_pairs.push((*report.metadata().id(), AggregationParam(7)));
            expected_pairs.push((*report.metadata().id(), AggregationParam(11)));
        }
        seen_pairs.sort();
        expected_pairs.sort();
        assert_eq!(seen_pairs, expected_pairs);

        // Run once more, and confirm that no further aggregation jobs are created.
        // Run again, this time it should create some aggregation jobs.
        Arc::clone(&job_creator)
            .create_aggregation_jobs_for_task_with_param::<0, dummy_vdaf::Vdaf>(Arc::clone(&task))
            .await
            .unwrap();

        // We should see the same aggregation jobs as before, because the newly created aggregation
        // jobs should have satisfied all the collection jobs.
        let mut quiescent_check_agg_jobs = job_creator
            .datastore
            .run_tx(|tx| {
                let (vdaf, task) = (vdaf.clone(), Arc::clone(&task));
                Box::pin(async move {
                    Ok(read_aggregate_jobs_for_task_generic::<
                        0,
                        TimeInterval,
                        dummy_vdaf::Vdaf,
                        Vec<_>,
                        _,
                    >(tx, task.id(), &vdaf)
                    .await)
                })
            })
            .await
            .unwrap()
            .collect::<Vec<_>>();
        assert_eq!(agg_jobs.len(), quiescent_check_agg_jobs.len());
        agg_jobs.sort_by_key(|(agg_job, _)| *agg_job.id());
        quiescent_check_agg_jobs.sort_by_key(|(agg_job, _)| *agg_job.id());
        assert_eq!(agg_jobs, quiescent_check_agg_jobs);
    }

    /// Test helper function that reads all aggregation jobs for a given task ID, with VDAF
    /// Prio3Aes128Count, returning a map from aggregation job ID to the report IDs included in
    /// the aggregation job. The container used to store the report IDs is up to the caller; ordered
    /// containers will store report IDs in the order they are included in the aggregate job.
    async fn read_aggregate_jobs_for_task_prio3_count<
        Q: AccumulableQueryType,
        T: FromIterator<(Time, ReportId)>,
        C: Clock,
    >(
        tx: &Transaction<'_, C>,
        task_id: &TaskId,
    ) -> HashMap<
        AggregationJobId,
        (
            AggregationJob<PRIO3_AES128_VERIFY_KEY_LENGTH, Q, Prio3Aes128Count>,
            T,
        ),
    > {
        let vdaf = Prio3::new_aes128_count(2).unwrap();
        read_aggregate_jobs_for_task_generic::<
            PRIO3_AES128_VERIFY_KEY_LENGTH,
            Q,
            Prio3Aes128Count,
            T,
            C,
        >(tx, task_id, &vdaf)
        .await
        .map(|(agg_job, report_id)| (*agg_job.id(), (agg_job, report_id)))
        .collect()
    }

    /// Test helper function that reads all aggregation jobs for a given task ID, returning an
    /// iterator of tuples containing aggregation job IDs, the report IDs included in the
    /// aggregation job, and aggregation parameters. The container used to store the report IDs is
    /// up to the caller; ordered containers will store report IDs in the order they are included in
    /// the aggregate job.
    async fn read_aggregate_jobs_for_task_generic<
        const L: usize,
        Q: AccumulableQueryType,
        A,
        T,
        C: Clock,
    >(
        tx: &Transaction<'_, C>,
        task_id: &TaskId,
        vdaf: &A,
    ) -> impl Iterator<Item = (AggregationJob<L, Q, A>, T)>
    where
        T: FromIterator<(Time, ReportId)>,
        A: Aggregator<L>,
        for<'a> Vec<u8>: From<&'a <A as Vdaf>::AggregateShare>,
        <A as Aggregator<L>>::PrepareState: for<'a> ParameterizedDecode<(&'a A, usize)>,
        for<'a> <A as Vdaf>::OutputShare: TryFrom<&'a [u8]>,
    {
        try_join_all(
            tx.get_aggregation_jobs_for_task::<L, Q, A>(task_id)
                .await
                .unwrap()
                .into_iter()
                .map(|agg_job| async {
                    let agg_job_id = *agg_job.id();
                    tx.get_report_aggregations_for_aggregation_job(
                        vdaf,
                        &Role::Leader,
                        task_id,
                        &agg_job_id,
                    )
                    .map_ok(move |report_aggs| {
                        (
                            agg_job,
                            report_aggs
                                .into_iter()
                                .map(|ra| (*ra.time(), *ra.report_id()))
                                .collect::<T>(),
                        )
                    })
                    .await
                }),
        )
        .await
        .unwrap()
        .into_iter()
    }
}<|MERGE_RESOLUTION|>--- conflicted
+++ resolved
@@ -215,13 +215,8 @@
 
         loop {
             select! {
-<<<<<<< HEAD
                 _ = sleep_until(next_run_instant) => {
-                    info!(task_id = %task.id(), "Creating aggregation jobs for task");
-=======
-                _ = aggregation_job_creation_ticker.tick() => {
                     debug!(task_id = %task.id(), "Creating aggregation jobs for task");
->>>>>>> 9b2ba61d
                     let (start, mut status) = (Instant::now(), "success");
                     match Arc::clone(&self).create_aggregation_jobs_for_task(Arc::clone(&task)).await {
                         Ok(true) => next_run_instant = Instant::now(),
