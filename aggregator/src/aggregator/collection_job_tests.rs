use crate::aggregator::{aggregator_handler, Config};
use http::StatusCode;
use janus_aggregator_core::{
    datastore::{
        models::{
            AggregationJob, AggregationJobState, BatchAggregation, CollectionJobState,
            LeaderStoredReport, ReportAggregation, ReportAggregationState,
        },
        test_util::{ephemeral_datastore, EphemeralDatastore},
        Datastore,
    },
    task::{test_util::TaskBuilder, QueryType, Task},
};
use janus_core::{
    hpke::{
        self, test_util::generate_test_hpke_config_and_private_key, HpkeApplicationInfo,
        HpkeKeypair, Label,
    },
    task::{AuthenticationToken, VdafInstance},
    test_util::{dummy_vdaf, install_test_trace_subscriber},
    time::{Clock, IntervalExt, MockClock},
};
use janus_messages::{
    query_type::{FixedSize, QueryType as QueryTypeTrait, TimeInterval},
    AggregateShareAad, AggregationJobRound, BatchId, BatchSelector, Collection, CollectionJobId,
    CollectionReq, Duration, FixedSizeQuery, Interval, Query, ReportIdChecksum, Role, Time,
};
use prio::codec::{Decode, Encode};
use rand::random;
use serde_json::json;
use std::sync::Arc;
use trillium::{Handler, KnownHeaderName, Status};
use trillium_testing::{
    prelude::{post, put},
    TestConn,
};

pub(crate) struct CollectionJobTestCase {
    pub(super) task: Task,
    clock: MockClock,
    pub(super) collector_hpke_keypair: HpkeKeypair,
    pub(super) handler: Box<dyn Handler>,
    pub(super) datastore: Arc<Datastore<MockClock>>,
    _ephemeral_datastore: EphemeralDatastore,
}

impl CollectionJobTestCase {
    pub(super) async fn put_collection_job_with_auth_token<Q: QueryTypeTrait>(
        &self,
        collection_job_id: &CollectionJobId,
        request: &CollectionReq<Q>,
        auth_token: Option<&AuthenticationToken>,
    ) -> TestConn {
        let mut test_conn = put(self
            .task
            .collection_job_uri(collection_job_id)
            .unwrap()
            .path());
        if let Some(token) = auth_token {
            test_conn = test_conn.with_request_header("DAP-Auth-Token", token.as_ref().to_owned())
        }

        test_conn
            .with_request_header(
                KnownHeaderName::ContentType,
                CollectionReq::<TimeInterval>::MEDIA_TYPE,
            )
            .with_request_body(request.get_encoded())
            .run_async(&self.handler)
            .await
    }

    pub(super) async fn put_collection_job<Q: QueryTypeTrait>(
        &self,
        collection_job_id: &CollectionJobId,
        request: &CollectionReq<Q>,
    ) -> TestConn {
        self.put_collection_job_with_auth_token(
            collection_job_id,
            request,
            Some(self.task.primary_collector_auth_token()),
        )
        .await
    }

    pub(super) async fn post_collection_job_with_auth_token(
        &self,
        collection_job_id: &CollectionJobId,
        auth_token: Option<&AuthenticationToken>,
    ) -> TestConn {
        let mut test_conn = post(
            self.task
                .collection_job_uri(collection_job_id)
                .unwrap()
                .path(),
        );
        if let Some(token) = auth_token {
            test_conn = test_conn.with_request_header("DAP-Auth-Token", token.as_ref().to_owned())
        }
        test_conn.run_async(&self.handler).await
    }

    pub(super) async fn post_collection_job(
        &self,
        collection_job_id: &CollectionJobId,
    ) -> TestConn {
        self.post_collection_job_with_auth_token(
            collection_job_id,
            Some(self.task.primary_collector_auth_token()),
        )
        .await
    }
}

pub(crate) async fn setup_collection_job_test_case(
    role: Role,
    query_type: QueryType,
) -> CollectionJobTestCase {
    install_test_trace_subscriber();

    let collector_hpke_keypair = generate_test_hpke_config_and_private_key();
    let task = TaskBuilder::new(query_type, VdafInstance::Fake, role)
        .with_collector_hpke_config(collector_hpke_keypair.config().clone())
        .build();
    let clock = MockClock::default();
    let ephemeral_datastore = ephemeral_datastore().await;
    let datastore = Arc::new(ephemeral_datastore.datastore(clock.clone()));

    datastore.put_task(&task).await.unwrap();

    let handler = aggregator_handler(
        Arc::clone(&datastore),
        clock.clone(),
        Config {
            batch_aggregation_shard_count: 32,
            ..Default::default()
        },
    )
    .unwrap();

    CollectionJobTestCase {
        task,
        clock,
        collector_hpke_keypair,
        handler: Box::new(handler),
        datastore,
        _ephemeral_datastore: ephemeral_datastore,
    }
}

async fn setup_fixed_size_current_batch_collection_job_test_case(
) -> (CollectionJobTestCase, BatchId, BatchId, Interval) {
    let test_case =
        setup_collection_job_test_case(Role::Leader, QueryType::FixedSize { max_batch_size: 10 })
            .await;

    // Fill the datastore with the necessary data so that there is are two outstanding batches to be
    // collected.
    let batch_id_1 = random();
    let batch_id_2 = random();
    let time = test_case.clock.now();
    let interval = Interval::new(
        time,
        Duration::from_seconds(test_case.task.time_precision().as_seconds() / 2),
    )
    .unwrap();

    test_case
        .datastore
        .run_tx(|tx| {
            let task = test_case.task.clone();
            Box::pin(async move {
                for batch_id in [batch_id_1, batch_id_2] {
                    let aggregation_job_id = random();
                    tx.put_aggregation_job::<0, FixedSize, dummy_vdaf::Vdaf>(&AggregationJob::new(
                        *task.id(),
                        aggregation_job_id,
                        dummy_vdaf::AggregationParam::default(),
                        batch_id,
                        interval,
                        AggregationJobState::Finished,
                        AggregationJobRound::from(1),
                    ))
                    .await
                    .unwrap();

                    for ord in 0..task.min_batch_size() + 1 {
                        let report = LeaderStoredReport::new_dummy(*task.id(), time);
                        tx.put_client_report(&dummy_vdaf::Vdaf::new(), &report)
                            .await
                            .unwrap();

                        tx.put_report_aggregation::<0, dummy_vdaf::Vdaf>(&ReportAggregation::new(
                            *task.id(),
                            aggregation_job_id,
                            *report.metadata().id(),
                            time,
                            ord,
                            None,
<<<<<<< HEAD
                            ReportAggregationState::Finished(dummy_vdaf::OutputShare(0)),
=======
                            ReportAggregationState::Finished(dummy_vdaf::OutputShare()),
>>>>>>> 96f7769b
                        ))
                        .await
                        .unwrap();
                    }

                    tx.put_batch_aggregation::<0, FixedSize, dummy_vdaf::Vdaf>(
                        &BatchAggregation::new(
                            *task.id(),
                            batch_id,
                            dummy_vdaf::AggregationParam::default(),
                            0,
                            dummy_vdaf::AggregateShare(0),
                            task.min_batch_size() + 1,
                            interval,
                            ReportIdChecksum::default(),
                        ),
                    )
                    .await
                    .unwrap();

                    tx.put_outstanding_batch(task.id(), &batch_id)
                        .await
                        .unwrap();
                }

                Ok(())
            })
        })
        .await
        .unwrap();

    (test_case, batch_id_1, batch_id_2, interval)
}

#[tokio::test]
async fn collection_job_success_fixed_size() {
    // This test drives two current batch collection jobs to completion, verifying that distinct
    // batch IDs are collected each time. Then, we attempt to collect another current batch, which
    // must fail as there are no more outstanding batches.
    let (test_case, batch_id_1, batch_id_2, spanned_interval) =
        setup_fixed_size_current_batch_collection_job_test_case().await;

    let mut saw_batch_id_1 = false;
    let mut saw_batch_id_2 = false;
    let vdaf = dummy_vdaf::Vdaf::new();
    let leader_aggregate_share = dummy_vdaf::AggregateShare(0);
    let helper_aggregate_share = dummy_vdaf::AggregateShare(1);
    let request = CollectionReq::new(
        Query::new_fixed_size(FixedSizeQuery::CurrentBatch),
        dummy_vdaf::AggregationParam::default().get_encoded(),
    );

    for _ in 0..2 {
        let collection_job_id: CollectionJobId = random();

        let test_conn = test_case
            .put_collection_job(&collection_job_id, &request)
            .await;
        assert_eq!(test_conn.status(), Some(Status::Created));

        let test_conn = test_case.post_collection_job(&collection_job_id).await;
        assert_eq!(test_conn.status(), Some(Status::Accepted));

        // Update the collection job with the aggregate shares. collection job should now be complete.
        let batch_id = test_case
            .datastore
            .run_tx(|tx| {
                let task = test_case.task.clone();
                let vdaf = vdaf.clone();
                let helper_aggregate_share_bytes = helper_aggregate_share.get_encoded();
                Box::pin(async move {
                    let collection_job = tx
                        .get_collection_job::<0, FixedSize, dummy_vdaf::Vdaf>(
                            &vdaf,
                            &collection_job_id,
                        )
                        .await
                        .unwrap()
                        .unwrap();
                    let batch_id = *collection_job.batch_identifier();

                    let encrypted_helper_aggregate_share = hpke::seal(
                        task.collector_hpke_config(),
                        &HpkeApplicationInfo::new(
                            &Label::AggregateShare,
                            &Role::Helper,
                            &Role::Collector,
                        ),
                        &helper_aggregate_share_bytes,
                        &AggregateShareAad::new(
                            *task.id(),
                            BatchSelector::new_fixed_size(batch_id),
                        )
                        .get_encoded(),
                    )
                    .unwrap();

                    tx.update_collection_job::<0, FixedSize, dummy_vdaf::Vdaf>(
                        &collection_job.with_state(CollectionJobState::Finished {
                            report_count: task.min_batch_size() + 1,
                            encrypted_helper_aggregate_share,
                            leader_aggregate_share,
                        }),
                    )
                    .await
                    .unwrap();

                    Ok(batch_id)
                })
            })
            .await
            .unwrap();

        if batch_id.eq(&batch_id_1) {
            saw_batch_id_1 = true;
        } else if batch_id.eq(&batch_id_2) {
            saw_batch_id_2 = true;
        } else {
            panic!("unexpected batch ID");
        }

        let mut test_conn = test_case.post_collection_job(&collection_job_id).await;

        assert_eq!(test_conn.status(), Some(Status::Ok));
        assert_eq!(
            test_conn
                .response_headers()
                .get(KnownHeaderName::ContentType)
                .unwrap(),
            Collection::<FixedSize>::MEDIA_TYPE
        );
        let body_bytes = test_conn
            .take_response_body()
            .unwrap()
            .into_bytes()
            .await
            .unwrap();
        let collect_resp = Collection::<FixedSize>::get_decoded(body_bytes.as_ref()).unwrap();

        assert_eq!(
            collect_resp.report_count(),
            test_case.task.min_batch_size() + 1
        );
        assert_eq!(
            collect_resp.interval(),
            &spanned_interval
                .align_to_time_precision(test_case.task.time_precision())
                .unwrap(),
        );

        let decrypted_leader_aggregate_share = hpke::open(
            test_case.task.collector_hpke_config(),
            test_case.collector_hpke_keypair.private_key(),
            &HpkeApplicationInfo::new(&Label::AggregateShare, &Role::Leader, &Role::Collector),
            collect_resp.leader_encrypted_aggregate_share(),
            &AggregateShareAad::new(
                *test_case.task.id(),
                BatchSelector::new_fixed_size(batch_id),
            )
            .get_encoded(),
        )
        .unwrap();
        assert_eq!(
            leader_aggregate_share,
            dummy_vdaf::AggregateShare::get_decoded(decrypted_leader_aggregate_share.as_ref())
                .unwrap()
        );

        let decrypted_helper_aggregate_share = hpke::open(
            test_case.task.collector_hpke_config(),
            test_case.collector_hpke_keypair.private_key(),
            &HpkeApplicationInfo::new(&Label::AggregateShare, &Role::Helper, &Role::Collector),
            collect_resp.helper_encrypted_aggregate_share(),
            &AggregateShareAad::new(
                *test_case.task.id(),
                BatchSelector::new_fixed_size(batch_id),
            )
            .get_encoded(),
        )
        .unwrap();
        assert_eq!(
            helper_aggregate_share,
            dummy_vdaf::AggregateShare::get_decoded(decrypted_helper_aggregate_share.as_ref())
                .unwrap()
        );
    }

    assert!(saw_batch_id_1 && saw_batch_id_2);

    // We have run the two ready batches to completion. Further attempts to collect current batch
    // ought to fail.
    let collection_job_id: CollectionJobId = random();

    let mut test_conn = test_case
        .put_collection_job(&collection_job_id, &request)
        .await;
    assert_eq!(test_conn.status(), Some(Status::BadRequest));
    let problem_details: serde_json::Value = serde_json::from_slice(
        &test_conn
            .take_response_body()
            .unwrap()
            .into_bytes()
            .await
            .unwrap(),
    )
    .unwrap();
    assert_eq!(
        problem_details,
        json!({
            "status": StatusCode::BAD_REQUEST.as_u16(),
            "type": "urn:ietf:params:ppm:dap:error:batchInvalid",
            "title": "The batch implied by the query is invalid.",
            "taskid": format!("{}", test_case.task.id()),
        }),
    );
}

#[tokio::test]
async fn collection_job_put_idempotence_time_interval() {
    let test_case = setup_collection_job_test_case(Role::Leader, QueryType::TimeInterval).await;

    let collection_job_id = random();
    let request = CollectionReq::new(
        Query::new_time_interval(
            Interval::new(
                Time::from_seconds_since_epoch(0),
                *test_case.task.time_precision(),
            )
            .unwrap(),
        ),
        dummy_vdaf::AggregationParam::default().get_encoded(),
    );

    for _ in 0..2 {
        let response = test_case
            .put_collection_job(&collection_job_id, &request)
            .await;
        assert_eq!(response.status(), Some(Status::Created));
    }

    // There should only be a single collection job despite two successful PUTs
    test_case
        .datastore
        .run_tx(|tx| {
            let task_id = *test_case.task.id();
            let vdaf = dummy_vdaf::Vdaf::new();
            Box::pin(async move {
                let collection_jobs = tx
                    .get_collection_jobs_for_task::<0, TimeInterval, dummy_vdaf::Vdaf>(
                        &vdaf, &task_id,
                    )
                    .await
                    .unwrap();
                assert_eq!(collection_jobs.len(), 1);
                assert_eq!(collection_jobs[0].collection_job_id(), &collection_job_id);

                Ok(())
            })
        })
        .await
        .unwrap();
}

#[tokio::test]
async fn collection_job_put_idempotence_time_interval_mutate_time_interval() {
    let test_case = setup_collection_job_test_case(Role::Leader, QueryType::TimeInterval).await;

    let collection_job_id = random();
    let request = CollectionReq::new(
        Query::new_time_interval(
            Interval::new(
                Time::from_seconds_since_epoch(0),
                *test_case.task.time_precision(),
            )
            .unwrap(),
        ),
        dummy_vdaf::AggregationParam::default().get_encoded(),
    );

    let response = test_case
        .put_collection_job(&collection_job_id, &request)
        .await;
    assert_eq!(response.status(), Some(Status::Created));

    let mutated_request = CollectionReq::new(
        Query::new_time_interval(
            Interval::new(
                Time::from_seconds_since_epoch(test_case.task.time_precision().as_seconds()),
                *test_case.task.time_precision(),
            )
            .unwrap(),
        ),
        dummy_vdaf::AggregationParam::default().get_encoded(),
    );

    let response = test_case
        .put_collection_job(&collection_job_id, &mutated_request)
        .await;
    assert_eq!(response.status(), Some(Status::Conflict));
}

#[tokio::test]
async fn collection_job_put_idempotence_time_interval_mutate_aggregation_param() {
    let test_case = setup_collection_job_test_case(Role::Leader, QueryType::TimeInterval).await;

    let collection_job_id = random();
    let request = CollectionReq::new(
        Query::new_time_interval(
            Interval::new(
                Time::from_seconds_since_epoch(0),
                *test_case.task.time_precision(),
            )
            .unwrap(),
        ),
        dummy_vdaf::AggregationParam(0).get_encoded(),
    );

    let response = test_case
        .put_collection_job(&collection_job_id, &request)
        .await;
    assert_eq!(response.status(), Some(Status::Created));

    let mutated_request = CollectionReq::new(
        Query::new_time_interval(
            Interval::new(
                Time::from_seconds_since_epoch(0),
                *test_case.task.time_precision(),
            )
            .unwrap(),
        ),
        dummy_vdaf::AggregationParam(1).get_encoded(),
    );

    let response = test_case
        .put_collection_job(&collection_job_id, &mutated_request)
        .await;
    assert_eq!(response.status(), Some(Status::Conflict));
}

#[tokio::test]
async fn collection_job_put_idempotence_fixed_size_current_batch() {
    let (test_case, batch_id_1, batch_id_2, _) =
        setup_fixed_size_current_batch_collection_job_test_case().await;

    let collection_job_id = random();
    let request = CollectionReq::new(
        Query::new_fixed_size(FixedSizeQuery::CurrentBatch),
        dummy_vdaf::AggregationParam(0).get_encoded(),
    );
    let mut seen_batch_id = None;

    for _ in 0..2 {
        let response = test_case
            .put_collection_job(&collection_job_id, &request)
            .await;

        assert_eq!(response.status(), Some(Status::Created));

        // Make sure that there is only ever a single collection job, and that it uses the same
        // batch ID after each PUT
        let batch_id = test_case
            .datastore
            .run_tx(|tx| {
                let task_id = *test_case.task.id();
                Box::pin(async move {
                    let vdaf = dummy_vdaf::Vdaf::new();
                    let collection_jobs = tx
                        .get_collection_jobs_for_task::<0, FixedSize, dummy_vdaf::Vdaf>(
                            &vdaf, &task_id,
                        )
                        .await
                        .unwrap();
                    assert_eq!(collection_jobs.len(), 1);
                    assert_eq!(collection_jobs[0].collection_job_id(), &collection_job_id);
                    assert!(
                        collection_jobs[0].batch_identifier().eq(&batch_id_1)
                            || collection_jobs[0].batch_identifier().eq(&batch_id_2)
                    );

                    Ok(*collection_jobs[0].batch_identifier())
                })
            })
            .await
            .unwrap();
        match seen_batch_id {
            None => seen_batch_id = Some(batch_id),
            Some(seen_batch_id) => assert_eq!(seen_batch_id, batch_id),
        }
    }
}

#[tokio::test]
async fn collection_job_put_idempotence_fixed_size_current_batch_mutate_aggregation_param() {
    let (test_case, _, _, _) = setup_fixed_size_current_batch_collection_job_test_case().await;

    let collection_job_id = random();
    let request = CollectionReq::new(
        Query::new_fixed_size(FixedSizeQuery::CurrentBatch),
        dummy_vdaf::AggregationParam(0).get_encoded(),
    );

    let response = test_case
        .put_collection_job(&collection_job_id, &request)
        .await;

    assert_eq!(response.status(), Some(Status::Created));

    let mutated_request = CollectionReq::new(
        Query::new_fixed_size(FixedSizeQuery::CurrentBatch),
        dummy_vdaf::AggregationParam(1).get_encoded(),
    );

    let response = test_case
        .put_collection_job(&collection_job_id, &mutated_request)
        .await;
    assert_eq!(response.status(), Some(Status::Conflict));
}

#[tokio::test]
async fn collection_job_put_idempotence_fixed_size_by_batch_id() {
    let test_case =
        setup_collection_job_test_case(Role::Leader, QueryType::FixedSize { max_batch_size: 10 })
            .await;

    let collection_job_id = random();
    let request = CollectionReq::new(
        Query::new_fixed_size(FixedSizeQuery::ByBatchId {
            batch_id: BatchId::try_from([1u8; 32]).unwrap(),
        }),
        dummy_vdaf::AggregationParam(0).get_encoded(),
    );

    for _ in 0..2 {
        let response = test_case
            .put_collection_job(&collection_job_id, &request)
            .await;

        assert_eq!(response.status(), Some(Status::Created));
    }
}

#[tokio::test]
async fn collection_job_put_idempotence_fixed_size_by_batch_id_mutate_batch_id() {
    let test_case =
        setup_collection_job_test_case(Role::Leader, QueryType::FixedSize { max_batch_size: 10 })
            .await;

    let collection_job_id = random();
    let request = CollectionReq::new(
        Query::new_fixed_size(FixedSizeQuery::ByBatchId {
            batch_id: BatchId::try_from([1u8; 32]).unwrap(),
        }),
        dummy_vdaf::AggregationParam(0).get_encoded(),
    );

    let response = test_case
        .put_collection_job(&collection_job_id, &request)
        .await;

    assert_eq!(response.status(), Some(Status::Created));

    let mutated_request = CollectionReq::new(
        Query::new_fixed_size(FixedSizeQuery::ByBatchId {
            batch_id: BatchId::try_from([2u8; 32]).unwrap(),
        }),
        dummy_vdaf::AggregationParam(0).get_encoded(),
    );

    let response = test_case
        .put_collection_job(&collection_job_id, &mutated_request)
        .await;
    assert_eq!(response.status(), Some(Status::Conflict));
}

#[tokio::test]
async fn collection_job_put_idempotence_fixed_size_by_batch_id_mutate_aggregation_param() {
    let test_case =
        setup_collection_job_test_case(Role::Leader, QueryType::FixedSize { max_batch_size: 10 })
            .await;

    let collection_job_id = random();
    let request = CollectionReq::new(
        Query::new_fixed_size(FixedSizeQuery::ByBatchId {
            batch_id: BatchId::try_from([1u8; 32]).unwrap(),
        }),
        dummy_vdaf::AggregationParam(0).get_encoded(),
    );

    let response = test_case
        .put_collection_job(&collection_job_id, &request)
        .await;

    assert_eq!(response.status(), Some(Status::Created));

    let mutated_request = CollectionReq::new(
        Query::new_fixed_size(FixedSizeQuery::ByBatchId {
            batch_id: BatchId::try_from([1u8; 32]).unwrap(),
        }),
        dummy_vdaf::AggregationParam(1).get_encoded(),
    );

    let response = test_case
        .put_collection_job(&collection_job_id, &mutated_request)
        .await;
    assert_eq!(response.status(), Some(Status::Conflict));
}<|MERGE_RESOLUTION|>--- conflicted
+++ resolved
@@ -197,11 +197,7 @@
                             time,
                             ord,
                             None,
-<<<<<<< HEAD
                             ReportAggregationState::Finished(dummy_vdaf::OutputShare(0)),
-=======
-                            ReportAggregationState::Finished(dummy_vdaf::OutputShare()),
->>>>>>> 96f7769b
                         ))
                         .await
                         .unwrap();
