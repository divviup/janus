--- conflicted
+++ resolved
@@ -8,14 +8,10 @@
 };
 
 use itertools::Itertools;
-<<<<<<< HEAD
-use opentelemetry::metrics::{Counter, Histogram, Meter, MetricsError};
-=======
 use opentelemetry::{
-    metrics::{Histogram, Meter, MetricsError},
+    metrics::{Counter, Histogram, Meter, MetricsError},
     KeyValue,
 };
->>>>>>> 8e36b255
 use tokio::{
     select,
     sync::{
@@ -154,7 +150,7 @@
                                         }
                                     },
                                     DispatcherMessage::Cancel(id) => {
-                                        debug!(?id, "removing request");
+                                        debug!(?id, "removing request from the queue");
                                         if stack.remove(&id).is_some() {
                                             metrics.requests_cancelled.add(1, &[]);
                                         }
@@ -263,10 +259,18 @@
             }
         }
 
-<<<<<<< HEAD
-        let mut drop_guard = CancelDropGuard::new(id, self.dispatcher_tx.clone());
+        let mut drop_guard = CancelDropGuard::new(
+            id,
+            self.dispatcher_tx.clone(),
+            self.metrics.clone(),
+            enqueue_time,
+        );
 
         let permit_future = async {
+           // If the rx channel is prematurely dropped, we'll reach this error, indicating that
+           // something has gone wrong with the dispatcher task or it has shutdown. If the drop guard
+           // causes the rx channel to be dropped, we shouldn't reach this error because the overall
+           // future would have been dropped.
             let permit = permit_rx
                 .await
                 .map_err(|_| Error::Internal("rx channel dropped".to_string()))?;
@@ -274,24 +278,9 @@
             let wait_time = enqueue_time.elapsed();
             self.metrics
                 .wait_time_histogram
-                .record(wait_time.as_secs_f64(), &[]);
+                .record(wait_time.as_secs_f64(), &[KeyValue::new("status", "dequeued")]);
             permit
         };
-=======
-        let mut drop_guard = CancelDropGuard::new(
-            id,
-            self.dispatcher_tx.clone(),
-            self.metrics.clone(),
-            enqueue_time,
-        );
-        let permit = permit_rx.await;
-        drop_guard.disarm();
-
-        self.metrics.wait_time_histogram.record(
-            enqueue_time.elapsed().as_secs_f64(),
-            &[KeyValue::new("status", "dequeued")],
-        );
->>>>>>> 8e36b255
 
         match self.request_timeout {
             Some(timeout) => tokio::time::timeout(timeout, permit_future)
@@ -315,7 +304,6 @@
     /// from the queue.
     Cancel(u64),
 }
-
 
 /// Dispatcher-side permit sender channel. May receive failure if the queue is full.
 #[derive(Debug)]
@@ -420,7 +408,6 @@
         let outstanding_requests = Arc::new(AtomicU64::new(0));
         let queued_requests = Arc::new(AtomicU64::new(0));
 
-        // Observable gauges for current queue state
         let outstanding_requests_gauge = meter
             .u64_observable_gauge(Self::metric_name(
                 prefix,
@@ -481,7 +468,6 @@
             }
         })?;
 
-        // Histogram for wait time
         let wait_time_histogram = meter
             .f64_histogram(Self::metric_name(prefix, Self::WAIT_TIME_METRIC_NAME))
             .with_description("Time spent waiting by items in LIFO queue before being dequeued")
