use std::{
    collections::BTreeMap,
    sync::{
        atomic::{AtomicU64, Ordering},
        Arc,
    },
<<<<<<< HEAD
    time::{Duration, Instant},
=======
    time::Instant,
>>>>>>> 29d9afbf
};

use itertools::Itertools;
use opentelemetry::{
<<<<<<< HEAD
    metrics::{Counter, Histogram, Meter, MetricsError},
=======
    metrics::{Histogram, Meter, MetricsError},
>>>>>>> 29d9afbf
    KeyValue,
};
use tokio::{
    select,
    sync::{
        mpsc,
        oneshot::{self},
        OwnedSemaphorePermit, Semaphore,
    },
    task::JoinHandle,
};
use tracing::{debug, error, warn};
use trillium::{Conn, Handler};
use trillium_macros::Handler;

use super::Error;

/// A queue that services requests in an _approximately_ LIFO manner, i.e. the most recent request
/// is serviced first. It bounds the total number of waiting requests, and the number of requests
/// that can be run concurrently. This is useful for adding backpressure and preventing the process
/// from being overwhelmed.
///
/// See https://encore.dev/blog/queueing for a rationale of LIFO request queuing.
///
/// Note the actual execution order of requests is not perfectly LIFO if the concurrency is >1,
/// because the order that request futures are scheduled and executed in is essentially
/// non-deterministic.
#[derive(Debug)]
pub struct LIFORequestQueue {
    /// Sends messages to the dispatcher task.
    dispatcher_tx: mpsc::UnboundedSender<DispatcherMessage>,

    /// Used to generate unique request IDs for identifying requests in the queue. Request numbers
    /// are unique as long as this counter doesn't overflow, which shouldn't happen under practical
    /// usage. For instance, it takes approximately 584,000 years at 1M QPS to overflow a 64-bit
    /// counter.
    id_counter: AtomicU64,

<<<<<<< HEAD
    /// Maximum time a request can wait in the queue.
    request_timeout: Option<Duration>,

    /// Metrics for monitoring queue behavior.
=======
>>>>>>> 29d9afbf
    metrics: Metrics,
}

impl LIFORequestQueue {
    /// Creates a new [`Self`].
    ///
    /// `concurrency` must be greater than zero.
    ///
    /// `meter_prefix` is a string to disambiguate one queue from another in the metrics, while
    /// using the same meter. All metric names will be prefixed with this string.
    ///
    /// `request_timeout` specifies the maximum time a request can wait in the queue.
    pub fn new(
        concurrency: u32,
        depth: usize,
        meter: &Meter,
        meter_prefix: &str,
        request_timeout: Option<Duration>,
    ) -> Result<Self, Error> {
        if concurrency < 1 {
            return Err(Error::InvalidConfiguration(
                "concurrency must be greater than 0",
            ));
        }

        let (message_tx, message_rx) = mpsc::unbounded_channel();
        let id_counter = Default::default();
        let max_outstanding_requests =
            u64::try_from(usize::try_from(concurrency).unwrap() + depth).unwrap();
        let metrics = Metrics::new(meter, meter_prefix, max_outstanding_requests)
            .map_err(|e| Error::Internal(e.to_string()))?;
        Self::dispatcher(message_rx, concurrency, depth, metrics.clone());

        Ok(Self {
            id_counter,
            dispatcher_tx: message_tx,
            metrics,
<<<<<<< HEAD
            request_timeout,
=======
>>>>>>> 29d9afbf
        })
    }

    /// Spawns a task that dispatches permits to waiting requests. Once a permit is dispatched, the
    /// request may proceed.
    ///
    /// Requests are dispatched in LIFO-order. An incoming request will either immediately receive
    /// an [`OwnedSemaphorePermit`], be placed at the head of the queue, or be rejected if there's
    /// no space in the queue.
    ///
    /// Permits are returned to the dispatcher automatically when the [`OwnedSemaphorePermit`] is
    /// dropped, allowing other requests to be dispatched.
    fn dispatcher(
        mut dispatcher_rx: mpsc::UnboundedReceiver<DispatcherMessage>,
        concurrency: u32,
        depth: usize,
        metrics: Metrics,
    ) -> JoinHandle<()> {
        tokio::spawn(async move {
            // Use a BTreeMap to allow for cancellation (i.e. removal) of waiting requests in
            // sublinear time, and to maintain LIFO ordering by ID.
            let mut stack: BTreeMap<u64, PermitTx> = BTreeMap::new();

            // Unwrap safety: conversion only fails on architectures where usize is less than
            // 32-bits.
            let semaphore = Arc::new(Semaphore::new(concurrency.try_into().unwrap()));

            // Create a collection of permits which we'll dispatch to requests.
            // Unwrap safety: the semaphore is never closed.
            let mut permits = Arc::clone(&semaphore)
                .acquire_many_owned(concurrency)
                .await
                .unwrap();

            loop {
                let semaphore = Arc::clone(&semaphore);
                select! {
                    recv = dispatcher_rx.recv() => {
                        match recv {
                            Some(message) => {
                                match message {
                                    DispatcherMessage::Enqueue(id, permit_tx) => {
                                        if let Some(permit) = permits.split(1) {
                                            permit_tx.send(Ok(permit));
                                            metrics.requests_processed_immediately.add(1, &[]);
                                        } else if stack.len() < depth {
                                            if stack.insert(id, permit_tx).is_some() {
                                                // Avoid panicking on this bug, since if this
                                                // process dies, request processing stops.
                                                error!(?id, "bug: overwrote existing request in the queue");
                                                metrics.requests_queued.add(1, &[KeyValue::new("status", "overwrote")]);
                                            } else {
                                                metrics.requests_queued.add(1, &[]);
                                            }
                                        } else {
                                            permit_tx.send(Err(Error::TooManyRequests));
                                            metrics.requests_rejected.add(1, &[]);
                                        }
                                    },
                                    DispatcherMessage::Cancel(id) => {
                                        debug!(?id, "removing request from the queue");
                                        if stack.remove(&id).is_some() {
                                            metrics.requests_cancelled.add(1, &[]);
                                        }
                                    },
                                }
                            }
                            // The receiver is held open for at least the life of the LIFORequestQueue
                            // by the stored dispatcher_rx. If that's been dropped, and all other
                            // message senders have been dropped (one each is cloned to requests
                            // for cancellation), then the dispatcher can be closed.
                            None => {
                                debug!("dispatcher receiver closed, shutting down dispatcher");
                                return;
                            }
                        }
                    }

                    Ok(permit) = semaphore.acquire_owned() => {
                        // pop_last() pops the element maximum valued element. The request ID
                        // counter is _mostly_ monotonically incrementing, so the highest ID will
                        // be the most recent request, giving us LIFO semantics.
                        //
                        // This property isn't preserved when the ID generator overflows, but that
                        // is not a practical concern. See [`Self::id_counter`].
                        match stack.pop_last() {
                            Some((_, permit_tx)) => {
                                permit_tx.send(Ok(permit));
                                metrics.requests_dequeued.add(1, &[]);
                            }
                            None => permits.merge(permit),
                        }
                    }
                }

                // Unwrap safety: only fails on architectures where usize is less than 32 bits, or
                // greater than 64 bits.
                metrics.outstanding_requests.store(
                    (stack.len() + usize::try_from(concurrency).unwrap() - permits.num_permits())
                        .try_into()
                        .unwrap(),
                    Ordering::Relaxed,
                );
                metrics
                    .stacked_requests
                    .store(u64::try_from(stack.len()).unwrap(), Ordering::Relaxed);
            }
        })
    }

    async fn acquire(&self) -> Result<OwnedSemaphorePermit, Error> {
        let id = self.id_counter.fetch_add(1, Ordering::Relaxed);
        let (permit_tx, permit_rx) = oneshot::channel();

        let enqueue_time = Instant::now();
        self.dispatcher_tx
            .send(DispatcherMessage::Enqueue(id, PermitTx(permit_tx)))
            // We don't necessarily panic because the dispatcher task could be shutdown as part of
            // process shutdown, while a request is in flight.
            .map_err(|_| Error::Internal("dispatcher task died".to_string()))?;

        /// Sends a cancellation message over the given channel when the guard is dropped, unless
        /// [`Self::disarm`] is called.
        struct CancelDropGuard {
            id: u64,
            sender: mpsc::UnboundedSender<DispatcherMessage>,
            armed: bool,
            metrics: Metrics,
            enqueue_time: Instant,
        }

        impl CancelDropGuard {
            fn new(
                id: u64,
                sender: mpsc::UnboundedSender<DispatcherMessage>,
                metrics: Metrics,
                enqueue_time: Instant,
            ) -> Self {
                Self {
                    id,
                    sender,
                    armed: true,
                    metrics,
                    enqueue_time,
                }
            }

            fn disarm(&mut self) {
                self.armed = false;
            }
        }

        impl Drop for CancelDropGuard {
            fn drop(&mut self) {
                if self.armed {
                    self.metrics.wait_time_histogram.record(
                        self.enqueue_time.elapsed().as_secs_f64(),
                        &[KeyValue::new("status", "cancelled")],
                    );
                    let _ = self
                        .sender
                        .send(DispatcherMessage::Cancel(self.id))
                        .map_err(|err| warn!("failed to send cancellation message: {:?}", err));
                }
            }
        }

        let mut drop_guard = CancelDropGuard::new(
            id,
            self.dispatcher_tx.clone(),
            self.metrics.clone(),
            enqueue_time,
        );
<<<<<<< HEAD

        let permit_future = async {
            let permit = permit_rx.await;
            drop_guard.disarm();

            self.metrics.wait_time_histogram.record(
                enqueue_time.elapsed().as_secs_f64(),
                &[KeyValue::new("status", "dequeued")],
            );

            // If the rx channel is prematurely dropped, we'll reach this error, indicating that
            // something has gone wrong with the dispatcher task or it has shutdown. If the drop guard
            // causes the rx channel to be dropped, we shouldn't reach this error because the overall
            // future would have been dropped.
            permit.map_err(|_| Error::Internal("rx channel dropped".to_string()))?
        };

        // If a request timeout is provided, impose it. If not, use the original release/0.7
        // logic.
        match self.request_timeout {
            Some(timeout) => tokio::time::timeout(timeout, permit_future)
                .await
                .map_err(|_| {
                    self.metrics.requests_timeout_queue.add(1, &[]);
                    Error::RequestTimeout
                })?,
            None => permit_future.await,
        }
=======
        let permit = permit_rx.await;
        drop_guard.disarm();

        self.metrics.wait_time_histogram.record(
            enqueue_time.elapsed().as_secs_f64(),
            &[KeyValue::new("status", "dequeued")],
        );

        // If the rx channel is prematurely dropped, we'll reach this error, indicating that
        // something has gone wrong with the dispatcher task or it has shutdown. If the drop guard
        // causes the rx channel to be dropped, we shouldn't reach this error because the overall
        // future would have been dropped.
        permit.map_err(|_| Error::Internal("rx channel dropped".to_string()))?
>>>>>>> 29d9afbf
    }
}

/// Messages for communicating with the dispatcher task.
#[derive(Debug)]
enum DispatcherMessage {
    /// A new request has arrived.
    Enqueue(u64, PermitTx),

    /// A request has reneged, likely because the connection has timed out, so remove the request
    /// from the queue.
    Cancel(u64),
}

/// Dispatcher-side permit sender channel. May receive failure if the queue is full.
#[derive(Debug)]
struct PermitTx(oneshot::Sender<Result<OwnedSemaphorePermit, Error>>);

impl PermitTx {
    fn send(self, result: Result<OwnedSemaphorePermit, Error>) {
        let _ = self
            .0
            .send(result)
            .map_err(|_| warn!("failed to dispatch, request cancelled?"));
    }
}

/// A handler that queues requests in a LIFO manner, according to the parameters set in a
/// [`LIFORequestQueue`].
///
/// Multiple request handlers can share a queue, by cloning the [`Arc`] that wraps the queue.
#[derive(Handler)]
pub struct LIFOQueueHandler<H> {
    #[handler(except = [run])]
    handler: H,
    queue: Arc<LIFORequestQueue>,
}

impl<H: Handler> LIFOQueueHandler<H> {
    pub fn new(queue: Arc<LIFORequestQueue>, handler: H) -> Self {
        Self { handler, queue }
    }

    async fn run(&self, mut conn: Conn) -> Conn {
        match conn.cancel_on_disconnect(self.queue.acquire()).await {
            Some(permit) => match permit {
                Ok(_permit) => self.handler.run(conn).await,
                Err(err) => err.run(conn).await,
            },
            None => Error::ClientDisconnected.run(conn).await,
        }
    }
}

/// Convenience function for wrapping a handler with a [`LIFOQueueHandler`].
pub fn queued_lifo<H: Handler>(queue: Arc<LIFORequestQueue>, handler: H) -> impl Handler {
    LIFOQueueHandler::new(queue, handler)
}

#[derive(Clone, Debug)]
struct Metrics {
    /// The approximate number of requests currently being serviced by the queue. It's approximate
    /// since the queue length may have changed before the measurement is taken. In practice, the
    /// error should only be +/- 1. It is also more or less suitable for synchronization during
    /// tests.
    outstanding_requests: Arc<AtomicU64>,

<<<<<<< HEAD
    /// Number of requests currently waiting in the queue.
    stacked_requests: Arc<AtomicU64>,

    /// Histogram measuring how long a queue item waited before being dequeued.
    wait_time_histogram: Histogram<f64>,

    /// Counter for requests processed immediately without queueing.
    requests_processed_immediately: Counter<u64>,

    /// Counter for requests that were queued.
    requests_queued: Counter<u64>,

    /// Counter for requests that were dequeued and started processing.
    requests_dequeued: Counter<u64>,

    /// Counter for requests that were rejected due to queue being full.
    requests_rejected: Counter<u64>,

    /// Counter for requests that were cancelled.
    requests_cancelled: Counter<u64>,

    /// Counter for requests that timed out while waiting in the queue.
    requests_timeout_queue: Counter<u64>,
=======
    /// Histogram measuring how long a queue item waited before being dequeued.
    wait_time_histogram: Histogram<f64>,
>>>>>>> 29d9afbf
}

impl Metrics {
    const OUTSTANDING_REQUESTS_METRIC_NAME: &'static str = "outstanding_requests";
    const MAX_OUTSTANDING_REQUESTS_METRIC_NAME: &'static str = "max_outstanding_requests";
<<<<<<< HEAD
    const STACKED_REQUESTS_METRIC_NAME: &'static str = "stacked_requests";
    const WAIT_TIME_METRIC_NAME: &'static str = "lifo_queue_wait_time";
    const REQUESTS_PROCESSED_IMMEDIATELY_METRIC_NAME: &'static str =
        "requests_processed_immediately";
    const REQUESTS_QUEUED_METRIC_NAME: &'static str = "requests_queued";
    const REQUESTS_DEQUEUED_METRIC_NAME: &'static str = "requests_dequeued";
    const REQUESTS_REJECTED_METRIC_NAME: &'static str = "requests_rejected";
    const REQUESTS_CANCELLED_METRIC_NAME: &'static str = "requests_cancelled";
    const REQUESTS_TIMEOUT_QUEUE_METRIC_NAME: &'static str = "requests_timeout_queue";
=======
    const WAIT_TIME_METRIC_NAME: &'static str = "lifo_queue_wait_time";
>>>>>>> 29d9afbf

    fn metric_name(prefix: &str, name: &str) -> String {
        [prefix, name].into_iter().join("_")
    }

    fn new(
        meter: &Meter,
        prefix: &str,
        max_outstanding_requests: u64,
    ) -> Result<Self, MetricsError> {
        let outstanding_requests = Arc::new(AtomicU64::new(0));
        let stacked_requests = Arc::new(AtomicU64::new(0));

        let outstanding_requests_gauge = meter
            .u64_observable_gauge(Self::metric_name(
                prefix,
                Self::OUTSTANDING_REQUESTS_METRIC_NAME,
            ))
            .with_description(
                "The approximate number of requests currently being serviced by the aggregator.",
            )
            .with_unit("{request}")
            .init();
        let max_outstanding_requests_gauge = meter
            .u64_observable_gauge(Self::metric_name(
                prefix,
                Self::MAX_OUTSTANDING_REQUESTS_METRIC_NAME,
            ))
            .with_description(
                "The maximum number of requests that the aggregator can service at a time.",
            )
            .with_unit("{request}")
            .init();

        meter.register_callback(
            &[
                outstanding_requests_gauge.as_any(),
                max_outstanding_requests_gauge.as_any(),
            ],
            {
                let outstanding_requests = Arc::clone(&outstanding_requests);
                move |observer| {
                    observer.observe_u64(
                        &outstanding_requests_gauge,
                        outstanding_requests.load(Ordering::Relaxed),
                        &[],
                    );
                    observer.observe_u64(
                        &max_outstanding_requests_gauge,
                        max_outstanding_requests,
                        &[],
                    );
                }
            },
        )?;

<<<<<<< HEAD
        let stacked_requests_gauge = meter
            .u64_observable_gauge(Self::metric_name(
                prefix,
                Self::STACKED_REQUESTS_METRIC_NAME,
            ))
            .with_description("Number of requests currently waiting in the LIFO queue.")
            .with_unit("{request}")
            .init();

        meter.register_callback(&[stacked_requests_gauge.as_any()], {
            let stacked_requests = Arc::clone(&stacked_requests);
            move |observer| {
                observer.observe_u64(
                    &stacked_requests_gauge,
                    stacked_requests.load(Ordering::Relaxed),
                    &[],
                );
            }
        })?;

=======
>>>>>>> 29d9afbf
        let wait_time_histogram = meter
            .f64_histogram(Self::metric_name(prefix, Self::WAIT_TIME_METRIC_NAME))
            .with_description("Time spent waiting by items in LIFO queue before being dequeued")
            .with_unit("s")
            .init();

<<<<<<< HEAD
        // Counters for different request lifecycle events
        let requests_processed_immediately = meter
            .u64_counter(Self::metric_name(
                prefix,
                Self::REQUESTS_PROCESSED_IMMEDIATELY_METRIC_NAME,
            ))
            .with_description("Number of requests processed immediately without queueing")
            .with_unit("{request}")
            .init();

        let requests_queued = meter
            .u64_counter(Self::metric_name(prefix, Self::REQUESTS_QUEUED_METRIC_NAME))
            .with_description("Number of requests that were queued")
            .with_unit("{request}")
            .init();

        let requests_dequeued = meter
            .u64_counter(Self::metric_name(
                prefix,
                Self::REQUESTS_DEQUEUED_METRIC_NAME,
            ))
            .with_description("Number of requests that were dequeued and started processing")
            .with_unit("{request}")
            .init();

        let requests_rejected = meter
            .u64_counter(Self::metric_name(
                prefix,
                Self::REQUESTS_REJECTED_METRIC_NAME,
            ))
            .with_description("Number of requests rejected due to queue being full")
            .with_unit("{request}")
            .init();

        let requests_cancelled = meter
            .u64_counter(Self::metric_name(
                prefix,
                Self::REQUESTS_CANCELLED_METRIC_NAME,
            ))
            .with_description("Number of requests that were cancelled")
            .with_unit("{request}")
            .init();

        let requests_timeout_queue = meter
            .u64_counter(Self::metric_name(
                prefix,
                Self::REQUESTS_TIMEOUT_QUEUE_METRIC_NAME,
            ))
            .with_description("Number of requests that timed out while waiting in the queue")
            .with_unit("{request}")
            .init();

        Ok(Self {
            outstanding_requests,
            stacked_requests,
            wait_time_histogram,
            requests_processed_immediately,
            requests_queued,
            requests_dequeued,
            requests_rejected,
            requests_cancelled,
            requests_timeout_queue,
=======
        Ok(Self {
            outstanding_requests,
            wait_time_histogram,
>>>>>>> 29d9afbf
        })
    }
}

#[cfg(test)]
mod tests {
    use std::{
        sync::{
            atomic::{AtomicU32, Ordering},
            Arc,
        },
        time::{Duration, Instant},
    };

    use assert_matches::assert_matches;
    use async_trait::async_trait;
    use backoff::{future::retry, ExponentialBackoff};
    use futures::{future::join_all, Future};
    use janus_aggregator_core::test_util::noop_meter;
    use janus_core::test_util::install_test_trace_subscriber;
    use opentelemetry_sdk::metrics::data::{Gauge, Sum};
    use quickcheck::{quickcheck, Arbitrary, TestResult};
    use tokio::{
        runtime::Builder as RuntimeBuilder,
        sync::Notify,
        task::{yield_now, JoinHandle},
        time::{sleep, timeout},
    };
    use tracing::debug;
    use trillium::{Conn, Handler, Status};
    use trillium_testing::{assert_ok, methods::get};

    use crate::{
        aggregator::queue::{queued_lifo, LIFORequestQueue, Metrics},
        metrics::test_util::InMemoryMetricsInfrastructure,
    };

    /// Some tests busy loop waiting for a condition to become true. Avoid hanging broken tests
    /// indefinitely by wrapping those tests in a timeout.
    const TEST_TIMEOUT: Duration = Duration::from_secs(15);

    async fn get_outstanding_requests_gauge(
        metrics: &InMemoryMetricsInfrastructure,
        meter_prefix: &str,
    ) -> Option<usize> {
        Some(
            metrics
                .collect()
                .await
                // The metric may not be immediately available when we need it, so return an Option
                // instead of unwrapping.
                .get(&Metrics::metric_name(
                    meter_prefix,
                    Metrics::OUTSTANDING_REQUESTS_METRIC_NAME,
                ))?
                .data
                .as_any()
                .downcast_ref::<Gauge<u64>>()
                .unwrap()
                .data_points[0]
                .value
                .try_into()
                .unwrap(),
        )
    }

    async fn wait_for(
        metrics: &InMemoryMetricsInfrastructure,
        meter_prefix: &str,
        condition: impl Fn(usize) -> bool,
    ) {
        while get_outstanding_requests_gauge(metrics, meter_prefix)
            .await
            .map(|metric| !condition(metric))
            .unwrap_or(true)
        {
            // Nominal sleep to prevent this loop from being too tight.
            sleep(Duration::from_millis(3)).await;
        }
    }

    struct HangingHandler {
        unhang: Arc<Notify>,
    }

    #[async_trait]
    impl Handler for HangingHandler {
        async fn run(&self, conn: trillium::Conn) -> trillium::Conn {
            let _ = self.unhang.notified().await;
            conn.ok("hello")
        }
    }

    async fn fill_queue(
        handler: Arc<impl Handler>,
        concurrency: u32,
        depth: usize,
        metrics: &InMemoryMetricsInfrastructure,
        meter_prefix: &str,
    ) -> Vec<JoinHandle<()>> {
        debug!("filling queue");

        let mut requests = Vec::new();

        let backoff = ExponentialBackoff {
            initial_interval: Duration::from_nanos(1),
            max_interval: Duration::from_nanos(30),
            multiplier: 2.0,
            ..Default::default()
        };

        debug!("spawning requests");
        for _ in 0..(concurrency as usize + depth) {
            let handler = Arc::clone(&handler);
            let backoff = backoff.clone();
            requests.push(tokio::spawn({
                async move {
                    retry(backoff, || {
                        let handler = Arc::clone(&handler);
                        async move {
                            let request = get("/").run_async(&handler).await;
                            match request.status().unwrap() {
                                Status::Ok => Ok(()),
                                Status::RequestTimeout => Ok(()), // Timeouts are fine during filling
                                Status::TooManyRequests => {
                                    Err(backoff::Error::transient(format!("429, retry")))
                                }
                                status => Err(backoff::Error::Permanent(format!(
                                    "Unexpected status: {status:?}"
                                ))),
                            }
                        }
                    })
                    .await
                    .unwrap();
                }
            }));
        }

        debug!("waiting for queue to be full");
        wait_for(metrics, meter_prefix, |q| q == concurrency as usize + depth).await;

        requests
    }

    #[derive(Debug, Clone, Copy)]
    struct Parameters {
        /// Some deadlock behavior depends on whether we're multi or single threaded.
        runtime_flavor: RuntimeFlavor,
        depth: usize,
        concurrency: u32,
        requests: usize,
        /// Request timeout in milliseconds. None means no timeout. Only used in the _full test.
        request_timeout_ms: Option<u64>,
    }

    impl Arbitrary for Parameters {
        fn arbitrary(g: &mut quickcheck::Gen) -> Self {
            Self {
                runtime_flavor: if bool::arbitrary(g) {
                    RuntimeFlavor::CurrentThread
                } else {
                    RuntimeFlavor::MultiThread
                },
                depth: u8::arbitrary(g) as usize,
                concurrency: u8::arbitrary(g) as u32 + 1,
                requests: (u16::arbitrary(g) / 10) as usize + 1,
                request_timeout_ms: if bool::arbitrary(g) {
                    // Between 10 and 2000ms
                    Some(10u64 + u64::arbitrary(g) % 1990)
                } else {
                    None
                },
            }
        }
    }

    #[derive(Debug, Clone, Copy)]
    enum RuntimeFlavor {
        CurrentThread,
        MultiThread,
    }

    impl RuntimeFlavor {
        fn run<F: Future>(&self, future: F) -> F::Output {
            match self {
                RuntimeFlavor::CurrentThread => RuntimeBuilder::new_current_thread(),
                RuntimeFlavor::MultiThread => RuntimeBuilder::new_multi_thread(),
            }
            .enable_all()
            .build()
            .unwrap()
            .block_on(async move { timeout(TEST_TIMEOUT, future).await.unwrap() })
        }
    }

    #[test]
    fn quickcheck_lifo_concurrency() {
        struct ConcurrencyAssertingHandler {
            max_concurrency: u32,
            concurrency: AtomicU32,
        }

        #[async_trait]
        impl Handler for ConcurrencyAssertingHandler {
            async fn run(&self, conn: trillium::Conn) -> trillium::Conn {
                let concurrency = self.concurrency.fetch_add(1, Ordering::Relaxed);
                assert!(concurrency < self.max_concurrency);

                // Somewhat arbitrary yield point, to give the dispatcher a chance to signal
                // another concurring future. This is mostly pertinent if we're running the test on
                // a current_thread runtime. Otherwise, without await points, on a current_thread
                // runtime, this function won't yield.
                yield_now().await;

                let conn = conn.ok("hello");
                self.concurrency.fetch_sub(1, Ordering::Relaxed);
                conn
            }
        }

        fn qc(parameters: Parameters) {
            debug!(?parameters, "quickcheck_lifo_concurrency parameters");
            let Parameters {
                runtime_flavor,
                depth,
                concurrency,
                requests,
                request_timeout_ms,
            } = parameters;

            runtime_flavor.run(async move {
                let meter_prefix = "test";
                let request_timeout = request_timeout_ms.map(Duration::from_millis);
                let queue = Arc::new(
                    LIFORequestQueue::new(
                        concurrency,
                        depth,
                        &noop_meter(),
                        meter_prefix,
                        request_timeout,
                    )
                    .unwrap(),
                );
                let handler = Arc::new(queued_lifo(
                    Arc::clone(&queue),
                    ConcurrencyAssertingHandler {
                        concurrency: Default::default(),
                        max_concurrency: concurrency,
                    },
                ));

                join_all((0..requests).map(|_| {
                    let handler = Arc::clone(&handler);
                    async move {
                        get("/").run_async(&handler).await;
                    }
                }))
                .await;
            });
        }

        install_test_trace_subscriber();
        quickcheck(qc as fn(Parameters));
    }

    #[test]
    fn quickcheck_lifo_cancel() {
        fn qc(parameters: Parameters) {
            debug!(?parameters, "quickcheck_lifo_cancel parameters");
            let Parameters {
                runtime_flavor,
                depth,
                concurrency,
                ..
            } = parameters;

            runtime_flavor.run(async move {
                let meter_prefix = "test";
                let metrics = InMemoryMetricsInfrastructure::new();
                let unhang = Arc::new(Notify::new());
                let queue = Arc::new(
                    LIFORequestQueue::new(concurrency, depth, &metrics.meter, meter_prefix, None)
                        .unwrap(),
                );
                let handler = Arc::new(queued_lifo(
                    Arc::clone(&queue),
                    HangingHandler {
                        unhang: Arc::clone(&unhang),
                    },
                ));

                let requests = fill_queue(
                    Arc::clone(&handler),
                    concurrency,
                    depth,
                    &metrics,
                    meter_prefix,
                )
                .await;

                let concurrency = concurrency as usize;
                debug!("freeing up one slot in the queue");
                unhang.notify_one();
                wait_for(&metrics, meter_prefix, |q| q == concurrency + depth - 1).await;

                debug!("sending new request, should be queued");
                let request_handler = Arc::clone(&handler);
                let request =
                    tokio::spawn(async move { get("/").run_async(&request_handler).await });

                debug!("waiting for new request to be queued");
                wait_for(&metrics, meter_prefix, |q| q == concurrency + depth).await;

                debug!("cancelling request");
                request.abort();

                debug!("waiting for new request to be cancelled");
                wait_for(&metrics, meter_prefix, |q| q == concurrency + depth - 1).await;

                debug!("cancelling outstanding requests");
                requests.iter().for_each(|request| request.abort());

                debug!("waiting for requests to be cancelled");
                wait_for(&metrics, meter_prefix, |q| q == 0).await;

                debug!("sending new request");
                unhang.notify_one();
                let request = get("/").run_async(&handler).await;
                assert_ok!(request);

                debug!("waiting for futures to terminate");
                for handle in requests {
                    // These handles will return a JoinError, but we're moreso interested to see if
                    // they've all terminated.
                    let _ = handle.await;
                }

                debug!("shutting down metrics");
                metrics.shutdown().await;
            });
        }

        install_test_trace_subscriber();
        quickcheck(qc as fn(Parameters));
    }

    #[test]
    fn quickcheck_lifo_full() {
        fn qc(parameters: Parameters) {
            debug!(?parameters, "quickcheck_lifo_full parameters");
            let Parameters {
                runtime_flavor,
                depth,
                concurrency,
                request_timeout_ms,
                ..
            } = parameters;

            runtime_flavor.run(async move {
                let unhang = Arc::new(Notify::new());
                let meter_prefix = "test";
                let metrics = InMemoryMetricsInfrastructure::new();
                let request_timeout = request_timeout_ms.map(Duration::from_millis);
                let queue = Arc::new(
                    LIFORequestQueue::new(
                        concurrency,
                        depth,
                        &metrics.meter,
                        meter_prefix,
                        request_timeout,
                    )
                    .unwrap(),
                );
                let handler = Arc::new(queued_lifo(
                    Arc::clone(&queue),
                    HangingHandler {
                        unhang: Arc::clone(&unhang),
                    },
                ));

                let requests = fill_queue(
                    Arc::clone(&handler),
                    concurrency,
                    depth,
                    &metrics,
                    meter_prefix,
                )
                .await;

                debug!("sending request, should fail");
                let request = get("/").run_async(&handler).await;
                assert_matches!(
                    request.status(),
                    Some(Status::TooManyRequests) | Some(Status::RequestTimeout)
                );

                debug!("draining the queue");
                while get_outstanding_requests_gauge(&metrics, meter_prefix).await > Some(0) {
                    unhang.notify_one();
                }
                for handle in requests {
                    handle.await.unwrap();
                }

                debug!("sending request, should succeed");
                unhang.notify_one();
                let request = get("/").run_async(&handler).await;
                assert_ok!(request);

                debug!("shutting down metrics");
                metrics.shutdown().await;
            });
        }

        install_test_trace_subscriber();
        quickcheck(qc as fn(Parameters));
    }

    #[test]
    fn quickcheck_lifo() {
        fn qc(parameters: Parameters) -> TestResult {
            debug!(?parameters, "quickcheck_lifo parameters");
            let Parameters {
                runtime_flavor,
                depth,
                concurrency,
                ..
            } = parameters;

            if depth == 0 {
                return TestResult::discard();
            }

            runtime_flavor.run(async move {
                let unhang = Arc::new(Notify::new());
                let meter_prefix = "test";
                let metrics = InMemoryMetricsInfrastructure::new();
                let queue = Arc::new(
                    LIFORequestQueue::new(
                        concurrency,
                        depth,
                        &metrics.meter,
                        meter_prefix,
                        None, // Disable timeouts for the core test
                    )
                    .unwrap(),
                );
                let handler = Arc::new(queued_lifo(
                    Arc::clone(&queue),
                    HangingHandler {
                        unhang: Arc::clone(&unhang),
                    },
                ));

                let requests = fill_queue(
                    Arc::clone(&handler),
                    concurrency,
                    depth,
                    &metrics,
                    meter_prefix,
                )
                .await;

                let concurrency = concurrency as usize;
                debug!("freeing up one slot in the queue");
                unhang.notify_one();
                wait_for(&metrics, meter_prefix, |q| q == concurrency + depth - 1).await;

                debug!("sending new request, should be queued");
                let request_queue = Arc::clone(&queue);
                let request = tokio::spawn(async move {
                    get("/")
                        .run_async(&queued_lifo(request_queue, |conn: Conn| async move {
                            conn.ok("hello")
                        }))
                        .await
                });

                debug!("waiting for new request to be queued");
                wait_for(&metrics, meter_prefix, |q| q == concurrency + depth).await;

                debug!("allowing one random request to proceed");
                unhang.notify_one();

                debug!("new request should be immediately processed");
                let request = request.await.unwrap();
                assert_ok!(request);

                debug!("draining the queue");
                while get_outstanding_requests_gauge(&metrics, meter_prefix).await > Some(0) {
                    unhang.notify_one();
                }

                debug!("waiting for futures to terminate");
                for handle in requests {
                    handle.await.unwrap();
                }

                debug!("shutting down metrics");
                metrics.shutdown().await;

                TestResult::passed()
            })
        }

        install_test_trace_subscriber();
        quickcheck(qc as fn(Parameters) -> TestResult);
    }

    #[test]
    fn test_request_timeout() {
        install_test_trace_subscriber();

        tokio::runtime::Runtime::new().unwrap().block_on(async {
            let meter_prefix = "test";
            let metrics = InMemoryMetricsInfrastructure::new();
            let concurrency = 1;
            let depth = 1;
            let timeout = Duration::from_millis(100);

            let queue = Arc::new(
                LIFORequestQueue::new(
                    concurrency,
                    depth,
                    &metrics.meter,
                    meter_prefix,
                    Some(timeout),
                )
                .unwrap(),
            );

            // Create a hanging handler that never releases requests
            let unhang = Arc::new(Notify::new());
            let handler = Arc::new(queued_lifo(
                Arc::clone(&queue),
                HangingHandler {
                    unhang: Arc::clone(&unhang),
                },
            ));

            // Fill up the active slots (concurrency) but leave queue empty
            let mut requests = Vec::new();
            for _ in 0..concurrency {
                let handler = Arc::clone(&handler);
                requests.push(tokio::spawn(
                    async move { get("/").run_async(&handler).await },
                ));
            }

            // Wait for all active slots to be filled
            tokio::time::sleep(Duration::from_millis(10)).await;

            // Now make a request that will be queued and should timeout
            let start = Instant::now();
            let result = get("/").run_async(&handler).await;
            let elapsed = start.elapsed();

            // Should have timed out with RequestTimeout status
            assert_eq!(
                result.status().unwrap(),
                Status::RequestTimeout,
                "Expected RequestTimeout (408) but got {:?}",
                result.status().unwrap()
            );
            // Should have taken approximately the timeout duration (with some tolerance)
            assert!(
                elapsed >= timeout && elapsed < timeout + Duration::from_millis(200),
                "Request took {elapsed:?}, expected around {timeout:?}"
            );

            // Check timeout metric was incremented
            let timeout_count = metrics
                .collect()
                .await
                .get(&Metrics::metric_name(
                    meter_prefix,
                    Metrics::REQUESTS_TIMEOUT_QUEUE_METRIC_NAME,
                ))
                .unwrap()
                .data
                .as_any()
                .downcast_ref::<Sum<u64>>()
                .unwrap()
                .data_points[0]
                .value;
            assert_eq!(timeout_count, 1);

            // Clean up: cancel the hanging requests
            for request in requests {
                request.abort();
            }

            metrics.shutdown().await;
        });
    }
}<|MERGE_RESOLUTION|>--- conflicted
+++ resolved
@@ -4,20 +4,12 @@
         atomic::{AtomicU64, Ordering},
         Arc,
     },
-<<<<<<< HEAD
     time::{Duration, Instant},
-=======
-    time::Instant,
->>>>>>> 29d9afbf
 };
 
 use itertools::Itertools;
 use opentelemetry::{
-<<<<<<< HEAD
     metrics::{Counter, Histogram, Meter, MetricsError},
-=======
-    metrics::{Histogram, Meter, MetricsError},
->>>>>>> 29d9afbf
     KeyValue,
 };
 use tokio::{
@@ -56,13 +48,10 @@
     /// counter.
     id_counter: AtomicU64,
 
-<<<<<<< HEAD
     /// Maximum time a request can wait in the queue.
     request_timeout: Option<Duration>,
 
     /// Metrics for monitoring queue behavior.
-=======
->>>>>>> 29d9afbf
     metrics: Metrics,
 }
 
@@ -100,10 +89,7 @@
             id_counter,
             dispatcher_tx: message_tx,
             metrics,
-<<<<<<< HEAD
             request_timeout,
-=======
->>>>>>> 29d9afbf
         })
     }
 
@@ -124,7 +110,7 @@
     ) -> JoinHandle<()> {
         tokio::spawn(async move {
             // Use a BTreeMap to allow for cancellation (i.e. removal) of waiting requests in
-            // sublinear time, and to maintain LIFO ordering by ID.
+            // sublinear time.
             let mut stack: BTreeMap<u64, PermitTx> = BTreeMap::new();
 
             // Unwrap safety: conversion only fails on architectures where usize is less than
@@ -277,7 +263,6 @@
             self.metrics.clone(),
             enqueue_time,
         );
-<<<<<<< HEAD
 
         let permit_future = async {
             let permit = permit_rx.await;
@@ -306,21 +291,6 @@
                 })?,
             None => permit_future.await,
         }
-=======
-        let permit = permit_rx.await;
-        drop_guard.disarm();
-
-        self.metrics.wait_time_histogram.record(
-            enqueue_time.elapsed().as_secs_f64(),
-            &[KeyValue::new("status", "dequeued")],
-        );
-
-        // If the rx channel is prematurely dropped, we'll reach this error, indicating that
-        // something has gone wrong with the dispatcher task or it has shutdown. If the drop guard
-        // causes the rx channel to be dropped, we shouldn't reach this error because the overall
-        // future would have been dropped.
-        permit.map_err(|_| Error::Internal("rx channel dropped".to_string()))?
->>>>>>> 29d9afbf
     }
 }
 
@@ -388,7 +358,6 @@
     /// tests.
     outstanding_requests: Arc<AtomicU64>,
 
-<<<<<<< HEAD
     /// Number of requests currently waiting in the queue.
     stacked_requests: Arc<AtomicU64>,
 
@@ -412,16 +381,11 @@
 
     /// Counter for requests that timed out while waiting in the queue.
     requests_timeout_queue: Counter<u64>,
-=======
-    /// Histogram measuring how long a queue item waited before being dequeued.
-    wait_time_histogram: Histogram<f64>,
->>>>>>> 29d9afbf
 }
 
 impl Metrics {
     const OUTSTANDING_REQUESTS_METRIC_NAME: &'static str = "outstanding_requests";
     const MAX_OUTSTANDING_REQUESTS_METRIC_NAME: &'static str = "max_outstanding_requests";
-<<<<<<< HEAD
     const STACKED_REQUESTS_METRIC_NAME: &'static str = "stacked_requests";
     const WAIT_TIME_METRIC_NAME: &'static str = "lifo_queue_wait_time";
     const REQUESTS_PROCESSED_IMMEDIATELY_METRIC_NAME: &'static str =
@@ -431,9 +395,6 @@
     const REQUESTS_REJECTED_METRIC_NAME: &'static str = "requests_rejected";
     const REQUESTS_CANCELLED_METRIC_NAME: &'static str = "requests_cancelled";
     const REQUESTS_TIMEOUT_QUEUE_METRIC_NAME: &'static str = "requests_timeout_queue";
-=======
-    const WAIT_TIME_METRIC_NAME: &'static str = "lifo_queue_wait_time";
->>>>>>> 29d9afbf
 
     fn metric_name(prefix: &str, name: &str) -> String {
         [prefix, name].into_iter().join("_")
@@ -490,7 +451,6 @@
             },
         )?;
 
-<<<<<<< HEAD
         let stacked_requests_gauge = meter
             .u64_observable_gauge(Self::metric_name(
                 prefix,
@@ -511,15 +471,12 @@
             }
         })?;
 
-=======
->>>>>>> 29d9afbf
         let wait_time_histogram = meter
             .f64_histogram(Self::metric_name(prefix, Self::WAIT_TIME_METRIC_NAME))
             .with_description("Time spent waiting by items in LIFO queue before being dequeued")
             .with_unit("s")
             .init();
 
-<<<<<<< HEAD
         // Counters for different request lifecycle events
         let requests_processed_immediately = meter
             .u64_counter(Self::metric_name(
@@ -582,11 +539,6 @@
             requests_rejected,
             requests_cancelled,
             requests_timeout_queue,
-=======
-        Ok(Self {
-            outstanding_requests,
-            wait_time_histogram,
->>>>>>> 29d9afbf
         })
     }
 }
@@ -712,7 +664,7 @@
                                 Status::Ok => Ok(()),
                                 Status::RequestTimeout => Ok(()), // Timeouts are fine during filling
                                 Status::TooManyRequests => {
-                                    Err(backoff::Error::transient(format!("429, retry")))
+                                    Err(backoff::Error::transient("429, retry".to_string()))
                                 }
                                 status => Err(backoff::Error::Permanent(format!(
                                     "Unexpected status: {status:?}"
