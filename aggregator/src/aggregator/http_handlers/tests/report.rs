use crate::{
    aggregator::{
        http_handlers::{
            AggregatorHandlerBuilder,
            test_util::take_response_body,
            test_util::{HttpHandlerTest, take_problem_details},
        },
        test_util::{create_report, create_report_custom, default_aggregator_config},
    },
    metrics::test_util::InMemoryMetricInfrastructure,
};
use janus_aggregator_core::{
    datastore::test_util::{EphemeralDatastoreBuilder, ephemeral_datastore},
    task::{AggregationMode, BatchMode, test_util::TaskBuilder},
    test_util::noop_meter,
};
use janus_core::{
    hpke::{self, HpkeApplicationInfo, HpkeKeypair, Label},
    initialize_rustls,
    test_util::{install_test_trace_subscriber, runtime::TestRuntime},
    time::{Clock, MockClock, TimeExt as _},
    vdaf::VdafInstance,
};
use janus_messages::{
    Duration, Extension, ExtensionType, HpkeCiphertext, HpkeConfigId, InputShareAad,
    PlaintextInputShare, Report, ReportError, ReportId, ReportMetadata, Role, UploadRequest,
    UploadResponse,
};
use opentelemetry::Key;
use opentelemetry_sdk::metrics::data::{Histogram, Sum};
use prio::codec::{Encode, ParameterizedDecode};
use rand::random;
use serde_json::json;
use std::{collections::HashSet, net::Ipv4Addr, sync::Arc, time::Duration as StdDuration};
use tokio::{
    io::{AsyncReadExt, AsyncWriteExt},
    net::{TcpListener, TcpStream},
    time::{sleep, timeout},
};
use trillium::{KnownHeaderName, Status};
use trillium_testing::{TestConn, assert_headers, prelude::post};
use trillium_tokio::Stopper;

#[tokio::test]
async fn upload_handler() {
    async fn check_response(
        test_conn: &mut TestConn,
        desired_report_id: &ReportId,
        desired_report_error: ReportError,
    ) {
        // HTTP status is OK regardless of what happened to the constituent reports because the HTTP
        // messages were exchanged successfully.
        if test_conn.status() != Some(Status::Ok) {
            println!(
                "ERROR: Report {} got status {:?}",
                desired_report_id,
                test_conn.status()
            );
            if let Some(body) = test_conn.take_response_body_string() {
                println!("Response body: {}", body);
            }
        }
        assert_eq!(test_conn.status(), Some(Status::Ok));

        assert_headers!(&test_conn, "content-type" => "application/dap-upload-resp");
        let body = &take_response_body(test_conn).await;
        let expected_content_len = format!("{}", body.len());
        let len_str = expected_content_len.as_str();
        assert_headers!(&test_conn, "content-length" => len_str);
        let upload_response = UploadResponse::get_decoded_with_param(&body.len(), body).unwrap();

        assert_eq!(upload_response.status().len(), 1);
        for status in upload_response.status() {
            assert_eq!(status.report_id(), *desired_report_id);
            assert_eq!(status.error(), desired_report_error);
        }
    }

    let HttpHandlerTest {
        clock,
        ephemeral_datastore: _ephemeral_datastore,
        datastore,
        handler,
        hpke_keypair,
        ..
    } = HttpHandlerTest::new().await;

    const REPORT_EXPIRY_AGE: u64 = 1_000_000;
    let task = TaskBuilder::new(
        BatchMode::TimeInterval,
        AggregationMode::Synchronous,
        VdafInstance::Prio3Count,
    )
    .with_time_precision(Duration::from_seconds(1000))
    .with_report_expiry_age(Some(Duration::from_seconds(REPORT_EXPIRY_AGE)))
    .build();

    let leader_task = task.leader_view().unwrap();
    datastore.put_aggregator_task(&leader_task).await.unwrap();

    let report = create_report(
        &leader_task,
        &hpke_keypair,
        clock.now_aligned_to_precision(task.time_precision()),
    );

    // Upload a report. Do this twice to prove that PUT is idempotent.
    for _ in 0..2 {
        let mut test_conn = post(task.report_upload_uri().unwrap().path())
            .with_request_header(KnownHeaderName::ContentType, UploadRequest::MEDIA_TYPE)
            .with_request_body(
                UploadRequest::from_slice(std::slice::from_ref(&report))
                    .get_encoded()
                    .unwrap(),
            )
            .run_async(&handler)
            .await;

        assert_eq!(test_conn.status(), Some(Status::Ok));
        assert!(
            test_conn
                .take_response_body_string()
                .is_some_and(|s| s.is_empty())
        );
    }

    // Upload a report with a versioned media-type header
    let mut test_conn = post(task.report_upload_uri().unwrap().path())
        .with_request_header(
            KnownHeaderName::ContentType,
            format!("{};version_suffixes=ignored", UploadRequest::MEDIA_TYPE),
        )
        .with_request_body(
            UploadRequest::from_slice(std::slice::from_ref(&report))
                .get_encoded()
                .unwrap(),
        )
        .run_async(&handler)
        .await;
    assert_eq!(test_conn.status(), Some(Status::Ok));
    assert!(
        test_conn
            .take_response_body_string()
            .is_some_and(|s| s.is_empty())
    );

    let accepted_report_id = report.metadata().id();

    // Verify that new reports using an existing report ID are also accepted as a duplicate.
    let duplicate_id_report = create_report_custom(
        &leader_task,
        clock.now_aligned_to_precision(task.time_precision()),
        *accepted_report_id,
        &hpke_keypair,
        Vec::new(),
        Vec::new(),
        Vec::new(),
    );
    let mut test_conn = post(task.report_upload_uri().unwrap().path())
        .with_request_header(KnownHeaderName::ContentType, UploadRequest::MEDIA_TYPE)
        .with_request_body(
            UploadRequest::from_slice(&[duplicate_id_report])
                .get_encoded()
                .unwrap(),
        )
        .run_async(&handler)
        .await;
    assert_eq!(test_conn.status(), Some(Status::Ok));
    assert!(
        test_conn
            .take_response_body_string()
            .is_some_and(|s| s.is_empty())
    );

    // Upload multiple reports in a single request
    let reports = vec![
        create_report(
            &leader_task,
            &hpke_keypair,
            clock.now_aligned_to_precision(task.time_precision()),
        ),
        create_report(
            &leader_task,
            &hpke_keypair,
            clock.now_aligned_to_precision(task.time_precision()),
        ),
        create_report(
            &leader_task,
            &hpke_keypair,
            clock.now_aligned_to_precision(task.time_precision()),
        ),
    ];
    let mut test_conn = post(task.report_upload_uri().unwrap().path())
        .with_request_header(KnownHeaderName::ContentType, UploadRequest::MEDIA_TYPE)
        .with_request_body(UploadRequest::new(reports).get_encoded().unwrap())
        .run_async(&handler)
        .await;
    assert_eq!(test_conn.status(), Some(Status::Ok));
    assert!(
        test_conn
            .take_response_body_string()
            .is_some_and(|s| s.is_empty())
    );

    // Verify that reports older than the report expiry age are rejected with the reportRejected
    // error type.
    let gc_eligible_report = Report::new(
        ReportMetadata::new(
            random(),
            clock
                .now_aligned_to_precision(task.time_precision())
                .sub_timedelta(
                    &chrono::TimeDelta::try_seconds((REPORT_EXPIRY_AGE + 30000) as i64).unwrap(),
                )
                .unwrap(),
            report.metadata().public_extensions().to_vec(),
        ),
        report.public_share().to_vec(),
        report.leader_encrypted_input_share().clone(),
        report.helper_encrypted_input_share().clone(),
    );
    let mut test_conn = post(task.report_upload_uri().unwrap().path())
        .with_request_header(KnownHeaderName::ContentType, UploadRequest::MEDIA_TYPE)
        .with_request_body(
            UploadRequest::from_slice(std::slice::from_ref(&gc_eligible_report))
                .get_encoded()
                .unwrap(),
        )
        .run_async(&handler)
        .await;
    check_response(
        &mut test_conn,
        gc_eligible_report.metadata().id(),
        ReportError::ReportDropped,
    )
    .await;

    // Should reject a report using the wrong HPKE config for the leader, and reply with
    // the error type outdatedConfig.
    let unused_hpke_config_id =
        HpkeConfigId::from(u8::from(*hpke_keypair.config().id()).wrapping_add(1));
    let bad_report = Report::new(
        report.metadata().clone(),
        report.public_share().to_vec(),
        HpkeCiphertext::new(
            unused_hpke_config_id,
            report
                .leader_encrypted_input_share()
                .encapsulated_key()
                .to_vec(),
            report.leader_encrypted_input_share().payload().to_vec(),
        ),
        report.helper_encrypted_input_share().clone(),
    );
    let mut test_conn = post(task.report_upload_uri().unwrap().path())
        .with_request_header(KnownHeaderName::ContentType, UploadRequest::MEDIA_TYPE)
        .with_request_body(
            UploadRequest::from_slice(std::slice::from_ref(&bad_report))
                .get_encoded()
                .unwrap(),
        )
        .run_async(&handler)
        .await;
    check_response(
        &mut test_conn,
        bad_report.metadata().id(),
        ReportError::HpkeUnknownConfigId,
    )
    .await;

    // Reports from the future should be rejected.
    let bad_report_time = clock
        .now_aligned_to_precision(task.time_precision())
        .add_duration(&Duration::from_seconds(
            task.time_precision().as_seconds() * 2,
        ))
        .unwrap();
    let bad_report = Report::new(
        ReportMetadata::new(
            *report.metadata().id(),
            bad_report_time,
            report.metadata().public_extensions().to_vec(),
        ),
        report.public_share().to_vec(),
        report.leader_encrypted_input_share().clone(),
        report.helper_encrypted_input_share().clone(),
    );
    let mut test_conn = post(task.report_upload_uri().unwrap().path())
        .with_request_header(KnownHeaderName::ContentType, UploadRequest::MEDIA_TYPE)
        .with_request_body(
            UploadRequest::from_slice(std::slice::from_ref(&bad_report))
                .get_encoded()
                .unwrap(),
        )
        .run_async(&handler)
        .await;
    check_response(
        &mut test_conn,
        bad_report.metadata().id(),
        ReportError::ReportTooEarly,
    )
    .await;

    // Reports with timestamps past the task's end time should be rejected.
    let task_end_soon = TaskBuilder::new(
        BatchMode::TimeInterval,
        AggregationMode::Synchronous,
        VdafInstance::Prio3Count,
    )
    // Since HttpHandlerTest's clock instance is a copy of ours, we can't simply
    // advance it, and we have to instead tolerate skew.
    .with_tolerable_clock_skew(Duration::from_seconds(
        task.time_precision().as_seconds() * 2,
    ))
    .with_time_precision(*task.time_precision())
    .with_task_end(Some(
        clock
            .now_aligned_to_precision(task.time_precision())
            .add_duration(task.time_precision())
            .unwrap(),
    ))
    .build();
    let leader_task_end_soon = task_end_soon.leader_view().unwrap();
    datastore
        .put_aggregator_task(&leader_task_end_soon)
        .await
        .unwrap();
    let report_2 = create_report(
        &leader_task_end_soon,
        &hpke_keypair,
        clock
            .now_aligned_to_precision(task.time_precision())
            .add_duration(&Duration::from_seconds(
                task.time_precision().as_seconds() * 2,
            ))
            .unwrap(),
    );
    let mut test_conn = post(task_end_soon.report_upload_uri().unwrap().path())
        .with_request_header(KnownHeaderName::ContentType, UploadRequest::MEDIA_TYPE)
        .with_request_body(
            UploadRequest::from_slice(std::slice::from_ref(&report_2))
                .get_encoded()
                .unwrap(),
        )
        .run_async(&handler)
        .await;
    check_response(
        &mut test_conn,
        report_2.metadata().id(),
        ReportError::TaskExpired,
    )
    .await;

    // Reject reports with an undecodeable public share.
    let mut bad_public_share_report = create_report(&leader_task, &hpke_keypair, clock.now());
    bad_public_share_report = Report::new(
        bad_public_share_report.metadata().clone(),
        // Some obviously wrong public share.
        vec![0; 10],
        bad_public_share_report
            .leader_encrypted_input_share()
            .clone(),
        bad_public_share_report
            .helper_encrypted_input_share()
            .clone(),
    );
    let mut test_conn = post(task.report_upload_uri().unwrap().path())
        .with_request_header(KnownHeaderName::ContentType, UploadRequest::MEDIA_TYPE)
        .with_request_body(
            UploadRequest::from_slice(&[bad_public_share_report.clone()])
                .get_encoded()
                .unwrap(),
        )
        .run_async(&handler)
        .await;
    check_response(
        &mut test_conn,
        bad_public_share_report.metadata().id(),
        ReportError::InvalidMessage,
    )
    .await;

    // Reject reports which are not decryptable.
    let undecryptable_report = create_report_custom(
        &leader_task,
        clock.now(),
        *accepted_report_id,
        // Encrypt report with some arbitrary key that has the same ID as an existing one.
        &HpkeKeypair::test_with_id(*hpke_keypair.config().id()),
        Vec::new(),
        Vec::new(),
        Vec::new(),
    );
    let mut test_conn = post(task.report_upload_uri().unwrap().path())
        .with_request_header(KnownHeaderName::ContentType, UploadRequest::MEDIA_TYPE)
        .with_request_body(
            UploadRequest::from_slice(std::slice::from_ref(&undecryptable_report))
                .get_encoded()
                .unwrap(),
        )
        .run_async(&handler)
        .await;
    check_response(
        &mut test_conn,
        undecryptable_report.metadata().id(),
        ReportError::HpkeDecryptError,
    )
    .await;

    // Reject reports whose leader input share is corrupt.
    let mut bad_leader_input_share_report = create_report(&leader_task, &hpke_keypair, clock.now());
    bad_leader_input_share_report = Report::new(
        bad_leader_input_share_report.metadata().clone(),
        bad_leader_input_share_report.public_share().to_vec(),
        hpke::seal(
            hpke_keypair.config(),
            &HpkeApplicationInfo::new(&Label::InputShare, &Role::Client, &Role::Leader),
            // Some obviously wrong payload.
            &PlaintextInputShare::new(Vec::new(), vec![0; 100])
                .get_encoded()
                .unwrap(),
            &InputShareAad::new(
                *task.id(),
                bad_leader_input_share_report.metadata().clone(),
                bad_leader_input_share_report.public_share().to_vec(),
            )
            .get_encoded()
            .unwrap(),
        )
        .unwrap(),
        bad_leader_input_share_report
            .helper_encrypted_input_share()
            .clone(),
    );
    let mut test_conn = post(task.report_upload_uri().unwrap().path())
        .with_request_header(KnownHeaderName::ContentType, UploadRequest::MEDIA_TYPE)
        .with_request_body(
            UploadRequest::from_slice(&[bad_leader_input_share_report.clone()])
                .get_encoded()
                .unwrap(),
        )
        .run_async(&handler)
        .await;
    check_response(
        &mut test_conn,
        bad_leader_input_share_report.metadata().id(),
        ReportError::InvalidMessage,
    )
    .await;

    // Check for appropriate CORS headers in response to a preflight request.
    let test_conn = TestConn::build(
        trillium::Method::Options,
        task.report_upload_uri().unwrap().path(),
        (),
    )
    .with_request_header(KnownHeaderName::Origin, "https://example.com/")
    .with_request_header(KnownHeaderName::AccessControlRequestMethod, "POST")
    .with_request_header(KnownHeaderName::AccessControlRequestHeaders, "content-type")
    .run_async(&handler)
    .await;
    assert!(test_conn.status().unwrap().is_success());
    assert_headers!(
        &test_conn,
        "access-control-allow-origin" => "https://example.com/",
        "access-control-allow-methods"=> "POST",
        "access-control-allow-headers" => "content-type",
        "access-control-max-age"=> "86400",
    );

    // Check for appropriate CORS headers in response to the main request.
    let test_conn = post(task.report_upload_uri().unwrap().path())
        .with_request_header(KnownHeaderName::Origin, "https://example.com/")
        .with_request_header(KnownHeaderName::ContentType, UploadRequest::MEDIA_TYPE)
        .with_request_body(UploadRequest::from_slice(&[report]).get_encoded().unwrap())
        .run_async(&handler)
        .await;
    assert!(test_conn.status().unwrap().is_success());
    assert_headers!(
        &test_conn,
        "access-control-allow-origin" => "https://example.com/"
    );

<<<<<<< HEAD
    // Reports that aren't aligned to the task time precision must be rejected
    clock.advance(chrono::TimeDelta::try_seconds(1).unwrap());
    let bad_leader_time_alignment_report = create_report(
=======
    // Reports with duplicate extensions must be rejected
    clock.advance(&Duration::from_seconds(1));
    let dupe_ext_report = create_report_custom(
>>>>>>> 92ad851b
        &leader_task,
        clock.now_aligned_to_precision(task.time_precision()),
        random(),
        &hpke_keypair,
<<<<<<< HEAD
        clock
            .now()
            .add_timedelta(&chrono::TimeDelta::try_seconds(1_i64).unwrap())
            .unwrap(), /* not aligned! */
=======
        /* public */ Vec::from([Extension::new(ExtensionType::Tbd, Vec::new())]),
        /* leader */ Vec::from([Extension::new(ExtensionType::Tbd, Vec::new())]),
        /* helper */ Vec::new(),
>>>>>>> 92ad851b
    );
    let mut test_conn = post(task.report_upload_uri().unwrap().path())
        .with_request_header(KnownHeaderName::ContentType, UploadRequest::MEDIA_TYPE)
        .with_request_body(
            UploadRequest::from_slice(std::slice::from_ref(&dupe_ext_report))
                .get_encoded()
                .unwrap(),
        )
        .run_async(&handler)
        .await;
    check_response(
        &mut test_conn,
        dupe_ext_report.metadata().id(),
        ReportError::InvalidMessage,
    )
    .await;
}

<<<<<<< HEAD
    // Reports with duplicate extensions must be rejected
    clock.advance(chrono::TimeDelta::try_seconds(1).unwrap());
    let dupe_ext_report = create_report_custom(
=======
/// Test mixed success and failure in a single batch upload.
/// This validates that UploadResponse only includes failed reports, not successful ones.
#[tokio::test]
async fn upload_handler_mixed_success_failure() {
    let HttpHandlerTest {
        clock,
        ephemeral_datastore: _ephemeral_datastore,
        datastore,
        handler,
        hpke_keypair,
        ..
    } = HttpHandlerTest::new().await;

    const REPORT_EXPIRY_AGE: u64 = 1_000_000;
    let task = TaskBuilder::new(
        BatchMode::TimeInterval,
        AggregationMode::Synchronous,
        VdafInstance::Prio3Count,
    )
    .with_time_precision(Duration::from_seconds(1000))
    .with_report_expiry_age(Some(Duration::from_seconds(REPORT_EXPIRY_AGE)))
    .build();

    let leader_task = task.leader_view().unwrap();
    datastore.put_aggregator_task(&leader_task).await.unwrap();

    // Create four reports: success, failure (expired), success, failure (HPKE config)
    let valid_report_1 = create_report(
>>>>>>> 92ad851b
        &leader_task,
        &hpke_keypair,
        clock.now_aligned_to_precision(task.time_precision()),
    );

    let expired_report = Report::new(
        ReportMetadata::new(
            random(),
            clock
                .now_aligned_to_precision(task.time_precision())
                .sub(&Duration::from_seconds(REPORT_EXPIRY_AGE))
                .unwrap()
                .sub(&Duration::from_seconds(REPORT_EXPIRY_AGE))
                .unwrap(),
            Vec::new(),
        ),
        valid_report_1.public_share().to_vec(),
        valid_report_1.leader_encrypted_input_share().clone(),
        valid_report_1.helper_encrypted_input_share().clone(),
    );

    let unused_hpke_config_id =
        HpkeConfigId::from(u8::from(*hpke_keypair.config().id()).wrapping_add(1));
    let invalid_hpke_report = Report::new(
        ReportMetadata::new(
            random(),
            clock.now_aligned_to_precision(task.time_precision()),
            Vec::new(),
        ),
        valid_report_1.public_share().to_vec(),
        HpkeCiphertext::new(
            unused_hpke_config_id,
            valid_report_1
                .leader_encrypted_input_share()
                .encapsulated_key()
                .to_vec(),
            valid_report_1
                .leader_encrypted_input_share()
                .payload()
                .to_vec(),
        ),
        valid_report_1.helper_encrypted_input_share().clone(),
    );

    let valid_report_2 = create_report(
        &leader_task,
        &hpke_keypair,
        clock.now_aligned_to_precision(task.time_precision()),
    );

    // Upload all four reports in a single batch
    let mut test_conn = post(task.report_upload_uri().unwrap().path())
        .with_request_header(KnownHeaderName::ContentType, UploadRequest::MEDIA_TYPE)
        .with_request_body(
            UploadRequest::new(vec![
                valid_report_1.clone(),
                expired_report.clone(),
                valid_report_2.clone(),
                invalid_hpke_report.clone(),
            ])
            .get_encoded()
            .unwrap(),
        )
        .run_async(&handler)
        .await;

    // Should get HTTP 200 OK even with mixed results
    assert_eq!(test_conn.status(), Some(Status::Ok));
    assert_headers!(&test_conn, "content-type" => "application/dap-upload-resp");

    // Parse the response
    let body = take_response_body(&mut test_conn).await;
    let upload_response = UploadResponse::get_decoded_with_param(&body.len(), &body).unwrap();

    // Successful reports should NOT appear in the response
    assert_eq!(
        upload_response.status().len(),
        2,
        "Expected exactly 2 failed reports"
    );
    for report in upload_response.status() {
        match report.report_id() {
            id if id == *expired_report.metadata().id() => {
                assert_eq!(report.error(), ReportError::ReportDropped)
            }
            id if id == *invalid_hpke_report.metadata().id() => {
                assert_eq!(report.error(), ReportError::HpkeUnknownConfigId)
            }
            _ => unreachable!("Unexpected report failure"),
        }
    }

    // Verify that the two valid reports were actually written to the datastore
    let report_count = datastore
        .count_client_reports_for_task(leader_task.id())
        .await
        .unwrap();
    assert_eq!(report_count, 2, "Expected 2 valid reports in the datastore");
}

/// Test that reports uploaded before task start time are rejected with TaskNotStarted.
#[tokio::test]
async fn upload_handler_task_not_started() {
    let HttpHandlerTest {
        clock,
        ephemeral_datastore: _ephemeral_datastore,
        datastore,
        handler,
        hpke_keypair,
        ..
    } = HttpHandlerTest::new().await;

    // Create a task that starts in the future (must be aligned to time precision)
    let time_precision = Duration::from_seconds(1000);

    let task = TaskBuilder::new(
        BatchMode::TimeInterval,
        AggregationMode::Synchronous,
        VdafInstance::Prio3Count,
    )
    .with_time_precision(time_precision)
    .with_task_start(Some(
        clock
            .now_aligned_to_precision(&time_precision)
            .add(&time_precision) // Add one time precision interval
            .unwrap()
            .add(&time_precision) // Add another to be clearly in the future
            .unwrap(),
    ))
    // Need to allow clock skew so the handler doesn't reject for being "too far in the future"
    .with_tolerable_clock_skew(Duration::from_seconds(time_precision.as_seconds() * 10))
    .build();

    let leader_task = task.leader_view().unwrap();
    datastore.put_aggregator_task(&leader_task).await.unwrap();

    // Create a report with current time (before task start)
    let early_report = create_report(
        &leader_task,
        &hpke_keypair,
        clock.now_aligned_to_precision(task.time_precision()),
    );

    let mut test_conn = post(task.report_upload_uri().unwrap().path())
        .with_request_header(KnownHeaderName::ContentType, UploadRequest::MEDIA_TYPE)
        .with_request_body(
            UploadRequest::new(vec![early_report.clone()])
                .get_encoded()
                .unwrap(),
        )
        .run_async(&handler)
        .await;

    // Should get HTTP 200 OK but with TaskNotStarted error in response
    assert_eq!(test_conn.status(), Some(Status::Ok));
    assert_headers!(&test_conn, "content-type" => "application/dap-upload-resp");

    let body = take_response_body(&mut test_conn).await;
    let upload_response = UploadResponse::get_decoded_with_param(&body.len(), &body).unwrap();

    assert_eq!(upload_response.status().len(), 1);
    assert_eq!(
        upload_response.status()[0].report_id(),
        *early_report.metadata().id()
    );
    assert_eq!(
        upload_response.status()[0].error(),
        ReportError::TaskNotStarted
    );
}

// Helper should not expose `tasks/{task-id}/reports` endpoint.
#[tokio::test]
async fn upload_handler_helper() {
    let HttpHandlerTest {
        clock,
        ephemeral_datastore: _ephemeral_datastore,
        datastore,
        handler,
        hpke_keypair,
        ..
    } = HttpHandlerTest::new().await;

    let task = TaskBuilder::new(
        BatchMode::TimeInterval,
        AggregationMode::Synchronous,
        VdafInstance::Prio3Count,
    )
    .with_time_precision(Duration::from_seconds(100))
    .build();
    let helper_task = task.helper_view().unwrap();
    datastore.put_aggregator_task(&helper_task).await.unwrap();
    let report = create_report(
        &helper_task,
        &hpke_keypair,
        clock.now_aligned_to_precision(task.time_precision()),
    );

    let mut test_conn = post(task.report_upload_uri().unwrap().path())
        .with_request_header(KnownHeaderName::ContentType, UploadRequest::MEDIA_TYPE)
        .with_request_body(UploadRequest::from_slice(&[report]).get_encoded().unwrap())
        .run_async(&handler)
        .await;

    assert!(!test_conn.status().unwrap().is_success());
    let problem_details = take_problem_details(&mut test_conn).await;
    assert_eq!(
        problem_details,
        json!({
            "status": 400,
            "type": "urn:ietf:params:ppm:dap:error:unrecognizedTask",
            "title": "An endpoint received a message with an unknown task ID.",
            "taskid": format!("{}", task.id()),
        })
    );
    assert_eq!(
        problem_details
            .as_object()
            .unwrap()
            .get("status")
            .unwrap()
            .as_u64()
            .unwrap(),
        test_conn.status().unwrap() as u16 as u64
    );
}

/// This test exercises distribution of transaction-wide errors to multiple clients that have
/// their uploads in the same batch.
#[tokio::test(flavor = "multi_thread")]
async fn upload_handler_error_fanout() {
    install_test_trace_subscriber();
    initialize_rustls();
    let clock = MockClock::default();
    let ephemeral_datastore = EphemeralDatastoreBuilder::new()
        .with_database_pool_wait_timeout(Some(StdDuration::from_millis(100)))
        .build()
        .await;
    let datastore = Arc::new(ephemeral_datastore.datastore(clock.clone()).await);
    let hpke_keypair = datastore.put_hpke_key().await.unwrap();
    let handler = AggregatorHandlerBuilder::new(
        datastore.clone(),
        clock.clone(),
        TestRuntime::default(),
        &noop_meter(),
        default_aggregator_config(),
    )
    .await
    .unwrap()
    .build()
    .unwrap();

    const REPORT_EXPIRY_AGE: u64 = 1_000_000;
    let task = TaskBuilder::new(
        BatchMode::TimeInterval,
        AggregationMode::Synchronous,
        VdafInstance::Prio3Count,
    )
    .with_time_precision(Duration::from_seconds(100))
    .with_report_expiry_age(Some(Duration::from_seconds(REPORT_EXPIRY_AGE)))
    .build();

    let leader_task = task.leader_view().unwrap();
    datastore.put_aggregator_task(&leader_task).await.unwrap();

    // Use trillium_tokio instead of trillium_testing so we can send reqeusts in parallel and
    // better match production use cases.
    let server_handle = trillium_tokio::config()
        .without_signals()
        .with_host("127.0.0.1")
        .with_port(0)
        .spawn(handler);
    let server_info = server_handle.info().await;
    let socket_addr = server_info.tcp_socket_addr().unwrap();

    let client = reqwest::Client::new();
    let mut url = task.report_upload_uri().unwrap();
    url.set_scheme("http").unwrap();
    url.set_host(Some("127.0.0.1")).unwrap();
    url.set_port(Some(socket_addr.port())).unwrap();

    // Upload one report and wait for it to finish, to prepopulate the aggregator's task cache.
    let report: Report = create_report(
        &leader_task,
        &hpke_keypair,
        clock.now_aligned_to_precision(task.time_precision()),
    );
    let response = client
        .post(url.clone())
        .header("Content-Type", UploadRequest::MEDIA_TYPE)
        .body(UploadRequest::from_slice(&[report]).get_encoded().unwrap())
        .send()
        .await
        .unwrap();
    assert_eq!(response.status().as_u16(), 200);

    // Use up the connection pool's connections to cause a transaction-level error in the next
    // uploads.
    let exhaust_pool_task_handle = tokio::spawn({
        let pool = ephemeral_datastore.pool().clone();
        async move {
            let mut connections = Vec::new();
            loop {
                connections.push(pool.get().await);
            }
        }
    });

    // Wait for the pool to be exhausted by the above task.
    let pool = ephemeral_datastore.pool();
    loop {
        let status = pool.status();
        if status.available == 0 && status.size == status.max_size {
            break;
        }

        sleep(StdDuration::from_millis(100)).await;
    }

    // Upload many reports in parallel, to be sure we exercise upload batching.
    let upload_task_handles = (0..10)
        .map(|_| {
            tokio::spawn({
                let leader_task = leader_task.clone();
                let clock = clock.clone();
                let client = client.clone();
                let url = url.clone();
                let hpke_keypair = hpke_keypair.clone();
                async move {
                    let report = create_report(&leader_task, &hpke_keypair, clock.now());
                    let response = client
                        .post(url)
                        .header("Content-Type", UploadRequest::MEDIA_TYPE)
                        .body(UploadRequest::from_slice(&[report]).get_encoded().unwrap())
                        .send()
                        .await
                        .unwrap();
                    assert_eq!(response.status().as_u16(), 500);
                }
            })
        })
        .collect::<Vec<_>>();
    drop(client);

    for handle in upload_task_handles.into_iter() {
        handle.await.unwrap();
    }

    exhaust_pool_task_handle.abort();

    server_handle.stop().await;
}

#[tokio::test(flavor = "multi_thread")]
async fn upload_client_early_disconnect() {
    install_test_trace_subscriber();

    let in_memory_metrics = InMemoryMetricInfrastructure::new();
    let clock = MockClock::default();
    let ephemeral_datastore = ephemeral_datastore().await;
    let datastore = Arc::new(ephemeral_datastore.datastore(clock.clone()).await);
    let hpke_keypair = datastore.put_hpke_key().await.unwrap();
    let handler = AggregatorHandlerBuilder::new(
        datastore.clone(),
        clock.clone(),
        TestRuntime::default(),
        &in_memory_metrics.meter,
        default_aggregator_config(),
    )
    .await
    .unwrap()
    .build()
    .unwrap();

    let task = TaskBuilder::new(
        BatchMode::TimeInterval,
        AggregationMode::Synchronous,
        VdafInstance::Prio3Count,
    )
    .with_time_precision(Duration::from_seconds(100))
    .build();
    let task_id = *task.id();
    let leader_task = task.leader_view().unwrap();
    datastore.put_aggregator_task(&leader_task).await.unwrap();

    let report_1 = create_report(
        &leader_task,
        &hpke_keypair,
        clock.now_aligned_to_precision(task.time_precision()),
    );
    let encoded_report_1 = UploadRequest::from_slice(&[report_1])
        .get_encoded()
        .unwrap();
    let report_2 = create_report(
        &leader_task,
        &hpke_keypair,
        clock.now_aligned_to_precision(task.time_precision()),
    );
    let encoded_report_2 = UploadRequest::from_slice(&[report_2])
        .get_encoded()
        .unwrap();

    let stopper = Stopper::new();
    let server = TcpListener::bind((Ipv4Addr::LOCALHOST, 0)).await.unwrap();
    let local_addr = server.local_addr().unwrap();
    let handle = trillium_tokio::config()
        .without_signals()
        .with_stopper(stopper.clone())
        .with_prebound_server(server)
        .spawn(handler);

    // Client sends report, using Content-Length, and waits for one byte of response.
    let mut client_socket = TcpStream::connect(local_addr).await.unwrap();
    let request_line_and_headers = format!(
        "POST /tasks/{task_id}/reports HTTP/1.1\r\n\
        Content-Type: application/dap-upload-req\r\n\
        Content-Length: {}\r\n\r\n",
        encoded_report_1.len(),
    );
    client_socket
        .write_all(request_line_and_headers.as_bytes())
        .await
        .unwrap();
    client_socket.write_all(&encoded_report_1).await.unwrap();
    timeout(
        StdDuration::from_secs(15),
        client_socket.read_exact(&mut [0]),
    )
    .await
    .unwrap()
    .unwrap();
    client_socket.shutdown().await.unwrap();
    drop(client_socket);

    // Client disconnects before sending the entire request body, using Content-Length.
    let mut client_socket = TcpStream::connect(local_addr).await.unwrap();
    let request_line_and_headers = format!(
        "POST /tasks/{task_id}/reports HTTP/1.1\r\n\
        Content-Type: application/dap-upload-req\r\n\
        Content-Length: 1000\r\n\r\n"
    );
    client_socket
        .write_all(request_line_and_headers.as_bytes())
        .await
        .unwrap();
    client_socket.write_all(&[0x41u8; 999]).await.unwrap();
    client_socket.shutdown().await.unwrap();
    drop(client_socket);

    // Client sends report, using chunked transfer encoding, and waits for one byte of response.
    let mut client_socket = TcpStream::connect(local_addr).await.unwrap();
    let request_line_and_headers = format!(
        "POST /tasks/{task_id}/reports HTTP/1.1\r\n\
        Content-Type: application/dap-upload-req\r\n\
        Transfer-Encoding: chunked\r\n\r\n"
    );
    client_socket
        .write_all(request_line_and_headers.as_bytes())
        .await
        .unwrap();
    let chunk_length_line = format!("{:x}\r\n", encoded_report_2.len());
    client_socket
        .write_all(chunk_length_line.as_bytes())
        .await
        .unwrap();
    client_socket.write_all(&encoded_report_2).await.unwrap();
    client_socket.write_all(b"\r\n0\r\n\r\n").await.unwrap();
    timeout(
        StdDuration::from_secs(15),
        client_socket.read_exact(&mut [0]),
    )
    .await
    .unwrap()
    .unwrap();
    client_socket.shutdown().await.unwrap();
    drop(client_socket);

    // Client disconnects before signaling the end of the request body, using chunked transfer
    // encoding.
    let mut client_socket = TcpStream::connect(local_addr).await.unwrap();
    let request_line_and_headers = format!(
        "POST /tasks/{task_id}/reports HTTP/1.1\r\n\
        Content-Type: application/dap-upload-req\r\n\
        Transfer-Encoding: chunked\r\n\r\n"
    );
    client_socket
        .write_all(request_line_and_headers.as_bytes())
        .await
        .unwrap();
    client_socket.write_all(b"1000\r\n").await.unwrap();
    client_socket.write_all(&[0x41; 1000]).await.unwrap();
    client_socket.write_all(b"\r\n").await.unwrap();
    client_socket.shutdown().await.unwrap();
    drop(client_socket);

    // Loop until metrics show that the server has handled all responses. (At this point, it's
    // possible the server hasn't accepted the above connections, and polling via metrics is more
    // efficient and robust than sleeping.)
    let metrics = timeout(StdDuration::from_secs(15), {
        let in_memory_metrics = in_memory_metrics.clone();
        async move {
            loop {
                let metrics = in_memory_metrics.collect().await;
                let Some(metric) = metrics.get("http.server.request.duration") else {
                    continue;
                };
                let histogram_data = metric
                    .data
                    .as_any()
                    .downcast_ref::<Histogram<f64>>()
                    .unwrap();
                let count = histogram_data
                    .data_points
                    .iter()
                    .map(|data_point| data_point.count)
                    .sum::<u64>();
                if count == 4 {
                    break metrics;
                }
            }
        }
    })
    .await
    .unwrap();

    stopper.stop();
    handle.await;
    in_memory_metrics.shutdown().await;

    // Inspect the metrics to confirm they contain expected values. We should have seen two
    // successful requests, and two invalid requests due to the client disconnecting in the middle
    // of the request body.
    let error_code_key = Key::new("error_code");
    let error_type_key = Key::new("error.type");
    let status_code_key = Key::new("http.response.status_code");

    let counter_data = metrics["janus_aggregator_responses"]
        .data
        .as_any()
        .downcast_ref::<Sum<u64>>()
        .unwrap();
    assert_eq!(counter_data.data_points.len(), 2);
    assert!(
        counter_data
            .data_points
            .iter()
            .all(|data_point| data_point.value == 2)
    );
    assert_eq!(
        counter_data
            .data_points
            .iter()
            .map(|data_point| {
                data_point
                    .attributes
                    .iter()
                    .find(|attribute| attribute.key == error_code_key)
                    .unwrap()
                    .value
                    .to_string()
            })
            .collect::<HashSet<String>>(),
        HashSet::from(["client_disconnected".into(), "".into()])
    );

    let histogram_data = metrics["http.server.request.duration"]
        .data
        .as_any()
        .downcast_ref::<Histogram<f64>>()
        .unwrap();
    assert_eq!(histogram_data.data_points.len(), 2);
    assert!(
        histogram_data
            .data_points
            .iter()
            .all(|data_point| data_point.count == 2)
    );
    assert_eq!(
        histogram_data
            .data_points
            .iter()
            .map(|data_point| {
                data_point
                    .attributes
                    .iter()
                    .find(|attribute| attribute.key == error_type_key)
                    .map(|attribute| attribute.value.to_string())
            })
            .collect::<HashSet<Option<String>>>(),
        HashSet::from([Some("client_disconnected".to_string()), None])
    );
    assert_eq!(
        histogram_data
            .data_points
            .iter()
            .map(|data_point| {
                data_point
                    .attributes
                    .iter()
                    .find(|attribute| attribute.key == status_code_key)
                    .unwrap()
                    .value
                    .to_string()
            })
            .collect::<HashSet<String>>(),
        HashSet::from(["400".into(), "200".into()])
    );
}<|MERGE_RESOLUTION|>--- conflicted
+++ resolved
@@ -481,29 +481,16 @@
         "access-control-allow-origin" => "https://example.com/"
     );
 
-<<<<<<< HEAD
-    // Reports that aren't aligned to the task time precision must be rejected
+    // Reports with duplicate extensions must be rejected
     clock.advance(chrono::TimeDelta::try_seconds(1).unwrap());
-    let bad_leader_time_alignment_report = create_report(
-=======
-    // Reports with duplicate extensions must be rejected
-    clock.advance(&Duration::from_seconds(1));
     let dupe_ext_report = create_report_custom(
->>>>>>> 92ad851b
         &leader_task,
         clock.now_aligned_to_precision(task.time_precision()),
         random(),
         &hpke_keypair,
-<<<<<<< HEAD
-        clock
-            .now()
-            .add_timedelta(&chrono::TimeDelta::try_seconds(1_i64).unwrap())
-            .unwrap(), /* not aligned! */
-=======
         /* public */ Vec::from([Extension::new(ExtensionType::Tbd, Vec::new())]),
         /* leader */ Vec::from([Extension::new(ExtensionType::Tbd, Vec::new())]),
         /* helper */ Vec::new(),
->>>>>>> 92ad851b
     );
     let mut test_conn = post(task.report_upload_uri().unwrap().path())
         .with_request_header(KnownHeaderName::ContentType, UploadRequest::MEDIA_TYPE)
@@ -522,11 +509,6 @@
     .await;
 }
 
-<<<<<<< HEAD
-    // Reports with duplicate extensions must be rejected
-    clock.advance(chrono::TimeDelta::try_seconds(1).unwrap());
-    let dupe_ext_report = create_report_custom(
-=======
 /// Test mixed success and failure in a single batch upload.
 /// This validates that UploadResponse only includes failed reports, not successful ones.
 #[tokio::test]
@@ -555,7 +537,6 @@
 
     // Create four reports: success, failure (expired), success, failure (HPKE config)
     let valid_report_1 = create_report(
->>>>>>> 92ad851b
         &leader_task,
         &hpke_keypair,
         clock.now_aligned_to_precision(task.time_precision()),
@@ -566,9 +547,9 @@
             random(),
             clock
                 .now_aligned_to_precision(task.time_precision())
-                .sub(&Duration::from_seconds(REPORT_EXPIRY_AGE))
+                .sub_duration(&Duration::from_seconds(REPORT_EXPIRY_AGE))
                 .unwrap()
-                .sub(&Duration::from_seconds(REPORT_EXPIRY_AGE))
+                .sub_duration(&Duration::from_seconds(REPORT_EXPIRY_AGE))
                 .unwrap(),
             Vec::new(),
         ),
@@ -680,9 +661,9 @@
     .with_task_start(Some(
         clock
             .now_aligned_to_precision(&time_precision)
-            .add(&time_precision) // Add one time precision interval
+            .add_duration(&time_precision) // Add one time precision interval
             .unwrap()
-            .add(&time_precision) // Add another to be clearly in the future
+            .add_duration(&time_precision) // Add another to be clearly in the future
             .unwrap(),
     ))
     // Need to allow clock skew so the handler doesn't reject for being "too far in the future"
