--- conflicted
+++ resolved
@@ -3296,14 +3296,8 @@
     use hyper::body;
     use janus_core::{
         hpke::{
-<<<<<<< HEAD
-            self, associated_data_for_aggregate_share,
-            test_util::generate_test_hpke_config_and_private_key, HpkeApplicationInfo, HpkeKeypair,
-            Label,
-=======
             self, test_util::generate_test_hpke_config_and_private_key, HpkeApplicationInfo,
-            HpkePrivateKey, Label,
->>>>>>> b393dd1c
+            HpkeKeypair, Label,
         },
         report_id::ReportIdChecksumExt,
         task::{AuthenticationToken, VdafInstance},
@@ -4299,15 +4293,9 @@
         );
         let input_share = transcript.input_shares[1].clone();
         let report_share_0 = generate_helper_report_share::<Prio3Aes128Count>(
-<<<<<<< HEAD
-            task.id(),
-            &report_metadata_0,
-            hpke_key.config(),
-=======
             *task.id(),
             report_metadata_0,
-            &hpke_key.0,
->>>>>>> b393dd1c
+            hpke_key.config(),
             &transcript.public_share,
             Vec::new(),
             &input_share,
@@ -4348,15 +4336,9 @@
         let mut input_share_bytes = input_share.get_encoded();
         input_share_bytes.push(0); // can no longer be decoded.
         let report_share_2 = generate_helper_report_share_for_plaintext(
-<<<<<<< HEAD
-            report_metadata_2,
+            report_metadata_2.clone(),
             hpke_key.config(),
-            encoded_public_share,
-=======
-            report_metadata_2.clone(),
-            &hpke_key.0,
             encoded_public_share.clone(),
->>>>>>> b393dd1c
             &input_share_bytes,
             &InputShareAad::new(*task.id(), report_metadata_2, encoded_public_share).get_encoded(),
         );
@@ -4402,15 +4384,9 @@
         );
         let input_share = transcript.input_shares[1].clone();
         let report_share_4 = generate_helper_report_share::<Prio3Aes128Count>(
-<<<<<<< HEAD
-            task.id(),
-            &report_metadata_4,
-            hpke_key.config(),
-=======
             *task.id(),
             report_metadata_4,
-            &hpke_key.0,
->>>>>>> b393dd1c
+            hpke_key.config(),
             &transcript.public_share,
             Vec::new(),
             &input_share,
@@ -4436,15 +4412,9 @@
         );
         let input_share = transcript.input_shares[1].clone();
         let report_share_5 = generate_helper_report_share::<Prio3Aes128Count>(
-<<<<<<< HEAD
-            task.id(),
-            &report_metadata_5,
-            hpke_key.config(),
-=======
             *task.id(),
             report_metadata_5,
-            &hpke_key.0,
->>>>>>> b393dd1c
+            hpke_key.config(),
             &transcript.public_share,
             Vec::new(),
             &input_share,
@@ -4460,15 +4430,9 @@
                 .unwrap(),
         );
         let report_share_6 = generate_helper_report_share_for_plaintext(
-<<<<<<< HEAD
-            report_metadata_6,
+            report_metadata_6.clone(),
             hpke_key.config(),
-            public_share_6,
-=======
-            report_metadata_6.clone(),
-            &hpke_key.0,
             public_share_6.clone(),
->>>>>>> b393dd1c
             &input_share.get_encoded(),
             &InputShareAad::new(*task.id(), report_metadata_6, public_share_6).get_encoded(),
         );
@@ -4482,15 +4446,9 @@
                 .unwrap(),
         );
         let report_share_7 = generate_helper_report_share::<Prio3Aes128Count>(
-<<<<<<< HEAD
-            task.id(),
-            &report_metadata_7,
-            hpke_key.config(),
-=======
             *task.id(),
             report_metadata_7,
-            &hpke_key.0,
->>>>>>> b393dd1c
+            hpke_key.config(),
             &transcript.public_share,
             Vec::from([
                 Extension::new(ExtensionType::Tbd, Vec::new()),
@@ -4933,15 +4891,9 @@
         );
         let prep_msg_0 = transcript_0.prepare_messages[0].clone();
         let report_share_0 = generate_helper_report_share::<Prio3Aes128Count>(
-<<<<<<< HEAD
-            task.id(),
-            &report_metadata_0,
-            hpke_key.config(),
-=======
             *task.id(),
             report_metadata_0.clone(),
-            &hpke_key.0,
->>>>>>> b393dd1c
+            hpke_key.config(),
             &transcript_0.public_share,
             Vec::new(),
             &transcript_0.input_shares[1],
@@ -4964,15 +4916,9 @@
         );
         let prep_state_1 = assert_matches!(&transcript_1.prepare_transitions[1][0], PrepareTransition::<Prio3Aes128Count, PRIO3_AES128_VERIFY_KEY_LENGTH>::Continue(prep_state, _) => prep_state.clone());
         let report_share_1 = generate_helper_report_share::<Prio3Aes128Count>(
-<<<<<<< HEAD
-            task.id(),
-            &report_metadata_1,
-            hpke_key.config(),
-=======
             *task.id(),
             report_metadata_1.clone(),
-            &hpke_key.0,
->>>>>>> b393dd1c
+            hpke_key.config(),
             &transcript_1.public_share,
             Vec::new(),
             &transcript_1.input_shares[1],
@@ -4999,15 +4945,9 @@
         let prep_state_2 = assert_matches!(&transcript_2.prepare_transitions[1][0], PrepareTransition::<Prio3Aes128Count, PRIO3_AES128_VERIFY_KEY_LENGTH>::Continue(prep_state, _) => prep_state.clone());
         let prep_msg_2 = transcript_2.prepare_messages[0].clone();
         let report_share_2 = generate_helper_report_share::<Prio3Aes128Count>(
-<<<<<<< HEAD
-            task.id(),
-            &report_metadata_2,
-            hpke_key.config(),
-=======
             *task.id(),
             report_metadata_2.clone(),
-            &hpke_key.0,
->>>>>>> b393dd1c
+            hpke_key.config(),
             &transcript_2.public_share,
             Vec::new(),
             &transcript_2.input_shares[1],
@@ -5269,15 +5209,9 @@
         let out_share_0 = assert_matches!(&transcript_0.prepare_transitions[1][1], PrepareTransition::<Prio3Aes128Count, PRIO3_AES128_VERIFY_KEY_LENGTH>::Finish(out_share) => out_share.clone());
         let prep_msg_0 = transcript_0.prepare_messages[0].clone();
         let report_share_0 = generate_helper_report_share::<Prio3Aes128Count>(
-<<<<<<< HEAD
-            task.id(),
-            &report_metadata_0,
-            hpke_key.config(),
-=======
             *task.id(),
             report_metadata_0.clone(),
-            &hpke_key.0,
->>>>>>> b393dd1c
+            hpke_key.config(),
             &transcript_0.public_share,
             Vec::new(),
             &transcript_0.input_shares[1],
@@ -5303,15 +5237,9 @@
         let out_share_1 = assert_matches!(&transcript_1.prepare_transitions[1][1], PrepareTransition::<Prio3Aes128Count, PRIO3_AES128_VERIFY_KEY_LENGTH>::Finish(out_share) => out_share.clone());
         let prep_msg_1 = transcript_1.prepare_messages[0].clone();
         let report_share_1 = generate_helper_report_share::<Prio3Aes128Count>(
-<<<<<<< HEAD
-            task.id(),
-            &report_metadata_1,
-            hpke_key.config(),
-=======
             *task.id(),
             report_metadata_1.clone(),
-            &hpke_key.0,
->>>>>>> b393dd1c
+            hpke_key.config(),
             &transcript_1.public_share,
             Vec::new(),
             &transcript_1.input_shares[1],
@@ -5336,15 +5264,9 @@
         let out_share_2 = assert_matches!(&transcript_2.prepare_transitions[1][1], PrepareTransition::<Prio3Aes128Count, PRIO3_AES128_VERIFY_KEY_LENGTH>::Finish(out_share) => out_share.clone());
         let prep_msg_2 = transcript_2.prepare_messages[0].clone();
         let report_share_2 = generate_helper_report_share::<Prio3Aes128Count>(
-<<<<<<< HEAD
-            task.id(),
-            &report_metadata_2,
-            hpke_key.config(),
-=======
             *task.id(),
             report_metadata_2.clone(),
-            &hpke_key.0,
->>>>>>> b393dd1c
+            hpke_key.config(),
             &transcript_2.public_share,
             Vec::new(),
             &transcript_2.input_shares[1],
@@ -5575,15 +5497,9 @@
         let out_share_3 = assert_matches!(&transcript_3.prepare_transitions[1][1], PrepareTransition::<Prio3Aes128Count, PRIO3_AES128_VERIFY_KEY_LENGTH>::Finish(out_share) => out_share.clone());
         let prep_msg_3 = transcript_3.prepare_messages[0].clone();
         let report_share_3 = generate_helper_report_share::<Prio3Aes128Count>(
-<<<<<<< HEAD
-            task.id(),
-            &report_metadata_3,
-            hpke_key.config(),
-=======
             *task.id(),
             report_metadata_3.clone(),
-            &hpke_key.0,
->>>>>>> b393dd1c
+            hpke_key.config(),
             &transcript_3.public_share,
             Vec::new(),
             &transcript_3.input_shares[1],
@@ -5608,15 +5524,9 @@
         let out_share_4 = assert_matches!(&transcript_4.prepare_transitions[1][1], PrepareTransition::<Prio3Aes128Count, PRIO3_AES128_VERIFY_KEY_LENGTH>::Finish(out_share) => out_share.clone());
         let prep_msg_4 = transcript_4.prepare_messages[0].clone();
         let report_share_4 = generate_helper_report_share::<Prio3Aes128Count>(
-<<<<<<< HEAD
-            task.id(),
-            &report_metadata_4,
-            hpke_key.config(),
-=======
             *task.id(),
             report_metadata_4.clone(),
-            &hpke_key.0,
->>>>>>> b393dd1c
+            hpke_key.config(),
             &transcript_4.public_share,
             Vec::new(),
             &transcript_4.input_shares[1],
@@ -5641,15 +5551,9 @@
         let out_share_5 = assert_matches!(&transcript_5.prepare_transitions[1][1], PrepareTransition::<Prio3Aes128Count, PRIO3_AES128_VERIFY_KEY_LENGTH>::Finish(out_share) => out_share.clone());
         let prep_msg_5 = transcript_5.prepare_messages[0].clone();
         let report_share_5 = generate_helper_report_share::<Prio3Aes128Count>(
-<<<<<<< HEAD
-            task.id(),
-            &report_metadata_5,
-            hpke_key.config(),
-=======
             *task.id(),
             report_metadata_5.clone(),
-            &hpke_key.0,
->>>>>>> b393dd1c
+            hpke_key.config(),
             &transcript_5.public_share,
             Vec::new(),
             &transcript_5.input_shares[1],
