--- conflicted
+++ resolved
@@ -16,22 +16,7 @@
 use janus_server::task::VdafInstance;
 use prio::{
     codec::{Decode, Encode},
-<<<<<<< HEAD
     vdaf::{self, prio3::Prio3},
-=======
-    field::{Field128, Field64},
-    vdaf::{
-        prio3::{
-            Prio3, Prio3Aes128Count, Prio3Aes128CountVecMultithreaded, Prio3Aes128Histogram,
-            Prio3Aes128Sum,
-        },
-        AggregateShare, Collector, Vdaf,
-    },
-};
-use reqwest::{
-    header::{CONTENT_TYPE, LOCATION},
-    Url,
->>>>>>> 9942b53d
 };
 use reqwest::Url;
 use serde::{Deserialize, Serialize};
@@ -213,6 +198,18 @@
         VdafInstance::Real(janus_core::task::VdafInstance::Prio3Aes128Count {}) => {
             let vdaf =
                 Prio3::new_aes128_count(2).context("failed to construct Prio3Aes128Count VDAF")?;
+            handle_collect_start_generic(
+                http_client,
+                collector_params,
+                batch_interval,
+                vdaf,
+                &agg_param,
+            )
+            .await?
+        }
+        VdafInstance::Real(janus_core::task::VdafInstance::Prio3Aes128CountVec { length }) => {
+            let vdaf = Prio3::new_aes128_count_vec_multithreaded(2, length)
+                .context("failed to construct Prio3Aes128CountVec VDAF")?;
             handle_collect_start_generic(
                 http_client,
                 collector_params,
@@ -324,7 +321,6 @@
         VdafInstance::Real(janus_core::task::VdafInstance::Prio3Aes128Count {}) => {
             let vdaf =
                 Prio3::new_aes128_count(2).context("failed to construct Prio3Aes128Count VDAF")?;
-<<<<<<< HEAD
             match handle_collect_poll_generic(
                 http_client,
                 collector_params,
@@ -335,41 +331,35 @@
             )
             .await?
             {
-                Some(aggregate_result) => Ok(Some(AggregationResult::Number(aggregate_result))),
+                Some(aggregate_result) => Ok(Some(AggregationResult::Number(NumberAsString(
+                    aggregate_result.into(),
+                )))),
                 None => Ok(None),
             }
-=======
-            let aggregate_result = vdaf
-                .unshard(&(), [leader_aggregate_share, helper_aggregate_share])
-                .context("could not unshard aggregate result")?;
-            Ok(Some(AggregationResult::Number(NumberAsString(
-                aggregate_result as u128,
-            ))))
         }
         VdafInstance::Real(janus_core::task::VdafInstance::Prio3Aes128CountVec { length }) => {
-            let leader_aggregate_share =
-                AggregateShare::<Field128>::try_from(leader_aggregate_share_bytes.as_ref())
-                    .context("could not decode leader's aggregate share")?;
-            let helper_aggregate_share =
-                AggregateShare::<Field128>::try_from(helper_aggregate_share_bytes.as_ref())
-                    .context("could not decode helper's aggregate share")?;
-            <Prio3Aes128CountVecMultithreaded as Vdaf>::AggregationParam::get_decoded(
-                &collect_job_state.agg_param,
-            )
-            .context("could not decode aggregation parameter")?;
             let vdaf = Prio3::new_aes128_count_vec_multithreaded(2, length)
                 .context("failed to construct Prio3Aes128Count VDAF")?;
-            let aggregate_result = vdaf
-                .unshard(&(), [leader_aggregate_share, helper_aggregate_share])
-                .context("could not unshard aggregate result")?;
-            let converted = aggregate_result.into_iter().map(NumberAsString).collect();
-            Ok(Some(AggregationResult::NumberVec(converted)))
->>>>>>> 9942b53d
+            match handle_collect_poll_generic(
+                http_client,
+                collector_params,
+                collect_job_state.url.clone(),
+                collect_job_state.batch_interval,
+                vdaf,
+                &collect_job_state.agg_param,
+            )
+            .await?
+            {
+                Some(aggregate_result) => {
+                    let converted = aggregate_result.into_iter().map(NumberAsString).collect();
+                    Ok(Some(AggregationResult::NumberVec(converted)))
+                }
+                None => Ok(None),
+            }
         }
         VdafInstance::Real(janus_core::task::VdafInstance::Prio3Aes128Sum { bits }) => {
             let vdaf = Prio3::new_aes128_sum(2, bits)
                 .context("failed to construct Prio3Aes128Sum VDAF")?;
-<<<<<<< HEAD
             match handle_collect_poll_generic(
                 http_client,
                 collector_params,
@@ -380,26 +370,17 @@
             )
             .await?
             {
-                Some(aggregate_result) => Ok(Some(AggregationResult::NumberAsString128(
-                    NumberAsString(aggregate_result),
-                ))),
+                Some(aggregate_result) => Ok(Some(AggregationResult::Number(NumberAsString(
+                    aggregate_result,
+                )))),
                 None => Ok(None),
             }
-=======
-            let aggregate_result = vdaf
-                .unshard(&(), [leader_aggregate_share, helper_aggregate_share])
-                .context("could not unshard aggregate result")?;
-            Ok(Some(AggregationResult::Number(NumberAsString(
-                aggregate_result,
-            ))))
->>>>>>> 9942b53d
         }
         VdafInstance::Real(janus_core::task::VdafInstance::Prio3Aes128Histogram {
             ref buckets,
         }) => {
             let vdaf = Prio3::new_aes128_histogram(2, buckets)
                 .context("failed to construct Prio3Aes128Histogram VDAF")?;
-<<<<<<< HEAD
             let aggregate_result = match handle_collect_poll_generic(
                 http_client,
                 collector_params,
@@ -413,22 +394,8 @@
                 Some(aggregate_result) => aggregate_result,
                 None => return Ok(None),
             };
-            let converted = aggregate_result
-                .into_iter()
-                .map(|counter| {
-                    u64::try_from(counter).context(
-                        "entry in aggregate result was too large to represent natively in JSON",
-                    )
-                })
-                .collect::<Result<Vec<_>, _>>()?;
-            Ok(Some(AggregationResult::NumberArray(converted)))
-=======
-            let aggregate_result = vdaf
-                .unshard(&(), [leader_aggregate_share, helper_aggregate_share])
-                .context("could not unshard aggregate result")?;
             let converted = aggregate_result.into_iter().map(NumberAsString).collect();
             Ok(Some(AggregationResult::NumberVec(converted)))
->>>>>>> 9942b53d
         }
         _ => panic!("Unsupported VDAF: {:?}", vdaf_instance),
     }
