--- conflicted
+++ resolved
@@ -283,41 +283,6 @@
     }
 }
 
-<<<<<<< HEAD
-impl<T, B> PartialEq for Collection<T, B>
-where
-    T: PartialEq,
-    B: BatchMode,
-{
-    fn eq(&self, other: &Self) -> bool {
-        let Collection {
-            partial_batch_selector: self_partial_batch_selector,
-            report_count: self_report_count,
-            interval: self_interval,
-            aggregate_result: self_aggregate_result,
-        } = self;
-        let Collection {
-            partial_batch_selector: other_partial_batch_selector,
-            report_count: other_report_count,
-            interval: other_interval,
-            aggregate_result: other_aggregate_result,
-        } = other;
-        self_partial_batch_selector == other_partial_batch_selector
-            && self_report_count == other_report_count
-            && self_interval == other_interval
-            && self_aggregate_result == other_aggregate_result
-    }
-}
-
-impl<T, B> Eq for Collection<T, B>
-where
-    T: Eq,
-    B: BatchMode,
-{
-}
-
-=======
->>>>>>> 117e8eea
 /// Builder for configuring a [`Collector`].
 pub struct CollectorBuilder<V: vdaf::Collector> {
     /// Unique identifier for the task.
