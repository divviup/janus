[package]
name = "janus"
version = "0.1.0"
edition = "2021"
license = "MPL-2.0"
rust-version = "1.58"

[features]
database = ["bytes", "postgres-protocol", "postgres-types"]

[dependencies]
anyhow = "1"
base64 = "0.13.0"
bytes = { version = "1.1.0", optional = true }
chrono = "0.4"
hex = "0.4.3"
hpke-dispatch = "0.3.0"
num_enum = "0.5.6"
<<<<<<< HEAD
postgres-protocol = { version = "0.6.4", optional = true }
postgres-types = { version = "0.2.3", optional = true }
prio = "0.7.1"
=======
prio = "0.8.0"
>>>>>>> 93749546
rand = "0.8"
ring = "0.16.20"
serde = { version = "1.0.137", features = ["derive"] }
thiserror = "1.0"

[dev-dependencies]
assert_matches = "1"
serde_json = "1.0.81"<|MERGE_RESOLUTION|>--- conflicted
+++ resolved
@@ -16,13 +16,9 @@
 hex = "0.4.3"
 hpke-dispatch = "0.3.0"
 num_enum = "0.5.6"
-<<<<<<< HEAD
 postgres-protocol = { version = "0.6.4", optional = true }
 postgres-types = { version = "0.2.3", optional = true }
-prio = "0.7.1"
-=======
 prio = "0.8.0"
->>>>>>> 93749546
 rand = "0.8"
 ring = "0.16.20"
 serde = { version = "1.0.137", features = ["derive"] }
