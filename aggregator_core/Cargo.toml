[package]
name = "janus_aggregator_core"
edition.workspace = true
homepage.workspace = true
license.workspace = true
publish = false
repository.workspace = true
rust-version.workspace = true
version.workspace = true

[features]
default = []
test-util = [
    "dep:hex",
    "dep:itertools",
    "dep:sqlx",
    "dep:testcontainers",
    "janus_core/test-util",
    "janus_messages/test-util",
    "prio/test-util"
]

[dependencies]
anyhow.workspace = true
async-trait = { workspace = true }
backoff = { workspace = true, features = ["tokio"] }
base64.workspace = true
bytes.workspace = true
chrono.workspace = true
<<<<<<< HEAD
clap.workspace = true
deadpool = { version = "0.10.0", features = ["rt_tokio_1"] }
deadpool-postgres = "0.12.1"
=======
deadpool = { workspace = true, features = ["rt_tokio_1"] }
deadpool-postgres = { workspace = true }
>>>>>>> bb1f6a1b
derivative.workspace = true
futures = { workspace = true }
hex = { workspace = true, features = ["serde"], optional = true }
http.workspace = true
http-api-problem.workspace = true
itertools = { workspace = true, optional = true }
janus_core.workspace = true
janus_messages.workspace = true
k8s-openapi.workspace = true
kube.workspace = true
opentelemetry.workspace = true
postgres-protocol = { workspace = true }
postgres-types = { workspace = true, features = ["derive", "array-impls"] }
prio = { workspace = true, features = ["experimental"] }
rand = { workspace = true, features = ["min_const_gen"] }
regex = { workspace = true }
reqwest = { workspace = true, features = ["json"] }
ring = { workspace = true }
serde.workspace = true
serde_json.workspace = true
serde_yaml.workspace = true
sqlx = { workspace = true, features = ["runtime-tokio-rustls", "migrate", "postgres"], optional = true }
testcontainers = { workspace = true, optional = true }
thiserror.workspace = true
tokio.workspace = true
tokio-postgres = { workspace = true, features = ["with-chrono-0_4", "with-serde_json-1", "with-uuid-1", "array-impls"] }
tracing = { workspace = true }
tracing-log = { workspace = true }
trillium.workspace = true
trillium-macros = { workspace = true }
trillium-router.workspace = true
url.workspace = true

[dev-dependencies]
assert_matches.workspace = true
janus_aggregator_core = { path = ".", features = ["test-util"] }
janus_core = { workspace = true, features = ["test-util"] }
rstest.workspace = true
rstest_reuse = { workspace = true }
serde_test.workspace = true
tempfile = { workspace = true }
tokio = { workspace = true, features = ["test-util"] }  # ensure this remains compatible with the non-dev dependency

[build-dependencies]
rustc_version = { workspace = true }<|MERGE_RESOLUTION|>--- conflicted
+++ resolved
@@ -27,14 +27,9 @@
 base64.workspace = true
 bytes.workspace = true
 chrono.workspace = true
-<<<<<<< HEAD
 clap.workspace = true
-deadpool = { version = "0.10.0", features = ["rt_tokio_1"] }
-deadpool-postgres = "0.12.1"
-=======
 deadpool = { workspace = true, features = ["rt_tokio_1"] }
 deadpool-postgres = { workspace = true }
->>>>>>> bb1f6a1b
 derivative.workspace = true
 futures = { workspace = true }
 hex = { workspace = true, features = ["serde"], optional = true }
