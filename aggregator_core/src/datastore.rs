--- conflicted
+++ resolved
@@ -86,11 +86,7 @@
 
 // List of schema versions that this version of Janus can safely run on. If any other schema
 // version is seen, [`Datastore::new`] fails.
-<<<<<<< HEAD
-supported_schema_versions!(20230420210648);
-=======
-supported_schema_versions!(20230417204528, 20230424220336);
->>>>>>> 3d15c87f
+supported_schema_versions!(20230420210648, 20230424220336);
 
 /// Datastore represents a datastore for Janus, with support for transactional reads and writes.
 /// In practice, Datastore instances are currently backed by a PostgreSQL database.
