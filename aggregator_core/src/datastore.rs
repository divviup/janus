--- conflicted
+++ resolved
@@ -2931,11 +2931,7 @@
     ) -> Result<Option<BatchAggregation<SEED_SIZE, Q, A>>, Error> {
         let stmt = self
             .prepare_cached(
-<<<<<<< HEAD
                 "SELECT batch_aggregations.state, aggregate_share, report_count, checksum
-=======
-                "SELECT state, aggregate_share, report_count, checksum
->>>>>>> 1d3b016f
                 FROM batch_aggregations
                 JOIN tasks ON tasks.id = batch_aggregations.task_id
                 JOIN batches ON batches.batch_identifier = batch_aggregations.batch_identifier
@@ -2988,11 +2984,7 @@
     ) -> Result<Vec<BatchAggregation<SEED_SIZE, Q, A>>, Error> {
         let stmt = self
             .prepare_cached(
-<<<<<<< HEAD
                 "SELECT ord, batch_aggregations.state, aggregate_share, report_count, checksum
-=======
-                "SELECT ord, state, aggregate_share, report_count, checksum
->>>>>>> 1d3b016f
                 FROM batch_aggregations
                 JOIN tasks ON tasks.id = batch_aggregations.task_id
                 JOIN batches ON batches.batch_identifier = batch_aggregations.batch_identifier
@@ -3041,13 +3033,8 @@
         let stmt = self
             .prepare_cached(
                 "SELECT
-<<<<<<< HEAD
                     batch_aggregations.batch_identifier, batch_aggregations.aggregation_param, ord,
                     batch_aggregations.state, aggregate_share, report_count, checksum
-=======
-                    batch_identifier, aggregation_param, ord, state, aggregate_share, report_count,
-                    checksum
->>>>>>> 1d3b016f
                 FROM batch_aggregations
                 JOIN tasks ON tasks.id = batch_aggregations.task_id
                 JOIN batches ON batches.batch_identifier = batch_aggregations.batch_identifier
@@ -3141,12 +3128,8 @@
                     aggregate_share, report_count, checksum
                 )
                 VALUES ((SELECT id FROM tasks WHERE task_id = $1), $2, $3, $4, $5, $6, $7, $8, $9)
-<<<<<<< HEAD
                 ON CONFLICT DO NOTHING
                 RETURNING UPPER((SELECT client_timestamp_interval FROM batches WHERE batch_identifier = $2 AND aggregation_param = $4)) < COALESCE($10::TIMESTAMP - (SELECT report_expiry_age FROM tasks WHERE task_id = $1) * '1 second'::INTERVAL, '-infinity'::TIMESTAMP) AS is_expired",
-=======
-                ON CONFLICT DO NOTHING",
->>>>>>> 1d3b016f
             )
             .await?;
         let rows = self
@@ -3227,7 +3210,6 @@
                     aggregate_share = $2,
                     report_count = $3,
                     checksum = $4
-<<<<<<< HEAD
                 FROM tasks, batches
                 WHERE tasks.id = batch_aggregations.task_id
                   AND batches.batch_identifier = batch_aggregations.batch_identifier
@@ -3237,13 +3219,6 @@
                   AND batch_aggregations.aggregation_param = $7
                   AND ord = $8
                   AND UPPER(batches.client_timestamp_interval) >= COALESCE($9::TIMESTAMP - tasks.report_expiry_age * '1 second'::INTERVAL, '-infinity'::TIMESTAMP)",
-=======
-                WHERE
-                    task_id = (SELECT id from TASKS WHERE task_id = $5)
-                    AND batch_identifier = $6
-                    AND aggregation_param = $7
-                    AND ord = $8",
->>>>>>> 1d3b016f
             )
             .await?;
         check_single_row_mutation(
@@ -3253,12 +3228,7 @@
                     /* state */ &batch_aggregation.state(),
                     /* aggregate_share */
                     &batch_aggregation.aggregate_share().map(Encode::get_encoded),
-<<<<<<< HEAD
                     /* report_count */ &i64::try_from(batch_aggregation.report_count())?,
-=======
-                    /* report_count */
-                    &i64::try_from(batch_aggregation.report_count())?,
->>>>>>> 1d3b016f
                     /* checksum */ &batch_aggregation.checksum().get_encoded(),
                     /* task_id */ &batch_aggregation.task_id().as_ref(),
                     /* batch_identifier */
@@ -3791,12 +3761,8 @@
                     (task_id, batch_identifier, aggregation_param, state,
                     outstanding_aggregation_jobs, client_timestamp_interval)
                 VALUES ((SELECT id FROM tasks WHERE task_id = $1), $2, $3, $4, $5, $6)
-<<<<<<< HEAD
                 ON CONFLICT DO NOTHING
                 RETURNING UPPER(client_timestamp_interval) < COALESCE($7::TIMESTAMP - (SELECT report_expiry_age FROM tasks WHERE task_id = $1) * '1 second'::INTERVAL, '-infinity'::TIMESTAMP) AS is_expired",
-=======
-                ON CONFLICT DO NOTHING",
->>>>>>> 1d3b016f
             )
             .await?;
         let rows = self
@@ -3811,10 +3777,7 @@
                     &i64::try_from(batch.outstanding_aggregation_jobs())?,
                     /* client_timestamp_interval */
                     &SqlInterval::from(batch.client_timestamp_interval()),
-<<<<<<< HEAD
                     /* now */ &self.clock.now().as_naive_date_time()?,
-=======
->>>>>>> 1d3b016f
                 ],
             )
             .await?;
@@ -3865,18 +3828,12 @@
             .prepare_cached(
                 "UPDATE batches
                 SET state = $1, outstanding_aggregation_jobs = $2, client_timestamp_interval = $3
-<<<<<<< HEAD
                 FROM tasks
                 WHERE batches.task_id = tasks.id
                   AND tasks.task_id = $4
                   AND batch_identifier = $5
                   AND aggregation_param = $6
                   AND UPPER(client_timestamp_interval) >= COALESCE($7::TIMESTAMP - tasks.report_expiry_age * '1 second'::INTERVAL, '-infinity'::TIMESTAMP)",
-=======
-                WHERE task_id = (SELECT id FROM tasks WHERE task_id = $4)
-                  AND batch_identifier = $5
-                  AND aggregation_param = $6",
->>>>>>> 1d3b016f
             )
             .await?;
         check_single_row_mutation(
@@ -3914,12 +3871,8 @@
         let stmt = self
             .prepare_cached(
                 "SELECT state, outstanding_aggregation_jobs, client_timestamp_interval FROM batches
-<<<<<<< HEAD
                 JOIN tasks ON tasks.id = batches.task_id
                 WHERE tasks.task_id = $1
-=======
-                WHERE task_id = (SELECT id FROM tasks WHERE task_id = $1)
->>>>>>> 1d3b016f
                   AND batch_identifier = $2
                   AND aggregation_param = $3
                   AND UPPER(client_timestamp_interval) >= COALESCE($4::TIMESTAMP - tasks.report_expiry_age * '1 second'::INTERVAL, '-infinity'::TIMESTAMP)",
@@ -9831,7 +9784,6 @@
                 let task = task.clone();
                 let other_task = other_task.clone();
 
-<<<<<<< HEAD
                 Box::pin(async move {
                     tx.put_task(&task).await?;
                     tx.put_task(&other_task).await?;
@@ -9883,58 +9835,6 @@
                             0,
                             ReportIdChecksum::default(),
                         );
-=======
-                let first_batch_aggregation =
-                    BatchAggregation::<0, TimeInterval, dummy_vdaf::Vdaf>::new(
-                        *task.id(),
-                        Interval::new(Time::from_seconds_since_epoch(100), time_precision).unwrap(),
-                        aggregation_param,
-                        0,
-                        BatchAggregationState::Aggregating,
-                        Some(aggregate_share),
-                        0,
-                        ReportIdChecksum::default(),
-                    );
-
-                let second_batch_aggregation =
-                    BatchAggregation::<0, TimeInterval, dummy_vdaf::Vdaf>::new(
-                        *task.id(),
-                        Interval::new(Time::from_seconds_since_epoch(200), time_precision).unwrap(),
-                        aggregation_param,
-                        1,
-                        BatchAggregationState::Collected,
-                        None,
-                        0,
-                        ReportIdChecksum::default(),
-                    );
-
-                let third_batch_aggregation =
-                    BatchAggregation::<0, TimeInterval, dummy_vdaf::Vdaf>::new(
-                        *task.id(),
-                        Interval::new(Time::from_seconds_since_epoch(300), time_precision).unwrap(),
-                        aggregation_param,
-                        2,
-                        BatchAggregationState::Aggregating,
-                        Some(aggregate_share),
-                        0,
-                        ReportIdChecksum::default(),
-                    );
-
-                // Start of this aggregation's interval is before the interval queried below.
-                tx.put_batch_aggregation(
-                    &BatchAggregation::<0, TimeInterval, dummy_vdaf::Vdaf>::new(
-                        *task.id(),
-                        Interval::new(Time::from_seconds_since_epoch(0), time_precision).unwrap(),
-                        aggregation_param,
-                        3,
-                        BatchAggregationState::Collected,
-                        None,
-                        0,
-                        ReportIdChecksum::default(),
-                    ),
-                )
-                .await?;
->>>>>>> 1d3b016f
 
                     let third_batch_aggregation =
                         BatchAggregation::<0, TimeInterval, dummy_vdaf::Vdaf>::new(
@@ -9983,7 +9883,6 @@
                         AggregationParam(13),
                         BatchState::Closed,
                         0,
-<<<<<<< HEAD
                         Interval::new(Time::from_seconds_since_epoch(10000), time_precision)
                             .unwrap(),
                     ))
@@ -10056,42 +9955,6 @@
 
             Box::pin(async move {
                 let vdaf = dummy_vdaf::Vdaf::new();
-=======
-                        ReportIdChecksum::default(),
-                    ),
-                )
-                .await?;
-
-                // Start of this aggregation's interval is after the interval queried below.
-                tx.put_batch_aggregation(
-                    &BatchAggregation::<0, TimeInterval, dummy_vdaf::Vdaf>::new(
-                        *task.id(),
-                        Interval::new(Time::from_seconds_since_epoch(400), time_precision).unwrap(),
-                        aggregation_param,
-                        5,
-                        BatchAggregationState::Collected,
-                        None,
-                        0,
-                        ReportIdChecksum::default(),
-                    ),
-                )
-                .await?;
-
-                // Task ID differs from that queried below.
-                tx.put_batch_aggregation(
-                    &BatchAggregation::<0, TimeInterval, dummy_vdaf::Vdaf>::new(
-                        *other_task.id(),
-                        Interval::new(Time::from_seconds_since_epoch(200), time_precision).unwrap(),
-                        aggregation_param,
-                        6,
-                        BatchAggregationState::Aggregating,
-                        Some(aggregate_share),
-                        0,
-                        ReportIdChecksum::default(),
-                    ),
-                )
-                .await?;
->>>>>>> 1d3b016f
 
                 let batch_aggregations =
                     TimeInterval::get_batch_aggregations_for_collection_identifier::<
@@ -10218,7 +10081,6 @@
         let clock = MockClock::new(OLDEST_ALLOWED_REPORT_TIMESTAMP);
         let ds = ephemeral_datastore.datastore(clock.clone()).await;
 
-<<<<<<< HEAD
         let task = TaskBuilder::new(
             task::QueryType::FixedSize { max_batch_size: 10 },
             VdafInstance::Fake,
@@ -10229,26 +10091,6 @@
         let batch_id = random();
         let aggregate_share = AggregateShare(23);
         let aggregation_param = AggregationParam(12);
-=======
-        ds.run_tx(|tx| {
-            Box::pin(async move {
-                let task = TaskBuilder::new(
-                    task::QueryType::FixedSize { max_batch_size: 10 },
-                    VdafInstance::Fake,
-                    Role::Leader,
-                )
-                .build();
-                let other_task = TaskBuilder::new(
-                    task::QueryType::FixedSize { max_batch_size: 10 },
-                    VdafInstance::Fake,
-                    Role::Leader,
-                )
-                .build();
-                let vdaf = dummy_vdaf::Vdaf::new();
-                let batch_id = random();
-                let aggregate_share = AggregateShare(23);
-                let aggregation_param = AggregationParam(12);
->>>>>>> 1d3b016f
 
         let batch_aggregation = ds
             .run_tx(|tx| {
@@ -10261,21 +10103,8 @@
                     )
                     .build();
 
-<<<<<<< HEAD
                     tx.put_task(&task).await?;
                     tx.put_task(&other_task).await?;
-=======
-                let batch_aggregation = BatchAggregation::<0, FixedSize, dummy_vdaf::Vdaf>::new(
-                    *task.id(),
-                    batch_id,
-                    aggregation_param,
-                    0,
-                    BatchAggregationState::Aggregating,
-                    Some(aggregate_share),
-                    0,
-                    ReportIdChecksum::default(),
-                );
->>>>>>> 1d3b016f
 
                     let batch_aggregation = BatchAggregation::<0, FixedSize, dummy_vdaf::Vdaf>::new(
                         *task.id(),
@@ -10301,7 +10130,6 @@
                     .await?;
                     tx.put_batch_aggregation(&batch_aggregation).await?;
 
-<<<<<<< HEAD
                     assert_matches!(
                         tx.put_batch_aggregation(&batch_aggregation).await,
                         Err(Error::MutationTargetAlreadyExists)
@@ -10376,46 +10204,6 @@
             let batch_aggregation = batch_aggregation.clone();
             Box::pin(async move {
                 let vdaf = dummy_vdaf::Vdaf::new();
-=======
-                // Wrong batch ID.
-                tx.put_batch_aggregation(&BatchAggregation::<0, FixedSize, dummy_vdaf::Vdaf>::new(
-                    *task.id(),
-                    random(),
-                    AggregationParam(13),
-                    1,
-                    BatchAggregationState::Collected,
-                    None,
-                    0,
-                    ReportIdChecksum::default(),
-                ))
-                .await?;
-
-                // Task ID differs from that queried below.
-                tx.put_batch_aggregation(&BatchAggregation::<0, FixedSize, dummy_vdaf::Vdaf>::new(
-                    *other_task.id(),
-                    batch_id,
-                    aggregation_param,
-                    2,
-                    BatchAggregationState::Aggregating,
-                    Some(aggregate_share),
-                    0,
-                    ReportIdChecksum::default(),
-                ))
-                .await?;
-
-                // Index differs from that queried below.
-                tx.put_batch_aggregation(&BatchAggregation::<0, FixedSize, dummy_vdaf::Vdaf>::new(
-                    *task.id(),
-                    batch_id,
-                    aggregation_param,
-                    3,
-                    BatchAggregationState::Collected,
-                    None,
-                    0,
-                    ReportIdChecksum::default(),
-                ))
-                .await?;
->>>>>>> 1d3b016f
 
                 let got_batch_aggregation = tx
                     .get_batch_aggregation::<0, FixedSize, dummy_vdaf::Vdaf>(
@@ -10833,22 +10621,6 @@
         ds.run_tx(|tx| {
             let want_batch = want_batch.clone();
             Box::pin(async move {
-<<<<<<< HEAD
-=======
-                let want_batch = Batch::<0, FixedSize, dummy_vdaf::Vdaf>::new(
-                    random(),
-                    random(),
-                    AggregationParam(2),
-                    BatchState::Closing,
-                    1,
-                    Interval::new(
-                        Time::from_seconds_since_epoch(100),
-                        Duration::from_seconds(100),
-                    )
-                    .unwrap(),
-                );
-
->>>>>>> 1d3b016f
                 tx.put_task(
                     &TaskBuilder::new(
                         task::QueryType::FixedSize { max_batch_size: 10 },
