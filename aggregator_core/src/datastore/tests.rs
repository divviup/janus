--- conflicted
+++ resolved
@@ -8576,7 +8576,6 @@
         })
         .await
         .unwrap();
-<<<<<<< HEAD
 }
 
 #[rstest_reuse::apply(schema_versions_template)]
@@ -8749,6 +8748,4 @@
             .remaining_lease_duration(&Time::from_seconds_since_epoch(current_time), skew)
         );
     }
-=======
->>>>>>> 7a30f2ee
 }