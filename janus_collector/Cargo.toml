--- conflicted
+++ resolved
@@ -17,13 +17,8 @@
 derivative = "2.2.0"
 janus_core = { version = "0.1", path = "../janus_core" }
 janus_messages = { version = "0.1", path = "../janus_messages" }
-<<<<<<< HEAD
 prio = "0.10.0"
-reqwest = { version = "0.11.4", default-features = false, features = ["rustls-tls"] }
-=======
-prio = "0.8.2"
 reqwest = { version = "0.11.12", default-features = false, features = ["rustls-tls"] }
->>>>>>> 29c8ce81
 retry-after = "0.3.1"
 thiserror = "1.0"
 tokio = { version = "1.21", features = ["full"] }
