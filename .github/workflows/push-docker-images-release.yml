name: push-docker-images-release

on:
  release:
    types: [published]
  workflow_dispatch:

env:
  CARGO_TERM_COLOR: always
  DOCKER_BUILDKIT: 1

jobs:
  push-containers:
    permissions:
      id-token: "write"
      contents: "read"
    runs-on: ubuntu-latest
    steps:
    - uses: actions/checkout@v3
    # See https://github.com/google-github-actions/auth#authenticating-to-container-registry-and-artifact-registry
    - id: "gcp-auth"
      name: "Authenticate to GCP"
      uses: "google-github-actions/auth@v0"
      with:
        workload_identity_provider: ${{ secrets.GCP_ARTIFACT_PUBISHER_WORKLOAD_IDENTITY_PROVIDER }}
        service_account: ${{ secrets.GCP_ARTIFACT_PUBLISHER_DEPLOY_SERVICE_ACCOUNT }}
        token_format: "access_token"
        access_token_lifetime: "3600s"
        access_token_scopes: "https://www.googleapis.com/auth/cloud-platform"
        export_environment_variables: true
    - uses: "docker/login-action@v2"
      with:
        registry: "us-west2-docker.pkg.dev"
        username: "oauth2accesstoken"
        password: ${{ steps.gcp-auth.outputs.access_token }}
    - name: Get the version
      id: get_version
<<<<<<< HEAD
      run: echo VERSION=${GITHUB_REF/refs\/tags\//} >> $GITHUB_OUTPUT
    - name: update-version
      run: sed -i "s/^version =.*/version = \"${{ steps.get_version.outputs.VERSION }}\"/" janus_server/Cargo.toml
=======
      run: echo ::set-output name=VERSION::${GITHUB_REF/refs\/tags\//}
>>>>>>> 71b9a719
    - run: |-
        docker build --tag us-west2-docker.pkg.dev/janus-artifacts/janus/janus_aggregator:latest \
          --tag us-west2-docker.pkg.dev/janus-artifacts/janus/janus_aggregator:${{ steps.get_version.outputs.VERSION }} \
          .
    - run: docker push us-west2-docker.pkg.dev/janus-artifacts/janus/janus_aggregator:latest
    - run: docker push us-west2-docker.pkg.dev/janus-artifacts/janus/janus_aggregator:${{ steps.get_version.outputs.VERSION }}
    - run: |-
        docker build --tag us-west2-docker.pkg.dev/janus-artifacts/janus/janus_aggregation_job_creator:latest \
          --tag us-west2-docker.pkg.dev/janus-artifacts/janus/janus_aggregation_job_creator:${{ steps.get_version.outputs.VERSION }} \
          --build-arg BINARY=aggregation_job_creator \
          .
    - run: docker push us-west2-docker.pkg.dev/janus-artifacts/janus/janus_aggregation_job_creator:latest
    - run: docker push us-west2-docker.pkg.dev/janus-artifacts/janus/janus_aggregation_job_creator:${{ steps.get_version.outputs.VERSION }}
    - run: |-
        docker build --tag us-west2-docker.pkg.dev/janus-artifacts/janus/janus_aggregation_job_driver:latest \
          --tag us-west2-docker.pkg.dev/janus-artifacts/janus/janus_aggregation_job_driver:${{ steps.get_version.outputs.VERSION }} \
          --build-arg BINARY=aggregation_job_driver \
          .
    - run: docker push us-west2-docker.pkg.dev/janus-artifacts/janus/janus_aggregation_job_driver:latest
    - run: docker push us-west2-docker.pkg.dev/janus-artifacts/janus/janus_aggregation_job_driver:${{ steps.get_version.outputs.VERSION }}
    - run: |-
        docker build --tag us-west2-docker.pkg.dev/janus-artifacts/janus/janus_collect_job_driver:latest \
          --tag us-west2-docker.pkg.dev/janus-artifacts/janus/janus_collect_job_driver:${{ steps.get_version.outputs.VERSION }} \
          --build-arg BINARY=collect_job_driver \
          .
    - run: docker push us-west2-docker.pkg.dev/janus-artifacts/janus/janus_collect_job_driver:latest
    - run: docker push us-west2-docker.pkg.dev/janus-artifacts/janus/janus_collect_job_driver:${{ steps.get_version.outputs.VERSION }}
    - run: |-
        docker build --tag us-west2-docker.pkg.dev/janus-artifacts/janus/janus_cli:latest \
          --tag us-west2-docker.pkg.dev/janus-artifacts/janus/janus_cli:${{ steps.get_version.outputs.VERSION }} \
          --build-arg BINARY=janus_cli \
          .
    - run: docker push us-west2-docker.pkg.dev/janus-artifacts/janus/janus_cli:latest
    - run: docker push us-west2-docker.pkg.dev/janus-artifacts/janus/janus_cli:${{ steps.get_version.outputs.VERSION }}

    - run: |-
        docker build --tag us-west2-docker.pkg.dev/janus-artifacts/janus/janus_interop_client:latest \
          --tag us-west2-docker.pkg.dev/janus-artifacts/janus/janus_interop_client:${{ steps.get_version.outputs.VERSION }} \
          --build-arg BINARY=janus_interop_client \
          -f Dockerfile.interop .
    - run: docker push us-west2-docker.pkg.dev/janus-artifacts/janus/janus_interop_client:latest
    - run: docker push us-west2-docker.pkg.dev/janus-artifacts/janus/janus_interop_client:${{ steps.get_version.outputs.VERSION }}
    - run: |-
        docker build --tag us-west2-docker.pkg.dev/janus-artifacts/janus/janus_interop_aggregator:latest \
          --tag us-west2-docker.pkg.dev/janus-artifacts/janus/janus_interop_aggregator:${{ steps.get_version.outputs.VERSION }} \
          -f Dockerfile.interop_aggregator .
    - run: docker push us-west2-docker.pkg.dev/janus-artifacts/janus/janus_interop_aggregator:latest
    - run: docker push us-west2-docker.pkg.dev/janus-artifacts/janus/janus_interop_aggregator:${{ steps.get_version.outputs.VERSION }}
    - run: |-
        docker build --tag us-west2-docker.pkg.dev/janus-artifacts/janus/janus_interop_collector:latest \
          --tag us-west2-docker.pkg.dev/janus-artifacts/janus/janus_interop_collector:${{ steps.get_version.outputs.VERSION }} \
          --build-arg BINARY=janus_interop_collector \
          -f Dockerfile.interop .
    - run: docker push us-west2-docker.pkg.dev/janus-artifacts/janus/janus_interop_collector:latest
    - run: docker push us-west2-docker.pkg.dev/janus-artifacts/janus/janus_interop_collector:${{ steps.get_version.outputs.VERSION }}<|MERGE_RESOLUTION|>--- conflicted
+++ resolved
@@ -35,13 +35,7 @@
         password: ${{ steps.gcp-auth.outputs.access_token }}
     - name: Get the version
       id: get_version
-<<<<<<< HEAD
       run: echo VERSION=${GITHUB_REF/refs\/tags\//} >> $GITHUB_OUTPUT
-    - name: update-version
-      run: sed -i "s/^version =.*/version = \"${{ steps.get_version.outputs.VERSION }}\"/" janus_server/Cargo.toml
-=======
-      run: echo ::set-output name=VERSION::${GITHUB_REF/refs\/tags\//}
->>>>>>> 71b9a719
     - run: |-
         docker build --tag us-west2-docker.pkg.dev/janus-artifacts/janus/janus_aggregator:latest \
           --tag us-west2-docker.pkg.dev/janus-artifacts/janus/janus_aggregator:${{ steps.get_version.outputs.VERSION }} \
