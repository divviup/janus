--- conflicted
+++ resolved
@@ -83,13 +83,8 @@
         Duration::minutes(10),
         Role::Leader,
         leader_verify_param,
-<<<<<<< HEAD
-        leader_hpke_recipient.clone(),
+        leader_hpke_recipient,
         vec![hmac_key.clone()],
-=======
-        leader_hpke_recipient,
-        hmac_key.clone(),
->>>>>>> 29f6a401
         SocketAddr::new(IpAddr::V4(Ipv4Addr::new(127, 0, 0, 1)), 0),
     )
     .unwrap();
@@ -101,13 +96,8 @@
         Duration::minutes(10),
         Role::Helper,
         helper_verify_param,
-<<<<<<< HEAD
-        helper_hpke_recipient.clone(),
+        helper_hpke_recipient,
         vec![hmac_key.clone()],
-=======
-        helper_hpke_recipient,
-        hmac_key.clone(),
->>>>>>> 29f6a401
         SocketAddr::new(IpAddr::V4(Ipv4Addr::new(127, 0, 0, 1)), 0),
     )
     .unwrap();
@@ -124,18 +114,11 @@
         0,                                  // min_batch_size
         message::Duration::from_seconds(1), // min_batch_duration,
         message::Duration::from_seconds(1), // tolerable_clock_skew,
-<<<<<<< HEAD
-        collector_hpke_recipient.config(),
+        collector_hpke_config,
         vec![agg_auth_key.clone()],
-        &leader_hpke_recipient,
-    );
-=======
-        collector_hpke_config,
-        agg_auth_key.clone(),
         vec![(leader_hpke_config, leader_private_key)],
     )
     .unwrap();
->>>>>>> 29f6a401
 
     leader_datastore
         .run_tx(|tx| {
