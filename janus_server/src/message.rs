//! PPM protocol message definitions with serialization/deserialization support.

use anyhow::anyhow;
<<<<<<< HEAD
use chrono::naive::NaiveDateTime;
use hpke::{
    aead::{self, Aead},
    kdf::{self, Kdf},
    kem, Kem,
=======
use chrono::NaiveDateTime;
use num_enum::TryFromPrimitive;
use prio::codec::{
    decode_u16_items, encode_u16_items, CodecError, Decode, Encode, ParameterizedDecode,
    ParameterizedEncode,
>>>>>>> d745951f
};
use num_enum::TryFromPrimitive;
use prio::codec::{decode_u16_items, encode_u16_items, CodecError, Decode, Encode};
use rand::{thread_rng, Rng};
use ring::{
    digest::SHA256_OUTPUT_LEN,
    hmac::{self, HMAC_SHA256},
};
use std::{
    fmt::Display,
    io::{self, Cursor, ErrorKind, Read},
    marker::PhantomData,
};

/// AuthenticatedEncoder can encode messages into the "authenticated envelope" format used by
/// authenticated PPM messages. The encoding format is the encoding format of the underlying
/// message, followed by a 32-byte authentication tag.
pub struct AuthenticatedEncoder<M: Encode> {
    msg: M,
}

impl<M: Encode> AuthenticatedEncoder<M> {
    /// new creates a new AuthenticatedEncoder which will encode the given message.
    pub fn new(msg: M) -> AuthenticatedEncoder<M> {
        Self { msg }
    }

    /// encode encodes the message using the given key.
    pub fn encode(&self, key: &hmac::Key) -> Vec<u8> {
        assert_eq!(key.algorithm(), HMAC_SHA256);
        let mut buf = Vec::new();
        self.msg.encode(&mut buf);
        let tag = hmac::sign(key, &buf);
        buf.extend_from_slice(tag.as_ref());
        buf
    }
}

/// AuthenticatedRequestDecoder can decode messages in the "authenticated request" format used by
/// authenticated PPM request messages. This format places the task ID as the first 32 bytes, the
/// authentication tag as the last 32 bytes, and all interior bytes as opaque message data. The
/// included message is decoded from a concatenation of the task ID & the opaque interior message
/// bytes. (This means that the task ID is aliased as both a field interpreted by the envelope, as
/// well as part of the opaque message bytes to be decoded; this allows us to save having to
/// specify the task ID twice.)
pub struct AuthenticatedRequestDecoder<M: Decode> {
    buf: Vec<u8>,
    _msg_type: PhantomData<M>,
}

impl<M: Decode> AuthenticatedRequestDecoder<M> {
    /// MIN_BUFFER_SIZE defines the minimum size of a decodable buffer for a request.
    pub const MIN_BUFFER_SIZE: usize = TaskId::ENCODED_LEN + SHA256_OUTPUT_LEN;

    /// new creates a new AuthenticatedRequestDecoder which will attempt to decode the given bytes.
    /// If the given buffer is not at least MIN_BUFFER_SIZE bytes large, an error will be returned.
    pub fn new(buf: Vec<u8>) -> Result<AuthenticatedRequestDecoder<M>, CodecError> {
        if buf.len() < Self::MIN_BUFFER_SIZE {
            return Err(CodecError::Io(io::Error::new(
                ErrorKind::InvalidData,
                "buffer too small",
            )));
        }

        Ok(Self {
            buf,
            _msg_type: PhantomData,
        })
    }

    /// task_id retrieves the unauthenticated task ID associated with this message. This task ID
    /// should be used only to determine the appropriate key to use to authenticate & decode the
    /// message.
    pub fn task_id(&self) -> TaskId {
        // Retrieve task_id from the buffer bytes.
        let mut buf = [0u8; TaskId::ENCODED_LEN];
        buf.copy_from_slice(&self.buf[..TaskId::ENCODED_LEN]);
        TaskId(buf)
    }

    /// decode authenticates & decodes the message using the given key.
    pub fn decode(&self, key: &hmac::Key) -> Result<M, CodecError> {
        authenticated_decode(key, &self.buf)
    }
}

/// AuthenticatedResponseDecoder can decode messages in the "authenticated response" format used by
/// authenticated PPM response messages. This format places the authentication tag as the last 32
/// bytes, and all prior bytes as opaque message data.
pub struct AuthenticatedResponseDecoder<M: Decode> {
    buf: Vec<u8>,
    _msg_type: PhantomData<M>,
}

impl<M: Decode> AuthenticatedResponseDecoder<M> {
    // MIN_BUFFER_SIZE defines the minimum size of a decodable buffer for a response.
    pub const MIN_BUFFER_SIZE: usize = SHA256_OUTPUT_LEN;

    /// new creates a new AuthenticatedResponseDecoder which will attempt to decode the given bytes.
    /// If the given buffer is not at least MIN_BUFFER_SIZE bytes large, an error will be returned.
    pub fn new(buf: Vec<u8>) -> Result<AuthenticatedResponseDecoder<M>, CodecError> {
        if buf.len() < Self::MIN_BUFFER_SIZE {
            return Err(CodecError::Io(io::Error::new(
                ErrorKind::InvalidData,
                "buffer too small",
            )));
        }

        Ok(Self {
            buf,
            _msg_type: PhantomData,
        })
    }

    /// decode authenticates & decodes the message using the given key.
    pub fn decode(&self, key: &hmac::Key) -> Result<M, CodecError> {
        authenticated_decode(key, &self.buf)
    }
}

fn authenticated_decode<M: Decode>(key: &hmac::Key, buf: &[u8]) -> Result<M, CodecError> {
    let (msg_bytes, tag) = buf.split_at(buf.len() - SHA256_OUTPUT_LEN);
    hmac::verify(key, msg_bytes, tag)
        .map_err(|_| CodecError::Other(anyhow!("auth tag verification failure").into()))?;
    M::get_decoded(msg_bytes)
}

/// PPM protocol message representing a duration with a resolution of seconds.
#[derive(Clone, Copy, Debug, Hash, PartialEq, Eq, PartialOrd, Ord)]
pub struct Duration(pub u64);

impl Encode for Duration {
    fn encode(&self, bytes: &mut Vec<u8>) {
        self.0.encode(bytes);
    }
}

impl Decode for Duration {
    fn decode(bytes: &mut Cursor<&[u8]>) -> Result<Self, CodecError> {
        Ok(Self(u64::decode(bytes)?))
    }
}

/// PPM protocol message representing an instant in time with a resolution of seconds.
#[derive(Clone, Copy, Debug, Hash, PartialEq, Eq, PartialOrd, Ord)]
pub struct Time(pub u64);

impl Time {
    pub(crate) fn as_naive_date_time(&self) -> NaiveDateTime {
        NaiveDateTime::from_timestamp(self.0 as i64, 0)
    }

    pub(crate) fn from_naive_date_time(time: NaiveDateTime) -> Self {
        Self(time.timestamp() as u64)
    }
}

impl Display for Time {
    fn fmt(&self, f: &mut std::fmt::Formatter<'_>) -> std::fmt::Result {
        write!(f, "{}", self.0)
    }
}

impl Encode for Time {
    fn encode(&self, bytes: &mut Vec<u8>) {
        self.0.encode(bytes);
    }
}

impl Decode for Time {
    fn decode(bytes: &mut Cursor<&[u8]>) -> Result<Self, CodecError> {
        Ok(Self(u64::decode(bytes)?))
    }
}

/// PPM protocol message representing a half-open interval of time with a resolution of seconds;
/// the start of the interval is included while the end of the interval is excluded.
#[derive(Clone, Debug, Hash, PartialEq, Eq)]
pub struct Interval {
    /// The start of the interval.
    pub start: Time,
    /// The length of the interval.
    pub duration: Duration,
}

impl Encode for Interval {
    fn encode(&self, bytes: &mut Vec<u8>) {
        self.start.encode(bytes);
        self.duration.encode(bytes);
    }
}

impl Decode for Interval {
    fn decode(bytes: &mut Cursor<&[u8]>) -> Result<Self, CodecError> {
        let start = Time::decode(bytes)?;
        let duration = Duration::decode(bytes)?;

        Ok(Self { start, duration })
    }
}

/// PPM protocol message representing a nonce uniquely identifying a client report.
#[derive(Copy, Clone, Debug, Hash, PartialEq, Eq, PartialOrd, Ord)]
pub struct Nonce {
    /// The time at which the report was generated.
    pub time: Time,
    /// A randomly generated value.
    pub rand: u64,
}

impl Display for Nonce {
    fn fmt(&self, f: &mut std::fmt::Formatter<'_>) -> std::fmt::Result {
        write!(f, "{}.{}", self.time, self.rand)
    }
}

impl Encode for Nonce {
    fn encode(&self, bytes: &mut Vec<u8>) {
        self.time.encode(bytes);
        self.rand.encode(bytes);
    }
}

impl Decode for Nonce {
    fn decode(bytes: &mut Cursor<&[u8]>) -> Result<Self, CodecError> {
        let time = Time::decode(bytes)?;
        let rand = u64::decode(bytes)?;

        Ok(Self { time, rand })
    }
}

/// PPM protocol message representing the different roles that participants can adopt.
#[derive(Copy, Clone, Debug, PartialEq, Eq, TryFromPrimitive)]
#[repr(u8)]
pub enum Role {
    Collector = 0,
    Client = 1,
    Leader = 2,
    Helper = 3,
}

impl Role {
    pub(crate) fn is_aggregator(&self) -> bool {
        matches!(self, Role::Leader | Role::Helper)
    }
}

impl Encode for Role {
    fn encode(&self, bytes: &mut Vec<u8>) {
        (*self as u8).encode(bytes);
    }
}

impl Decode for Role {
    fn decode(bytes: &mut Cursor<&[u8]>) -> Result<Self, CodecError> {
        let val = u8::decode(bytes)?;
        Self::try_from(val)
            .map_err(|_| CodecError::Other(anyhow!("unexpected Role value {}", val).into()))
    }
}

/// PPM protocol message representing an identifier for an HPKE config.
#[derive(Clone, Copy, Debug, Hash, PartialEq, Eq)]
pub struct HpkeConfigId(pub u8);

impl Display for HpkeConfigId {
    fn fmt(&self, f: &mut std::fmt::Formatter<'_>) -> std::fmt::Result {
        write!(f, "{}", self.0)
    }
}

impl Encode for HpkeConfigId {
    fn encode(&self, bytes: &mut Vec<u8>) {
        self.0.encode(bytes);
    }
}

impl Decode for HpkeConfigId {
    fn decode(bytes: &mut Cursor<&[u8]>) -> Result<Self, CodecError> {
        Ok(Self(u8::decode(bytes)?))
    }
}

/// PPM protocol message representing an HPKE ciphertext.
#[derive(Clone, Debug, Eq, PartialEq)]
pub struct HpkeCiphertext {
    /// An identifier of the HPKE configuration used to seal the message.
    pub config_id: HpkeConfigId,
    /// An encasulated HPKE context.
    pub encapsulated_context: Vec<u8>,
    /// An HPKE ciphertext.
    pub payload: Vec<u8>,
}

impl Encode for HpkeCiphertext {
    fn encode(&self, bytes: &mut Vec<u8>) {
        self.config_id.encode(bytes);
        encode_u16_items(bytes, &(), &self.encapsulated_context);
        encode_u16_items(bytes, &(), &self.payload);
    }
}

impl Decode for HpkeCiphertext {
    fn decode(bytes: &mut Cursor<&[u8]>) -> Result<Self, CodecError> {
        let config_id = HpkeConfigId::decode(bytes)?;
        let encapsulated_context = decode_u16_items(&(), bytes)?;
        let payload = decode_u16_items(&(), bytes)?;

        Ok(Self {
            config_id,
            encapsulated_context,
            payload,
        })
    }
}

/// PPM protocol message representing an identifier for a PPM task.
#[derive(Clone, Copy, Debug, PartialEq, Eq)]
pub struct TaskId(pub [u8; Self::ENCODED_LEN]);

impl TaskId {
    /// ENCODED_LEN is the length of a task ID in bytes when encoded.
    const ENCODED_LEN: usize = 32;
}

impl Encode for TaskId {
    fn encode(&self, bytes: &mut Vec<u8>) {
        bytes.extend_from_slice(&self.0)
    }
}

impl Decode for TaskId {
    fn decode(bytes: &mut Cursor<&[u8]>) -> Result<Self, CodecError> {
        let mut decoded = [0u8; Self::ENCODED_LEN];
        bytes.read_exact(&mut decoded)?;
        Ok(Self(decoded))
    }
}

impl TaskId {
    /// Get a reference to the task ID as a byte slice
    pub(crate) fn as_bytes(&self) -> &[u8] {
        &self.0
    }

    /// Generate a random [`TaskId`]
    pub fn random() -> Self {
        let mut task_id = [0u8; Self::ENCODED_LEN];
        thread_rng().fill(&mut task_id);
        TaskId(task_id)
    }
}

/// PPM protocol message representing an HPKE key encapsulation mechanism.
#[derive(Clone, Copy, Debug, PartialEq, Eq, TryFromPrimitive)]
#[repr(u16)]
pub enum HpkeKemId {
    /// NIST P-256 keys and HKDF-SHA256.
    P256HkdfSha256 = kem::DhP256HkdfSha256::KEM_ID,
    /// X25519 keys and HKDF-SHA256.
    X25519HkdfSha256 = kem::X25519HkdfSha256::KEM_ID,
}

impl Encode for HpkeKemId {
    fn encode(&self, bytes: &mut Vec<u8>) {
        (*self as u16).encode(bytes);
    }
}

impl Decode for HpkeKemId {
    fn decode(bytes: &mut Cursor<&[u8]>) -> Result<Self, CodecError> {
        let val = u16::decode(bytes)?;
        Self::try_from(val)
            .map_err(|_| CodecError::Other(anyhow!("unexpected HpkeKemId value {}", val).into()))
    }
}

/// PPM protocol message representing an HPKE key derivation function.
#[derive(Clone, Copy, Debug, PartialEq, Eq, TryFromPrimitive)]
#[repr(u16)]
pub enum HpkeKdfId {
    /// HMAC Key Derivation Function SHA256.
    HkdfSha256 = kdf::HkdfSha256::KDF_ID,
    /// HMAC Key Derivation Function SHA384.
    HkdfSha384 = kdf::HkdfSha384::KDF_ID,
    /// HMAC Key Derivation Function SHA512.
    HkdfSha512 = kdf::HkdfSha512::KDF_ID,
}

impl Encode for HpkeKdfId {
    fn encode(&self, bytes: &mut Vec<u8>) {
        (*self as u16).encode(bytes);
    }
}

impl Decode for HpkeKdfId {
    fn decode(bytes: &mut Cursor<&[u8]>) -> Result<Self, CodecError> {
        let val = u16::decode(bytes)?;
        Self::try_from(val)
            .map_err(|_| CodecError::Other(anyhow!("unexpected HpkeKdfId value {}", val).into()))
    }
}

/// PPM protocol message representing an HPKE AEAD.
#[derive(Clone, Copy, Debug, PartialEq, Eq, TryFromPrimitive)]
#[repr(u16)]
pub enum HpkeAeadId {
    /// AES-128-GCM.
    Aes128Gcm = aead::AesGcm128::AEAD_ID,
    /// AES-256-GCM.
    Aes256Gcm = aead::AesGcm256::AEAD_ID,
    /// ChaCha20Poly1305.
    ChaCha20Poly1305 = aead::ChaCha20Poly1305::AEAD_ID,
}

impl Encode for HpkeAeadId {
    fn encode(&self, bytes: &mut Vec<u8>) {
        (*self as u16).encode(bytes);
    }
}

impl Decode for HpkeAeadId {
    fn decode(bytes: &mut Cursor<&[u8]>) -> Result<Self, CodecError> {
        let val = u16::decode(bytes)?;
        Self::try_from(val)
            .map_err(|_| CodecError::Other(anyhow!("unexpected HpkeKemId value {}", val).into()))
    }
}

/// PPM protocol message representing an HPKE public key.
#[derive(Clone, Debug, PartialEq, Eq)]
pub struct HpkePublicKey(pub Vec<u8>);

impl Encode for HpkePublicKey {
    fn encode(&self, bytes: &mut Vec<u8>) {
        encode_u16_items(bytes, &(), &self.0);
    }
}

impl Decode for HpkePublicKey {
    fn decode(bytes: &mut Cursor<&[u8]>) -> Result<Self, CodecError> {
        let key = decode_u16_items(&(), bytes)?;
        Ok(Self(key))
    }
}

/// PPM protocol message representing an HPKE config.
#[derive(Clone, Debug, PartialEq, Eq)]
pub struct HpkeConfig {
    pub id: HpkeConfigId,
    pub kem_id: HpkeKemId,
    pub kdf_id: HpkeKdfId,
    pub aead_id: HpkeAeadId,
    pub public_key: HpkePublicKey,
}

impl Encode for HpkeConfig {
    fn encode(&self, bytes: &mut Vec<u8>) {
        self.id.encode(bytes);
        self.kem_id.encode(bytes);
        self.kdf_id.encode(bytes);
        self.aead_id.encode(bytes);
        self.public_key.encode(bytes);
    }
}

impl Decode for HpkeConfig {
    fn decode(bytes: &mut Cursor<&[u8]>) -> Result<Self, CodecError> {
        let id = HpkeConfigId::decode(bytes)?;
        let kem_id = HpkeKemId::decode(bytes)?;
        let kdf_id = HpkeKdfId::decode(bytes)?;
        let aead_id = HpkeAeadId::decode(bytes)?;
        let public_key = HpkePublicKey::decode(bytes)?;

        Ok(Self {
            id,
            kem_id,
            kdf_id,
            aead_id,
            public_key,
        })
    }
}

/// PPM protocol message representing a client report.
#[derive(Clone, Debug, PartialEq, Eq)]
pub struct Report {
    pub task_id: TaskId,
    pub nonce: Nonce,
    pub extensions: Vec<Extension>,
    pub encrypted_input_shares: Vec<HpkeCiphertext>,
}

impl Report {
    /// Construct the HPKE associated data for sealing or opening this report,
    /// per §4.3.2 and 4.4.2.2 of draft-gpew-priv-ppm
    pub(crate) fn associated_data(nonce: Nonce, extensions: &[Extension]) -> Vec<u8> {
        let mut associated_data = vec![];
        nonce.encode(&mut associated_data);
        encode_u16_items(&mut associated_data, &(), extensions);

        associated_data
    }
}

impl Encode for Report {
    fn encode(&self, bytes: &mut Vec<u8>) {
        self.task_id.encode(bytes);
        self.nonce.encode(bytes);
        encode_u16_items(bytes, &(), &self.extensions);
        encode_u16_items(bytes, &(), &self.encrypted_input_shares);
    }
}

impl Decode for Report {
    fn decode(bytes: &mut Cursor<&[u8]>) -> Result<Self, CodecError> {
        let task_id = TaskId::decode(bytes)?;
        let timestamp = Nonce::decode(bytes)?;
        let extensions = decode_u16_items(&(), bytes)?;
        let encrypted_input_shares = decode_u16_items(&(), bytes)?;

        Ok(Self {
            task_id,
            nonce: timestamp,
            extensions,
            encrypted_input_shares,
        })
    }
}

/// PPM protocol message representing an arbitrary extension included in a client report.
#[derive(Clone, Debug, PartialEq, Eq)]
pub struct Extension {
    pub extension_type: ExtensionType,
    pub extension_data: Vec<u8>,
}

impl Encode for Extension {
    fn encode(&self, bytes: &mut Vec<u8>) {
        self.extension_type.encode(bytes);
        encode_u16_items(bytes, &(), &self.extension_data);
    }
}

impl Decode for Extension {
    fn decode(bytes: &mut Cursor<&[u8]>) -> Result<Self, CodecError> {
        let extension_type = ExtensionType::decode(bytes)?;
        let extension_data = decode_u16_items(&(), bytes)?;

        Ok(Self {
            extension_type,
            extension_data,
        })
    }
}

/// PPM protocol message representing the type of an extension included in a client report.
#[derive(Clone, Copy, Debug, Eq, PartialEq, TryFromPrimitive)]
#[repr(u16)]
pub enum ExtensionType {
    Tbd = 0,
}

impl Encode for ExtensionType {
    fn encode(&self, bytes: &mut Vec<u8>) {
        (*self as u16).encode(bytes);
    }
}

impl Decode for ExtensionType {
    fn decode(bytes: &mut Cursor<&[u8]>) -> Result<Self, CodecError> {
        let val = u16::decode(bytes)?;
        Self::try_from(val).map_err(|_| {
            CodecError::Other(anyhow!("unexpected ExtensionType value {}", val).into())
        })
    }
}

/// PPM protocol message representing one aggregator's share of a single client report.
#[derive(Clone, Debug, PartialEq, Eq)]
pub struct ReportShare {
    pub nonce: Nonce,
    pub extensions: Vec<Extension>,
    pub encrypted_input_share: HpkeCiphertext,
}

impl Encode for ReportShare {
    fn encode(&self, bytes: &mut Vec<u8>) {
        self.nonce.encode(bytes);
        encode_u16_items(bytes, &(), &self.extensions);
        self.encrypted_input_share.encode(bytes);
    }
}

impl Decode for ReportShare {
    fn decode(bytes: &mut Cursor<&[u8]>) -> Result<Self, CodecError> {
        let nonce = Nonce::decode(bytes)?;
        let extensions = decode_u16_items(&(), bytes)?;
        let encrypted_input_share = HpkeCiphertext::decode(bytes)?;

        Ok(Self {
            nonce,
            extensions,
            encrypted_input_share,
        })
    }
}

/// PPM protocol message representing a transition in the state machine of a VDAF.
#[derive(Clone, Debug, PartialEq, Eq)]
pub struct Transition {
    pub nonce: Nonce,
    pub trans_data: TransitionTypeSpecificData,
}

impl Encode for Transition {
    fn encode(&self, bytes: &mut Vec<u8>) {
        self.nonce.encode(bytes);
        self.trans_data.encode(bytes);
    }
}

impl Decode for Transition {
    fn decode(bytes: &mut Cursor<&[u8]>) -> Result<Self, CodecError> {
        let nonce = Nonce::decode(bytes)?;
        let trans_data = TransitionTypeSpecificData::decode(bytes)?;

        Ok(Self { nonce, trans_data })
    }
}

/// PPM protocol message representing transition-type-specific data, included in a Transition
/// message.
#[derive(Clone, Debug, PartialEq, Eq)]
pub enum TransitionTypeSpecificData {
    Continued { payload: Vec<u8> },
    Finished,
    Failed { error: TransitionError },
}

impl Encode for TransitionTypeSpecificData {
    fn encode(&self, bytes: &mut Vec<u8>) {
        match self {
            Self::Continued { payload } => {
                0u8.encode(bytes);
                encode_u16_items(bytes, &(), payload);
            }
            Self::Finished => 1u8.encode(bytes),
            Self::Failed { error } => {
                2u8.encode(bytes);
                error.encode(bytes);
            }
        }
    }
}

impl Decode for TransitionTypeSpecificData {
    fn decode(bytes: &mut Cursor<&[u8]>) -> Result<Self, CodecError> {
        let val = u8::decode(bytes)?;
        let trans_data = match val {
            0 => Self::Continued {
                payload: decode_u16_items(&(), bytes)?,
            },
            1 => Self::Finished,
            2 => Self::Failed {
                error: TransitionError::decode(bytes)?,
            },
            _ => {
                return Err(CodecError::Other(
                    anyhow!("unexpected TransitionType value {}", val).into(),
                ))
            }
        };

        Ok(trans_data)
    }
}

/// PPM protocol message representing an error while transitioning a VDAF's state machine.
#[derive(Clone, Copy, Debug, PartialEq, Eq, TryFromPrimitive)]
#[repr(u8)]
pub enum TransitionError {
    BatchCollected = 0,
    ReportReplayed = 1,
    ReportDropped = 2,
    HpkeUnknownConfigId = 3,
    HpkeDecryptError = 4,
    VdafPrepError = 5,
    UnrecognizedNonce = 6,
}

impl Encode for TransitionError {
    fn encode(&self, bytes: &mut Vec<u8>) {
        (*self as u8).encode(bytes);
    }
}

impl Decode for TransitionError {
    fn decode(bytes: &mut Cursor<&[u8]>) -> Result<Self, CodecError> {
        let val = u8::decode(bytes)?;
        Self::try_from(val).map_err(|_| {
            CodecError::Other(anyhow!("unexpected TransitionError value {}", val).into())
        })
    }
}

/// PPM protocol message representing an identifier for an aggregation job.
#[derive(Clone, Debug, PartialEq, Eq)]
pub struct AggregationJobId(pub [u8; 32]);

impl Encode for AggregationJobId {
    fn encode(&self, bytes: &mut Vec<u8>) {
        bytes.extend_from_slice(&self.0)
    }
}

impl Decode for AggregationJobId {
    fn decode(bytes: &mut Cursor<&[u8]>) -> Result<Self, CodecError> {
        let mut decoded = [0u8; 32];
        bytes.read_exact(&mut decoded)?;
        Ok(Self(decoded))
    }
}

/// PPM protocol message representing an aggregation request from the leader to a helper.
#[derive(Clone, Debug, PartialEq, Eq)]
pub struct AggregateReq {
    pub task_id: TaskId,
    pub job_id: AggregationJobId,
    pub body: AggregateReqBody,
}

impl Encode for AggregateReq {
    fn encode(&self, bytes: &mut Vec<u8>) {
        self.task_id.encode(bytes);
        self.job_id.encode(bytes);

        match &self.body {
            AggregateReqBody::AggregateInitReq { agg_param, seq } => {
                0u8.encode(bytes);
                encode_u16_items(bytes, &(), agg_param);
                encode_u16_items(bytes, &(), seq);
            }
            AggregateReqBody::AggregateContinueReq { seq } => {
                1u8.encode(bytes);
                encode_u16_items(bytes, &(), seq);
            }
        }
    }
}

impl Decode for AggregateReq {
    fn decode(bytes: &mut Cursor<&[u8]>) -> Result<Self, CodecError> {
        let task_id = TaskId::decode(bytes)?;
        let job_id = AggregationJobId::decode(bytes)?;

        let msg_type = u8::decode(bytes)?;
        let body = match msg_type {
            0 => {
                let agg_param = decode_u16_items(&(), bytes)?;
                let seq = decode_u16_items(&(), bytes)?;
                AggregateReqBody::AggregateInitReq { agg_param, seq }
            }
            1 => {
                let seq = decode_u16_items(&(), bytes)?;
                AggregateReqBody::AggregateContinueReq { seq }
            }
            _ => {
                return Err(CodecError::Other(
                    anyhow!("unexpected AggregateReqType message type {}", msg_type).into(),
                ))
            }
        };

        Ok(AggregateReq {
            task_id,
            job_id,
            body,
        })
    }
}

/// PPM protocol (sub-)message indicating the "body" of an AggregateReq message, i.e. an
/// AggregateInitReq or AggregateContinueReq.
#[derive(Clone, Debug, PartialEq, Eq)]
pub enum AggregateReqBody {
    AggregateInitReq {
        agg_param: Vec<u8>,
        seq: Vec<ReportShare>,
    },
    AggregateContinueReq {
        seq: Vec<Transition>,
    },
}

/// PPM protocol message representing a helper's response to a request from the leader to initiate
/// or continue aggregation of a sequence of client reports.
#[derive(Clone, Debug, PartialEq, Eq)]
pub struct AggregateResp {
    pub seq: Vec<Transition>,
}

impl Encode for AggregateResp {
    fn encode(&self, bytes: &mut Vec<u8>) {
        encode_u16_items(bytes, &(), &self.seq);
    }
}

impl Decode for AggregateResp {
    fn decode(bytes: &mut Cursor<&[u8]>) -> Result<Self, CodecError> {
        let seq = decode_u16_items(&(), bytes)?;
        Ok(Self { seq })
    }
}

/// PPM protocol message representing a request from the leader to a helper to provide an
/// encrypted aggregate of its share of data for a given batch interval.
#[derive(Clone, Debug, PartialEq, Eq)]
pub struct AggregateShareReq {
    pub task_id: TaskId,
    pub batch_interval: Interval,
    pub report_count: u64,
    pub checksum: [u8; 32],
}

impl Encode for AggregateShareReq {
    fn encode(&self, bytes: &mut Vec<u8>) {
        self.task_id.encode(bytes);
        self.batch_interval.encode(bytes);
        self.report_count.encode(bytes);
        bytes.extend_from_slice(&self.checksum);
    }
}

impl Decode for AggregateShareReq {
    fn decode(bytes: &mut Cursor<&[u8]>) -> Result<Self, CodecError> {
        let task_id = TaskId::decode(bytes)?;
        let batch_interval = Interval::decode(bytes)?;
        let report_count = u64::decode(bytes)?;
        let mut checksum = [0u8; 32];
        bytes.read_exact(&mut checksum)?;

        Ok(Self {
            task_id,
            batch_interval,
            report_count,
            checksum,
        })
    }
}

/// PPM protocol message representing a helper's response to the leader's request to provide an
/// encrypted aggregate of its share of data for a given batch interval.
#[derive(Clone, Debug, PartialEq, Eq)]
pub struct AggregateShareResp {
    pub encrypted_aggregate_share: HpkeCiphertext,
}

impl Encode for AggregateShareResp {
    fn encode(&self, bytes: &mut Vec<u8>) {
        self.encrypted_aggregate_share.encode(bytes);
    }
}

impl Decode for AggregateShareResp {
    fn decode(bytes: &mut Cursor<&[u8]>) -> Result<Self, CodecError> {
        let encrypted_aggregate_share = HpkeCiphertext::decode(bytes)?;

        Ok(Self {
            encrypted_aggregate_share,
        })
    }
}

/// PPM protocol message representing a request from the collector to the leader to provide
/// aggregate shares for a given batch interval.
#[derive(Clone, Debug, PartialEq, Eq)]
pub struct CollectReq {
    pub task_id: TaskId,
    pub batch_interval: Interval,
    pub agg_param: Vec<u8>,
}

impl Encode for CollectReq {
    fn encode(&self, bytes: &mut Vec<u8>) {
        self.task_id.encode(bytes);
        self.batch_interval.encode(bytes);
        encode_u16_items(bytes, &(), &self.agg_param);
    }
}

impl Decode for CollectReq {
    fn decode(bytes: &mut Cursor<&[u8]>) -> Result<Self, CodecError> {
        let task_id = TaskId::decode(bytes)?;
        let batch_interval = Interval::decode(bytes)?;
        let agg_param = decode_u16_items(&(), bytes)?;

        Ok(Self {
            task_id,
            batch_interval,
            agg_param,
        })
    }
}

/// PPM protocol message representing a leader's response to the collector's request to provide
/// aggregate shares for a given batch interval.
#[derive(Clone, Debug, PartialEq, Eq)]
pub struct CollectResp {
    pub encrypted_agg_shares: Vec<HpkeCiphertext>,
}

impl Encode for CollectResp {
    fn encode(&self, bytes: &mut Vec<u8>) {
        encode_u16_items(bytes, &(), &self.encrypted_agg_shares);
    }
}

impl Decode for CollectResp {
    fn decode(bytes: &mut Cursor<&[u8]>) -> Result<Self, CodecError> {
        let encrypted_agg_shares = decode_u16_items(&(), bytes)?;

        Ok(Self {
            encrypted_agg_shares,
        })
    }
}

#[cfg(test)]
mod tests {
    use super::*;
    use assert_matches::assert_matches;
    use lazy_static::lazy_static;

    lazy_static! {
        static ref HMAC_KEY: hmac::Key = hmac::Key::new(
            HMAC_SHA256,
            &[
                0, 1, 2, 3, 4, 5, 6, 7, 8, 9, 10, 11, 12, 13, 14, 15, 16, 17, 18, 19, 20, 21, 22,
                23, 24, 25, 26, 27, 28, 29, 30, 31,
            ],
        );
    }

    fn roundtrip_encoding<T>(vals_and_encodings: &[(T, &str)])
    where
        T: Encode + Decode + core::fmt::Debug + Eq,
    {
        for (val, hex_encoding) in vals_and_encodings {
            let mut encoded_val = Vec::new();
            val.encode(&mut encoded_val);
            let encoding = hex::decode(hex_encoding).unwrap();
            assert_eq!(encoding, encoded_val);
            let decoded_val = T::decode(&mut Cursor::new(&encoded_val)).unwrap();
            assert_eq!(val, &decoded_val);
        }
    }

    #[test]
    fn roundtrip_authenticated_request_encoding() {
        let msg = AggregateReq {
            task_id: TaskId([
                31, 30, 29, 28, 27, 26, 25, 24, 23, 22, 21, 20, 19, 18, 17, 16, 15, 14, 13, 12, 11,
                10, 9, 8, 7, 6, 5, 4, 3, 2, 1, 0,
            ]),
            job_id: AggregationJobId([u8::MIN; 32]),
            body: AggregateReqBody::AggregateInitReq {
                agg_param: Vec::from("012345"),
                seq: vec![
                    ReportShare {
                        nonce: Nonce {
                            time: Time(54321),
                            rand: 314,
                        },
                        extensions: vec![Extension {
                            extension_type: ExtensionType::Tbd,
                            extension_data: Vec::from("0123"),
                        }],
                        encrypted_input_share: HpkeCiphertext {
                            config_id: HpkeConfigId(42),
                            encapsulated_context: Vec::from("012345"),
                            payload: Vec::from("543210"),
                        },
                    },
                    ReportShare {
                        nonce: Nonce {
                            time: Time(73542),
                            rand: 515,
                        },
                        extensions: vec![Extension {
                            extension_type: ExtensionType::Tbd,
                            extension_data: Vec::from("3210"),
                        }],
                        encrypted_input_share: HpkeCiphertext {
                            config_id: HpkeConfigId(13),
                            encapsulated_context: Vec::from("abce"),
                            payload: Vec::from("abfd"),
                        },
                    },
                ],
            },
        };

        let want_encoded_msg = msg.get_encoded();
        let want_tag = hmac::sign(&*HMAC_KEY, &want_encoded_msg);

        let encoded_bytes = AuthenticatedEncoder::new(msg.clone()).encode(&*HMAC_KEY);
        let (got_encoded_msg, got_tag) =
            encoded_bytes.split_at(encoded_bytes.len() - SHA256_OUTPUT_LEN);
        assert_eq!(want_encoded_msg, got_encoded_msg);
        assert_eq!(want_tag.as_ref(), got_tag);

        let decoder = AuthenticatedRequestDecoder::new(encoded_bytes).unwrap();
        assert_eq!(msg.task_id, decoder.task_id());
        let got_msg = decoder.decode(&*HMAC_KEY).unwrap();
        assert_eq!(msg, got_msg);
    }

    #[test]
    fn authenticated_request_bad_tag() {
        let msg = AggregateReq {
            task_id: TaskId([u8::MIN; 32]),
            job_id: AggregationJobId([u8::MAX; 32]),
            body: AggregateReqBody::AggregateContinueReq { seq: Vec::new() },
        };

        let mut encoded_bytes = AuthenticatedEncoder::new(msg.clone()).encode(&*HMAC_KEY);

        // Verify we can decode the unmodified bytes back to the original message.
        let got_msg = AuthenticatedRequestDecoder::new(encoded_bytes.clone())
            .unwrap()
            .decode(&*HMAC_KEY)
            .unwrap();
        assert_eq!(msg, got_msg);

        // Verify that modifying the bytes causes decoding to fail.
        let ln = encoded_bytes.len();
        encoded_bytes[ln - 1] ^= 0xFF;
        let rslt: Result<AggregateReq, CodecError> =
            AuthenticatedRequestDecoder::new(encoded_bytes.clone())
                .unwrap()
                .decode(&*HMAC_KEY);
        assert_matches!(rslt, Err(_));
    }

    #[test]
    fn roundtrip_authenticated_response_encoding() {
        let msg = AggregateResp {
            seq: vec![
                Transition {
                    nonce: Nonce {
                        time: Time(54372),
                        rand: 53,
                    },
                    trans_data: TransitionTypeSpecificData::Continued {
                        payload: Vec::from("012345"),
                    },
                },
                Transition {
                    nonce: Nonce {
                        time: Time(12345),
                        rand: 413,
                    },
                    trans_data: TransitionTypeSpecificData::Finished,
                },
            ],
        };

        let want_encoded_msg = msg.get_encoded();
        let want_tag = hmac::sign(&*HMAC_KEY, &want_encoded_msg);

        let encoded_bytes = AuthenticatedEncoder::new(msg.clone()).encode(&*HMAC_KEY);
        let (got_encoded_msg, got_tag) =
            encoded_bytes.split_at(encoded_bytes.len() - SHA256_OUTPUT_LEN);
        assert_eq!(want_encoded_msg, got_encoded_msg);
        assert_eq!(want_tag.as_ref(), got_tag);

        let decoder = AuthenticatedResponseDecoder::new(encoded_bytes).unwrap();
        let got_msg = decoder.decode(&*HMAC_KEY).unwrap();
        assert_eq!(msg, got_msg);
    }

    #[test]
    fn authenticated_response_bad_tag() {
        let msg = AggregateResp { seq: Vec::new() };

        let mut encoded_bytes = AuthenticatedEncoder::new(msg.clone()).encode(&*HMAC_KEY);

        // Verify we can decode the unmodified bytes back to the original message.
        let got_msg = AuthenticatedResponseDecoder::new(encoded_bytes.clone())
            .unwrap()
            .decode(&*HMAC_KEY)
            .unwrap();
        assert_eq!(msg, got_msg);

        // Verify that modifying the bytes causes decoding to fail.
        let ln = encoded_bytes.len();
        encoded_bytes[ln - 1] ^= 0xFF;
        let rslt: Result<AggregateReq, CodecError> =
            AuthenticatedResponseDecoder::new(encoded_bytes.clone())
                .unwrap()
                .decode(&*HMAC_KEY);
        assert_matches!(rslt, Err(_));
    }

    #[test]
    fn roundtrip_duration() {
        roundtrip_encoding(&[
            (Duration(u64::MIN), "0000000000000000"),
            (Duration(12345), "0000000000003039"),
            (Duration(u64::MAX), "FFFFFFFFFFFFFFFF"),
        ])
    }

    #[test]
    fn roundtrip_time() {
        roundtrip_encoding(&[
            (Time(u64::MIN), "0000000000000000"),
            (Time(12345), "0000000000003039"),
            (Time(u64::MAX), "FFFFFFFFFFFFFFFF"),
        ])
    }

    #[test]
    fn roundtrip_interval() {
        roundtrip_encoding(&[
            (
                Interval {
                    start: Time(u64::MIN),
                    duration: Duration(u64::MAX),
                },
                concat!(
                    "0000000000000000", // start
                    "FFFFFFFFFFFFFFFF", // duration
                ),
            ),
            (
                Interval {
                    start: Time(54321),
                    duration: Duration(12345),
                },
                concat!(
                    "000000000000D431", // start
                    "0000000000003039", // duration
                ),
            ),
            (
                Interval {
                    start: Time(u64::MAX),
                    duration: Duration(u64::MIN),
                },
                concat!(
                    "FFFFFFFFFFFFFFFF", // start
                    "0000000000000000", // duration
                ),
            ),
        ])
    }

    #[test]
    fn roundtrip_role() {
        roundtrip_encoding(&[
            (Role::Collector, "00"),
            (Role::Client, "01"),
            (Role::Leader, "02"),
            (Role::Helper, "03"),
        ]);
    }

    #[test]
    fn roundtrip_hpke_config_id() {
        roundtrip_encoding(&[
            (HpkeConfigId(u8::MIN), "00"),
            (HpkeConfigId(10), "0A"),
            (HpkeConfigId(u8::MAX), "FF"),
        ])
    }

    #[test]
    fn roundtrip_hpke_ciphertext() {
        roundtrip_encoding(&[
            (
                HpkeCiphertext {
                    config_id: HpkeConfigId(10),
                    encapsulated_context: Vec::from("0123"),
                    payload: Vec::from("4567"),
                },
                concat!(
                    "0A", // config_id
                    concat!(
                        // encapsulated_context
                        "0004",     // length
                        "30313233", // opaque data
                    ),
                    concat!(
                        // payload
                        "0004",     // length
                        "34353637", // opaque data
                    ),
                ),
            ),
            (
                HpkeCiphertext {
                    config_id: HpkeConfigId(12),
                    encapsulated_context: Vec::from("01234"),
                    payload: Vec::from("567"),
                },
                concat!(
                    "0C", // config_id
                    concat!(
                        // encapsulated_context
                        "0005",       // length
                        "3031323334", // opaque data
                    ),
                    concat!(
                        // payload
                        "0003",   // length
                        "353637", // opaque data
                    ),
                ),
            ),
        ])
    }

    #[test]
    fn roundtrip_task_id() {
        roundtrip_encoding(&[
            (
                TaskId([u8::MIN; 32]),
                "0000000000000000000000000000000000000000000000000000000000000000",
            ),
            (
                TaskId([
                    0, 1, 2, 3, 4, 5, 6, 7, 8, 9, 10, 11, 12, 13, 14, 15, 16, 17, 18, 19, 20, 21,
                    22, 23, 24, 25, 26, 27, 28, 29, 30, 31,
                ]),
                "000102030405060708090A0B0C0D0E0F101112131415161718191A1B1C1D1E1F",
            ),
            (
                TaskId([u8::MAX; 32]),
                "FFFFFFFFFFFFFFFFFFFFFFFFFFFFFFFFFFFFFFFFFFFFFFFFFFFFFFFFFFFFFFFF",
            ),
        ])
    }

    #[test]
    fn roundtrip_hpke_kem_id() {
        roundtrip_encoding(&[
            (HpkeKemId::P256HkdfSha256, "0010"),
            (HpkeKemId::X25519HkdfSha256, "0020"),
        ])
    }

    #[test]
    fn roundtrip_hpke_kdf_id() {
        roundtrip_encoding(&[
            (HpkeKdfId::HkdfSha256, "0001"),
            (HpkeKdfId::HkdfSha384, "0002"),
            (HpkeKdfId::HkdfSha512, "0003"),
        ])
    }

    #[test]
    fn roundtrip_hpke_aead_id() {
        roundtrip_encoding(&[
            (HpkeAeadId::Aes128Gcm, "0001"),
            (HpkeAeadId::Aes256Gcm, "0002"),
            (HpkeAeadId::ChaCha20Poly1305, "0003"),
        ])
    }

    #[test]
    fn roundtrip_hpke_public_key() {
        roundtrip_encoding(&[
            (
                HpkePublicKey(Vec::new()),
                concat!(
                    "0000", // length
                    "",     // opaque data
                ),
            ),
            (
                HpkePublicKey(Vec::from("0123456789abcdef")),
                concat!(
                    "0010",                             // length
                    "30313233343536373839616263646566"  // opaque data
                ),
            ),
        ])
    }

    #[test]
    fn roundtrip_hpke_config() {
        roundtrip_encoding(&[
            (
                HpkeConfig {
                    id: HpkeConfigId(12),
                    kem_id: HpkeKemId::P256HkdfSha256,
                    kdf_id: HpkeKdfId::HkdfSha512,
                    aead_id: HpkeAeadId::Aes256Gcm,
                    public_key: HpkePublicKey(Vec::new()),
                },
                concat!(
                    "0C",   // id
                    "0010", // kem_id
                    "0003", // kdf_id
                    "0002", // aead_id
                    concat!(
                        // public_key
                        "0000", // length
                        "",     // opaque data
                    )
                ),
            ),
            (
                HpkeConfig {
                    id: HpkeConfigId(23),
                    kem_id: HpkeKemId::X25519HkdfSha256,
                    kdf_id: HpkeKdfId::HkdfSha256,
                    aead_id: HpkeAeadId::ChaCha20Poly1305,
                    public_key: HpkePublicKey(Vec::from("0123456789abcdef")),
                },
                concat!(
                    "17",   // id
                    "0020", // kem_id
                    "0001", // kdf_id
                    "0003", // aead_id
                    concat!(
                        // public_key
                        "0010",                             // length
                        "30313233343536373839616263646566", // opaque data
                    )
                ),
            ),
        ])
    }

    #[test]
    fn roundtrip_report() {
        roundtrip_encoding(&[
            (
                Report {
                    task_id: TaskId([u8::MIN; 32]),
                    nonce: Nonce {
                        time: Time(12345),
                        rand: 413,
                    },
                    extensions: vec![],
                    encrypted_input_shares: vec![],
                },
                concat!(
                    "0000000000000000000000000000000000000000000000000000000000000000", // task_id
                    concat!(
                        // nonce
                        "0000000000003039", // time
                        "000000000000019D", // rand
                    ),
                    concat!(
                        // extensions
                        "0000", // length
                    ),
                    concat!(
                        // encrypted_input_shares
                        "0000", // length
                    )
                ),
            ),
            (
                Report {
                    task_id: TaskId([u8::MAX; 32]),
                    nonce: Nonce {
                        time: Time(54321),
                        rand: 314,
                    },
                    extensions: vec![Extension {
                        extension_type: ExtensionType::Tbd,
                        extension_data: Vec::from("0123"),
                    }],
                    encrypted_input_shares: vec![
                        HpkeCiphertext {
                            config_id: HpkeConfigId(42),
                            encapsulated_context: Vec::from("012345"),
                            payload: Vec::from("543210"),
                        },
                        HpkeCiphertext {
                            config_id: HpkeConfigId(13),
                            encapsulated_context: Vec::from("abce"),
                            payload: Vec::from("abfd"),
                        },
                    ],
                },
                concat!(
                    "FFFFFFFFFFFFFFFFFFFFFFFFFFFFFFFFFFFFFFFFFFFFFFFFFFFFFFFFFFFFFFFF", // task_id
                    concat!(
                        "000000000000D431", // time
                        "000000000000013A", // rand
                    ),
                    concat!(
                        // extensions
                        "0008", // length
                        concat!(
                            "0000", // extension_type
                            concat!(
                                // extension_data
                                "0004",     // length
                                "30313233", // opaque data
                            ),
                        )
                    ),
                    concat!(
                        // encrypted_input_shares
                        "001E", // length
                        concat!(
                            "2A", // config_id
                            concat!(
                                // encapsulated_context
                                "0006",         // length
                                "303132333435"  // opaque data
                            ),
                            concat!(
                                // payload
                                "0006",         // length
                                "353433323130", // opaque data
                            ),
                        ),
                        concat!(
                            "0D", // config_id
                            concat!(
                                // encapsulated_context
                                "0004",     // length
                                "61626365", // opaque data
                            ),
                            concat!(
                                // payload
                                "0004",     // length
                                "61626664", // opaque data
                            ),
                        ),
                    ),
                ),
            ),
        ])
    }

    #[test]
    fn roundtrip_extension() {
        roundtrip_encoding(&[
            (
                Extension {
                    extension_type: ExtensionType::Tbd,
                    extension_data: Vec::new(),
                },
                concat!(
                    "0000", // extension_type
                    concat!(
                        // extension_data
                        "0000", // length
                        "",     // opaque data
                    ),
                ),
            ),
            (
                Extension {
                    extension_type: ExtensionType::Tbd,
                    extension_data: Vec::from("0123"),
                },
                concat!(
                    "0000", // extension_type
                    concat!(
                        // extension_data
                        "0004",     // length
                        "30313233", // opaque data
                    ),
                ),
            ),
        ])
    }

    #[test]
    fn roundtrip_extension_type() {
        roundtrip_encoding(&[(ExtensionType::Tbd, "0000")])
    }

    #[test]
    fn roundtrip_transition() {
        roundtrip_encoding(&[
            (
                Transition {
                    nonce: Nonce {
                        time: Time(54372),
                        rand: 53,
                    },
                    trans_data: TransitionTypeSpecificData::Continued {
                        payload: Vec::from("012345"),
                    },
                },
                concat!(
                    concat!(
                        // nonce
                        "000000000000D464", // time
                        "0000000000000035", // rand
                    ),
                    "00", // trans_type
                    concat!(
                        // payload
                        "0006",         // length
                        "303132333435", // opaque data
                    ),
                ),
            ),
            (
                Transition {
                    nonce: Nonce {
                        time: Time(12345),
                        rand: 413,
                    },
                    trans_data: TransitionTypeSpecificData::Finished,
                },
                concat!(
                    concat!(
                        // nonce
                        "0000000000003039", // time
                        "000000000000019D", // rand
                    ),
                    "01", // trans_type
                ),
            ),
            (
                Transition {
                    nonce: Nonce {
                        time: Time(345078),
                        rand: 98345,
                    },
                    trans_data: TransitionTypeSpecificData::Failed {
                        error: TransitionError::UnrecognizedNonce,
                    },
                },
                concat!(
                    concat!(
                        // nonce
                        "00000000000543F6", // time
                        "0000000000018029", // rand
                    ),
                    "02", // trans_type
                    "06", // trans_error
                ),
            ),
        ])
    }

    #[test]
    fn roundtrip_transition_error() {
        roundtrip_encoding(&[
            (TransitionError::BatchCollected, "00"),
            (TransitionError::HpkeDecryptError, "04"),
            (TransitionError::HpkeUnknownConfigId, "03"),
            (TransitionError::ReportDropped, "02"),
            (TransitionError::ReportReplayed, "01"),
            (TransitionError::UnrecognizedNonce, "06"),
            (TransitionError::VdafPrepError, "05"),
        ])
    }

    #[test]
    fn roundtrip_aggregation_job_id() {
        roundtrip_encoding(&[
            (
                AggregationJobId([u8::MIN; 32]),
                "0000000000000000000000000000000000000000000000000000000000000000",
            ),
            (
                AggregationJobId([
                    0, 1, 2, 3, 4, 5, 6, 7, 8, 9, 10, 11, 12, 13, 14, 15, 16, 17, 18, 19, 20, 21,
                    22, 23, 24, 25, 26, 27, 28, 29, 30, 31,
                ]),
                "000102030405060708090A0B0C0D0E0F101112131415161718191A1B1C1D1E1F",
            ),
            (
                AggregationJobId([u8::MAX; 32]),
                "FFFFFFFFFFFFFFFFFFFFFFFFFFFFFFFFFFFFFFFFFFFFFFFFFFFFFFFFFFFFFFFF",
            ),
        ])
    }

    #[test]
    fn roundtrip_aggregate_req() {
        roundtrip_encoding(&[
            (
                AggregateReq {
                    task_id: TaskId([u8::MAX; 32]),
                    job_id: AggregationJobId([u8::MIN; 32]),
                    body: AggregateReqBody::AggregateInitReq {
                        agg_param: Vec::from("012345"),
                        seq: vec![
                            ReportShare {
                                nonce: Nonce {
                                    time: Time(54321),
                                    rand: 314,
                                },
                                extensions: vec![Extension {
                                    extension_type: ExtensionType::Tbd,
                                    extension_data: Vec::from("0123"),
                                }],
                                encrypted_input_share: HpkeCiphertext {
                                    config_id: HpkeConfigId(42),
                                    encapsulated_context: Vec::from("012345"),
                                    payload: Vec::from("543210"),
                                },
                            },
                            ReportShare {
                                nonce: Nonce {
                                    time: Time(73542),
                                    rand: 515,
                                },
                                extensions: vec![Extension {
                                    extension_type: ExtensionType::Tbd,
                                    extension_data: Vec::from("3210"),
                                }],
                                encrypted_input_share: HpkeCiphertext {
                                    config_id: HpkeConfigId(13),
                                    encapsulated_context: Vec::from("abce"),
                                    payload: Vec::from("abfd"),
                                },
                            },
                        ],
                    },
                },
                concat!(
                    "FFFFFFFFFFFFFFFFFFFFFFFFFFFFFFFFFFFFFFFFFFFFFFFFFFFFFFFFFFFFFFFF", // task_id
                    "0000000000000000000000000000000000000000000000000000000000000000", // job_id
                    "00",                                                               // msg_type
                    concat!(
                        // agg_init_req
                        concat!(
                            // agg_param
                            "0006",         // length
                            "303132333435", // opaque data
                        ),
                        concat!(
                            // seq
                            "0052", // length
                            concat!(
                                concat!(
                                    // nonce
                                    "000000000000D431", // time
                                    "000000000000013A", // rand
                                ),
                                concat!(
                                    // extensions
                                    "0008", // length
                                    concat!(
                                        "0000", // extension_type
                                        concat!(
                                            // extension_data
                                            "0004",     // length
                                            "30313233", // opaque data
                                        ),
                                    ),
                                ),
                                concat!(
                                    // encrypted_input_share
                                    "2A", // config_id
                                    concat!(
                                        // encapsulated_context
                                        "0006",         // length
                                        "303132333435", // opaque data
                                    ),
                                    concat!(
                                        // payload
                                        "0006",         // length
                                        "353433323130", // opaque data
                                    ),
                                ),
                            ),
                            concat!(
                                concat!(
                                    // nonce
                                    "0000000000011F46", // time
                                    "0000000000000203", // rand
                                ),
                                concat!(
                                    // extensions
                                    "0008", // length
                                    concat!(
                                        "0000", // extension_type
                                        concat!(
                                            // extension_data
                                            "0004",     // length
                                            "33323130", // opaque data
                                        ),
                                    ),
                                ),
                                concat!(
                                    "0D", // config_id
                                    concat!(
                                        // encapsulated_context
                                        "0004",     // length
                                        "61626365", // opaque data
                                    ),
                                    concat!(
                                        // payload
                                        "0004",     // length
                                        "61626664", // opaque data
                                    ),
                                ),
                            ),
                        ),
                    ),
                ),
            ),
            (
                AggregateReq {
                    task_id: TaskId([u8::MIN; 32]),
                    job_id: AggregationJobId([u8::MAX; 32]),
                    body: AggregateReqBody::AggregateContinueReq {
                        seq: vec![
                            Transition {
                                nonce: Nonce {
                                    time: Time(54372),
                                    rand: 53,
                                },
                                trans_data: TransitionTypeSpecificData::Continued {
                                    payload: Vec::from("012345"),
                                },
                            },
                            Transition {
                                nonce: Nonce {
                                    time: Time(12345),
                                    rand: 413,
                                },
                                trans_data: TransitionTypeSpecificData::Finished,
                            },
                        ],
                    },
                },
                concat!(
                    "0000000000000000000000000000000000000000000000000000000000000000", // task_id
                    "FFFFFFFFFFFFFFFFFFFFFFFFFFFFFFFFFFFFFFFFFFFFFFFFFFFFFFFFFFFFFFFF", // job_id
                    "01",                                                               // msg_type
                    concat!(
                        // agg_continue_req
                        concat!(
                            // seq
                            "002A", // length
                            concat!(
                                concat!(
                                    // nonce
                                    "000000000000D464", // time
                                    "0000000000000035", // rand
                                ),
                                "00", // trans_type
                                concat!(
                                    // payload
                                    "0006",         // length
                                    "303132333435", // opaque data
                                ),
                            ),
                            concat!(
                                concat!(
                                    // nonce
                                    "0000000000003039", // time
                                    "000000000000019D", // rand
                                ),
                                "01", // trans_type
                            )
                        ),
                    ),
                ),
            ),
        ])
    }

    #[test]
    fn roundtrip_aggregate_resp() {
        roundtrip_encoding(&[
            (
                AggregateResp { seq: vec![] },
                concat!(concat!(
                    // seq
                    "0000", // length
                ),),
            ),
            (
                AggregateResp {
                    seq: vec![
                        Transition {
                            nonce: Nonce {
                                time: Time(54372),
                                rand: 53,
                            },
                            trans_data: TransitionTypeSpecificData::Continued {
                                payload: Vec::from("012345"),
                            },
                        },
                        Transition {
                            nonce: Nonce {
                                time: Time(12345),
                                rand: 413,
                            },
                            trans_data: TransitionTypeSpecificData::Finished,
                        },
                    ],
                },
                concat!(concat!(
                    //seq
                    "002A", // length
                    concat!(
                        concat!(
                            // nonce
                            "000000000000D464", // time
                            "0000000000000035", // rand
                        ),
                        "00", // trans_type
                        concat!(
                            // payload
                            "0006",         // length
                            "303132333435", // opaque data
                        ),
                    ),
                    concat!(
                        concat!(
                            // nonce
                            "0000000000003039", // time
                            "000000000000019D", // rand
                        ),
                        "01", // trans_type
                    ),
                )),
            ),
        ])
    }

    #[test]
    fn roundtrip_aggregate_share_req() {
        roundtrip_encoding(&[
            (
                AggregateShareReq {
                    task_id: TaskId([u8::MIN; 32]),
                    batch_interval: Interval {
                        start: Time(54321),
                        duration: Duration(12345),
                    },
                    report_count: 439,
                    checksum: [u8::MIN; 32],
                },
                concat!(
                    "0000000000000000000000000000000000000000000000000000000000000000", // task_id
                    concat!(
                        // batch_interval
                        "000000000000D431", // start
                        "0000000000003039", // duration
                    ),
                    "00000000000001B7", // report_count
                    "0000000000000000000000000000000000000000000000000000000000000000", // checksum
                ),
            ),
            (
                AggregateShareReq {
                    task_id: TaskId([12u8; 32]),
                    batch_interval: Interval {
                        start: Time(50821),
                        duration: Duration(84354),
                    },
                    report_count: 8725,
                    checksum: [u8::MAX; 32],
                },
                concat!(
                    "0C0C0C0C0C0C0C0C0C0C0C0C0C0C0C0C0C0C0C0C0C0C0C0C0C0C0C0C0C0C0C0C", // task_id
                    concat!(
                        // batch_interval
                        "000000000000C685", // start
                        "0000000000014982", // duration
                    ),
                    "0000000000002215", // report_count
                    "FFFFFFFFFFFFFFFFFFFFFFFFFFFFFFFFFFFFFFFFFFFFFFFFFFFFFFFFFFFFFFFF", // checksum
                ),
            ),
        ])
    }

    #[test]
    fn roundtrip_aggregate_share_resp() {
        roundtrip_encoding(&[
            (
                AggregateShareResp {
                    encrypted_aggregate_share: HpkeCiphertext {
                        config_id: HpkeConfigId(10),
                        encapsulated_context: Vec::from("0123"),
                        payload: Vec::from("4567"),
                    },
                },
                concat!(concat!(
                    // encrypted_aggregate_share
                    "0A", // config_id
                    concat!(
                        // encapsulated_context
                        "0004",     // length
                        "30313233", // opaque data
                    ),
                    concat!(
                        // payload
                        "0004",     // length
                        "34353637", // opaque data
                    ),
                )),
            ),
            (
                AggregateShareResp {
                    encrypted_aggregate_share: HpkeCiphertext {
                        config_id: HpkeConfigId(12),
                        encapsulated_context: Vec::from("01234"),
                        payload: Vec::from("567"),
                    },
                },
                concat!(concat!(
                    // encrypted_aggregate_share
                    "0C", // config_id
                    concat!(
                        // encapsulated_context
                        "0005",       // length
                        "3031323334", // opaque data
                    ),
                    concat!(
                        "0003",   // length
                        "353637", // opaque data
                    ),
                )),
            ),
        ])
    }

    #[test]
    fn roundtrip_collect_req() {
        roundtrip_encoding(&[
            (
                CollectReq {
                    task_id: TaskId([u8::MIN; 32]),
                    batch_interval: Interval {
                        start: Time(54321),
                        duration: Duration(12345),
                    },
                    agg_param: Vec::new(),
                },
                concat!(
                    "0000000000000000000000000000000000000000000000000000000000000000", // task_id,
                    concat!(
                        // batch_interval
                        "000000000000D431", // start
                        "0000000000003039", // duration
                    ),
                    concat!(
                        // agg_param
                        "0000", // length
                        "",     // opaque data
                    ),
                ),
            ),
            (
                CollectReq {
                    task_id: TaskId([13u8; 32]),
                    batch_interval: Interval {
                        start: Time(48913),
                        duration: Duration(44721),
                    },
                    agg_param: Vec::from("012345"),
                },
                concat!(
                    "0D0D0D0D0D0D0D0D0D0D0D0D0D0D0D0D0D0D0D0D0D0D0D0D0D0D0D0D0D0D0D0D", // task_id
                    concat!(
                        // batch_interval
                        "000000000000BF11", // start
                        "000000000000AEB1", // duration
                    ),
                    concat!(
                        // agg_param
                        "0006",         // length
                        "303132333435", // opaque data
                    ),
                ),
            ),
        ])
    }

    #[test]
    fn roundtrip_collect_resp() {
        roundtrip_encoding(&[
            (
                CollectResp {
                    encrypted_agg_shares: Vec::new(),
                },
                concat!(concat!(
                    // encrypted_agg_shares
                    "0000", // length
                )),
            ),
            (
                CollectResp {
                    encrypted_agg_shares: vec![
                        HpkeCiphertext {
                            config_id: HpkeConfigId(10),
                            encapsulated_context: Vec::from("0123"),
                            payload: Vec::from("4567"),
                        },
                        HpkeCiphertext {
                            config_id: HpkeConfigId(12),
                            encapsulated_context: Vec::from("01234"),
                            payload: Vec::from("567"),
                        },
                    ],
                },
                concat!(concat!(
                    // encrypted_agg_shares
                    "001A", // length
                    concat!(
                        "0A", // config_id
                        concat!(
                            // encapsulated_context
                            "0004",     // length
                            "30313233", // opaque data
                        ),
                        concat!(
                            // payload
                            "0004",     // length
                            "34353637", // opaque data
                        ),
                    ),
                    concat!(
                        "0C", // config_id
                        concat!(
                            // encapsulated_context
                            "0005",       // length
                            "3031323334", // opaque data
                        ),
                        concat!(
                            // payload
                            "0003",   // length
                            "353637", // opaque data
                        ),
                    )
                )),
            ),
        ])
    }
}<|MERGE_RESOLUTION|>--- conflicted
+++ resolved
@@ -1,19 +1,11 @@
 //! PPM protocol message definitions with serialization/deserialization support.
 
 use anyhow::anyhow;
-<<<<<<< HEAD
-use chrono::naive::NaiveDateTime;
+use chrono::NaiveDateTime;
 use hpke::{
     aead::{self, Aead},
     kdf::{self, Kdf},
     kem, Kem,
-=======
-use chrono::NaiveDateTime;
-use num_enum::TryFromPrimitive;
-use prio::codec::{
-    decode_u16_items, encode_u16_items, CodecError, Decode, Encode, ParameterizedDecode,
-    ParameterizedEncode,
->>>>>>> d745951f
 };
 use num_enum::TryFromPrimitive;
 use prio::codec::{decode_u16_items, encode_u16_items, CodecError, Decode, Encode};
