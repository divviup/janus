--- conflicted
+++ resolved
@@ -340,14 +340,12 @@
 }
 
 impl AggregateShareReq {
-<<<<<<< HEAD
     /// The media type associated with this protocol message.
     pub const MEDIA_TYPE: &'static str = "message/dap-aggregate-share-req";
-=======
+
     pub(crate) fn associated_data_for_aggregate_share(&self) -> Vec<u8> {
         associated_data_for_aggregate_share(self.task_id, self.batch_interval)
     }
->>>>>>> 4baf1d54
 }
 
 impl Encode for AggregateShareReq {
@@ -506,69 +504,7 @@
     }
 
     #[test]
-<<<<<<< HEAD
-    fn roundtrip_interval() {
-        Interval::new(
-            Time::from_seconds_since_epoch(1),
-            Duration::from_seconds(u64::MAX),
-        )
-        .unwrap_err();
-
-        let encoded = Interval {
-            start: Time::from_seconds_since_epoch(1),
-            duration: Duration::from_seconds(u64::MAX),
-        }
-        .get_encoded();
-        assert_eq!(
-            encoded,
-            hex::decode(concat!(
-                "0000000000000001", // start
-                "FFFFFFFFFFFFFFFF", // duration))
-            ))
-            .unwrap()
-        );
-
-        assert_matches!(Interval::get_decoded(&encoded), Err(CodecError::Other(_)));
-
-        roundtrip_encoding(&[
-            (
-                Interval {
-                    start: Time::from_seconds_since_epoch(u64::MIN),
-                    duration: Duration::from_seconds(u64::MAX),
-                },
-                concat!(
-                    "0000000000000000", // start
-                    "FFFFFFFFFFFFFFFF", // duration
-                ),
-            ),
-            (
-                Interval {
-                    start: Time::from_seconds_since_epoch(54321),
-                    duration: Duration::from_seconds(12345),
-                },
-                concat!(
-                    "000000000000D431", // start
-                    "0000000000003039", // duration
-                ),
-            ),
-            (
-                Interval {
-                    start: Time::from_seconds_since_epoch(u64::MAX),
-                    duration: Duration::from_seconds(u64::MIN),
-                },
-                concat!(
-                    "FFFFFFFFFFFFFFFF", // start
-                    "0000000000000000", // duration
-                ),
-            ),
-        ])
-    }
-
-    #[test]
     fn roundtrip_prepare_step() {
-=======
-    fn roundtrip_transition() {
->>>>>>> 4baf1d54
         roundtrip_encoding(&[
             (
                 PrepareStep {
