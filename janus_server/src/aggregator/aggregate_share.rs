//! Implements portions of collect sub-protocol for DAP leader and helper.

use crate::{
    aggregator::{post_to_helper, Error},
    datastore::{
        self,
        models::AcquiredCollectJob,
        models::{BatchUnitAggregation, CollectJobState, Lease},
        Datastore, Transaction,
    },
    task::{Task, VdafInstance, PRIO3_AES128_VERIFY_KEY_LENGTH},
};
use derivative::Derivative;
use futures::{future::BoxFuture, try_join};
#[cfg(test)]
use janus_core::test_util::dummy_vdaf;
use janus_core::{report_id::ReportIdChecksumExt, time::Clock};
use janus_messages::{
    query_type::TimeInterval, AggregateShareReq, AggregateShareResp, BatchSelector, Duration,
    Interval, ReportIdChecksum, Role,
};
use opentelemetry::{
    metrics::{Counter, Histogram, Meter, Unit},
    Context, KeyValue, Value,
};
use prio::{
    codec::{Decode, Encode},
    vdaf::{
        self,
        prio3::{
            Prio3Aes128Count, Prio3Aes128CountVecMultithreaded, Prio3Aes128Histogram,
            Prio3Aes128Sum,
        },
        Aggregatable,
    },
};
use std::sync::Arc;
use tracing::{debug, error, info, warn};

#[cfg(test)]
const DUMMY_VERIFY_KEY_LENGTH: usize = dummy_vdaf::Vdaf::VERIFY_KEY_LENGTH;

/// Holds various metrics instruments for a collect job driver.
#[derive(Clone)]
struct CollectJobDriverMetrics {
    jobs_finished_counter: Counter<u64>,
    http_request_duration_histogram: Histogram<f64>,
    jobs_abandoned_counter: Counter<u64>,
    jobs_already_finished_counter: Counter<u64>,
    deleted_jobs_encountered_counter: Counter<u64>,
    unexpected_job_state_counter: Counter<u64>,
}

impl CollectJobDriverMetrics {
    fn new(meter: &Meter) -> Self {
        let jobs_finished_counter = meter
            .u64_counter("janus_collect_jobs_finished")
            .with_description("Count of finished collect jobs.")
            .init();
        jobs_finished_counter.add(&Context::current(), 0, &[]);

        let http_request_duration_histogram = meter
            .f64_histogram("janus_http_request_duration_seconds")
            .with_description(
                "The amount of time elapsed while making an HTTP request to a helper.",
            )
            .with_unit(Unit::new("seconds"))
            .init();

        let jobs_abandoned_counter = meter
            .u64_counter("janus_collect_jobs_abandoned")
            .with_description("Count of abandoned collect jobs.")
            .init();
        jobs_abandoned_counter.add(&Context::current(), 0, &[]);

        let jobs_already_finished_counter = meter
            .u64_counter("janus_collect_jobs_already_finished")
            .with_description(
                "Count of collect jobs for which a lease was acquired but were already finished.",
            )
            .init();
        jobs_already_finished_counter.add(&Context::current(), 0, &[]);

        let deleted_jobs_encountered_counter = meter
            .u64_counter("janus_collect_deleted_jobs_encountered")
            .with_description(
                "Count of collect jobs that were run to completion but found to have been deleted.",
            )
            .init();
        deleted_jobs_encountered_counter.add(&Context::current(), 0, &[]);

        let unexpected_job_state_counter = meter
            .u64_counter("janus_collect_unexpected_job_state")
            .with_description("Count of collect jobs that were run to completion but found in an unexpected state.").init();
        unexpected_job_state_counter.add(&Context::current(), 0, &[]);

        Self {
            jobs_finished_counter,
            http_request_duration_histogram,
            jobs_abandoned_counter,
            jobs_already_finished_counter,
            deleted_jobs_encountered_counter,
            unexpected_job_state_counter,
        }
    }
}

/// Drives a collect job.
#[derive(Derivative)]
#[derivative(Debug)]
pub struct CollectJobDriver {
    http_client: reqwest::Client,
    #[derivative(Debug = "ignore")]
    metrics: CollectJobDriverMetrics,
}

impl CollectJobDriver {
    /// Create a new [`CollectJobDriver`].
    pub fn new(http_client: reqwest::Client, meter: &Meter) -> Self {
        Self {
            http_client,
            metrics: CollectJobDriverMetrics::new(meter),
        }
    }

    /// Step the provided collect job, for which a lease should have been acquired (though this
    /// should be idempotent). If the collect job runs to completion, the leader share, helper
    /// share, report count and report ID checksum will be written to the `collect_jobs` table,
    /// and a subsequent request to the collect job URI will yield the aggregate shares. The collect
    /// job's lease is released, though it won't matter since the job will no longer be eligible to
    /// be run.
    ///
    /// If some error occurs (including a failure getting the helper's aggregate share), neither
    /// aggregate share is written to the datastore. A subsequent request to the collect job URI
    /// will not yield a result. The collect job lease will eventually expire, allowing a later run
    /// of the collect job driver to try again. Both aggregate shares will be recomputed at that
    /// time.
    pub async fn step_collect_job<C: Clock>(
        &self,
        datastore: Arc<Datastore<C>>,
        lease: Arc<Lease<AcquiredCollectJob>>,
    ) -> Result<(), Error> {
        match lease.leased().vdaf() {
            VdafInstance::Real(janus_core::task::VdafInstance::Prio3Aes128Count) => {
                self.step_collect_job_generic::<PRIO3_AES128_VERIFY_KEY_LENGTH, C, Prio3Aes128Count>(
                    datastore,
                    lease
                )
                .await
            }

            VdafInstance::Real(janus_core::task::VdafInstance::Prio3Aes128CountVec { .. }) => {
                self.step_collect_job_generic::<PRIO3_AES128_VERIFY_KEY_LENGTH, C, Prio3Aes128CountVecMultithreaded>(
                    datastore,
                    lease
                )
                .await
            }

            VdafInstance::Real(janus_core::task::VdafInstance::Prio3Aes128Sum { .. }) => {
                self.step_collect_job_generic::<PRIO3_AES128_VERIFY_KEY_LENGTH, C, Prio3Aes128Sum>(
                    datastore,
                    lease
                )
                .await
            }

            VdafInstance::Real(janus_core::task::VdafInstance::Prio3Aes128Histogram { .. }) => {
                self.step_collect_job_generic::<PRIO3_AES128_VERIFY_KEY_LENGTH, C, Prio3Aes128Histogram>(
                    datastore,
                    lease,
                )
                .await
            }

            #[cfg(test)]
            VdafInstance::Fake => {
                self.step_collect_job_generic::<DUMMY_VERIFY_KEY_LENGTH, C, dummy_vdaf::Vdaf>(
                    datastore,
                    lease,
                )
                .await
            }

            _ => panic!("VDAF {:?} is not yet supported", lease.leased().vdaf()),
        }
    }

    #[tracing::instrument(skip(self, datastore), err)]
    async fn step_collect_job_generic<const L: usize, C: Clock, A: vdaf::Aggregator<L>>(
        &self,
        datastore: Arc<Datastore<C>>,
        lease: Arc<Lease<AcquiredCollectJob>>,
    ) -> Result<(), Error>
    where
        A: 'static,
        A::AggregationParam: Send + Sync,
        A::AggregateShare: 'static + Send + Sync,
        for<'a> &'a A::AggregateShare: Into<Vec<u8>>,
        for<'a> <A::AggregateShare as TryFrom<&'a [u8]>>::Error: std::fmt::Display,
        Vec<u8>: for<'a> From<&'a A::AggregateShare>,
        A::OutputShare: PartialEq + Eq + Send + Sync + for<'a> TryFrom<&'a [u8]>,
        for<'a> &'a A::OutputShare: Into<Vec<u8>>,
    {
        let (task, collect_job, batch_unit_aggregations) = datastore
            .run_tx(|tx| {
                let lease = Arc::clone(&lease);
                Box::pin(async move {
                    // TODO(#224): Consider fleshing out `AcquiredCollectJob` to include a `Task`,
                    // `A::AggregationParam`, etc. so that we don't have to do more DB queries here.
                    let task = tx
                        .get_task(lease.leased().task_id())
                        .await?
                        .ok_or_else(|| {
                            datastore::Error::User(
                                Error::UnrecognizedTask(*lease.leased().task_id()).into(),
                            )
                        })?;

                    let collect_job = tx
                        .get_collect_job::<L, A>(lease.leased().collect_job_id())
                        .await?
                        .ok_or_else(|| {
                            datastore::Error::User(
                                Error::UnrecognizedCollectJob(*lease.leased().collect_job_id())
                                    .into(),
                            )
                        })?;

                    let batch_unit_aggregations = tx
                        .get_batch_unit_aggregations_for_task_in_interval::<L, A>(
                            task.task_id(),
                            collect_job.batch_interval(),
                            collect_job.aggregation_parameter(),
                        )
                        .await?;

                    Ok((task, collect_job, batch_unit_aggregations))
                })
            })
            .await?;

        if matches!(collect_job.state(), CollectJobState::Finished { .. }) {
            warn!("Collect job being stepped already has a computed helper share");
            self.metrics
                .jobs_already_finished_counter
                .add(&Context::current(), 1, &[]);
            return Ok(());
        }

        let (leader_aggregate_share, report_count, checksum) =
            compute_aggregate_share::<L, A>(&task, &batch_unit_aggregations)
                .await
                .map_err(|e| datastore::Error::User(e.into()))?;

        // Send an aggregate share request to the helper.
        let req = AggregateShareReq::new(
            *task.task_id(),
            BatchSelector::new_time_interval(*collect_job.batch_interval()),
            collect_job.aggregation_parameter().get_encoded(),
            report_count,
            checksum,
        );

        let resp_bytes = post_to_helper(
            &self.http_client,
            task.aggregator_url(&Role::Helper)?
                .join("aggregate_share")?,
            AggregateShareReq::<TimeInterval>::MEDIA_TYPE,
            req,
            task.primary_aggregator_auth_token(),
            &self.metrics.http_request_duration_histogram,
        )
        .await?;

        // Store the helper aggregate share in the datastore so that a later request to a collect
        // job URI can serve it up.
        let collect_job = Arc::new(
            collect_job.with_state(CollectJobState::Finished {
                report_count,
                encrypted_helper_aggregate_share: AggregateShareResp::get_decoded(&resp_bytes)?
                    .encrypted_aggregate_share()
                    .clone(),
                leader_aggregate_share,
            }),
        );
        datastore
            .run_tx(|tx| {
                let (lease, collect_job) = (Arc::clone(&lease), Arc::clone(&collect_job));
                let metrics = self.metrics.clone();

                Box::pin(async move {
                    let maybe_updated_collect_job = tx
                        .get_collect_job::<L, A>(collect_job.collect_job_id())
                        .await?
                        .ok_or_else(|| {
                            datastore::Error::User(
                                Error::UnrecognizedCollectJob(*collect_job.collect_job_id()).into(),
                            )
                        })?;

                    match maybe_updated_collect_job.state() {
                        CollectJobState::Start => {
                            tx.update_collect_job::<L, A>(&collect_job).await?;
                            tx.release_collect_job(&lease).await?;
                            metrics.jobs_finished_counter.add(&Context::current(), 1, &[]);
                        }

                        CollectJobState::Deleted => {
                            // If the collect job was deleted between when we acquired it and now, discard
                            // the aggregate shares and leave the job in the deleted state so that
                            // appropriate status can be returned from polling the collect job URI and GC
                            // can run (#313).
                            info!(
                                "collect job {} was deleted while lease was held. Discarding aggregate results.",
                                collect_job.collect_job_id(),
                            );
                            metrics.deleted_jobs_encountered_counter.add(&Context::current(), 1, &[]);
                        }

                        state => {
                            // It shouldn't be possible for a collect job to move to the abandoned
                            // or finished state while this collect job driver held its lease.
                            metrics.unexpected_job_state_counter.add(&Context::current(), 1, &[KeyValue::new("state", Value::from(format!("{state}")))]);
                            panic!(
                                "collect job {} unexpectedly in state {}",
                                collect_job.collect_job_id(), state
                            );
                        }
                    }

                    Ok(())
                })
            })
            .await?;

        Ok(())
    }

    #[tracing::instrument(skip(self, datastore), err)]
    pub async fn abandon_collect_job<C: Clock>(
        &self,
        datastore: Arc<Datastore<C>>,
        lease: Lease<AcquiredCollectJob>,
    ) -> Result<(), Error> {
        match lease.leased().vdaf() {
            VdafInstance::Real(janus_core::task::VdafInstance::Prio3Aes128Count) => {
                self.abandon_collect_job_generic::<PRIO3_AES128_VERIFY_KEY_LENGTH, C, Prio3Aes128Count>(
                    datastore,
                    lease
                )
                .await
            }

            VdafInstance::Real(janus_core::task::VdafInstance::Prio3Aes128CountVec { .. }) => {
                self.abandon_collect_job_generic::<PRIO3_AES128_VERIFY_KEY_LENGTH, C, Prio3Aes128CountVecMultithreaded>(
                    datastore,
                    lease
                )
                .await
            }

            VdafInstance::Real(janus_core::task::VdafInstance::Prio3Aes128Sum { .. }) => {
                self.abandon_collect_job_generic::<PRIO3_AES128_VERIFY_KEY_LENGTH, C, Prio3Aes128Sum>(
                    datastore,
                    lease
                )
                .await
            }

            VdafInstance::Real(janus_core::task::VdafInstance::Prio3Aes128Histogram { .. }) => {
                self.abandon_collect_job_generic::<PRIO3_AES128_VERIFY_KEY_LENGTH, C, Prio3Aes128Histogram>(
                    datastore,
                    lease,
                )
                .await
            }

            #[cfg(test)]
            VdafInstance::Fake => {
                self.abandon_collect_job_generic::<DUMMY_VERIFY_KEY_LENGTH, C, dummy_vdaf::Vdaf>(
                    datastore,
                    lease,
                )
                .await
            }

            _ => panic!("VDAF {:?} is not yet supported", lease.leased().vdaf()),
        }
    }

    async fn abandon_collect_job_generic<const L: usize, C, A>(
        &self,
        datastore: Arc<Datastore<C>>,
        lease: Lease<AcquiredCollectJob>,
    ) -> Result<(), Error>
    where
        C: Clock,
        A: vdaf::Aggregator<L> + 'static,
        A::AggregationParam: Send + Sync,
        A::AggregateShare: Send + Sync,
        for<'a> &'a A::AggregateShare: Into<Vec<u8>>,
        for<'a> <A::AggregateShare as TryFrom<&'a [u8]>>::Error: std::fmt::Display,
    {
        let lease = Arc::new(lease);
        datastore
            .run_tx(|tx| {
                let lease = Arc::clone(&lease);
                Box::pin(async move {
                    let collect_job = tx
                        .get_collect_job::<L, A>(lease.leased().collect_job_id())
                        .await?
                        .ok_or_else(|| {
                            datastore::Error::DbState(format!(
                                "collect job {} was leased but no collect job was found",
                                lease.leased().collect_job_id(),
                            ))
                        })?
                        .with_state(CollectJobState::Abandoned);
                    let update_future = tx.update_collect_job(&collect_job);
                    let release_future = tx.release_collect_job(&lease);
                    try_join!(update_future, release_future)?;
                    Ok(())
                })
            })
            .await?;
        Ok(())
    }

    /// Produce a closure for use as a `[JobDriver::JobAcquirer`].
    pub fn make_incomplete_job_acquirer_callback<C: Clock>(
        &self,
        datastore: Arc<Datastore<C>>,
        lease_duration: Duration,
    ) -> impl Fn(usize) -> BoxFuture<'static, Result<Vec<Lease<AcquiredCollectJob>>, datastore::Error>>
    {
        move |maximum_acquire_count| {
            let datastore = Arc::clone(&datastore);
            Box::pin(async move {
                datastore
                    .run_tx(|tx| {
                        Box::pin(async move {
                            tx.acquire_incomplete_collect_jobs(
                                &lease_duration,
                                maximum_acquire_count,
                            )
                            .await
                        })
                    })
                    .await
            })
        }
    }

    /// Produce a closure for use as a `[JobDriver::JobStepper]`.
    pub fn make_job_stepper_callback<C: Clock>(
        self: Arc<Self>,
        datastore: Arc<Datastore<C>>,
        maximum_attempts_before_failure: usize,
    ) -> impl Fn(Lease<AcquiredCollectJob>) -> BoxFuture<'static, Result<(), super::Error>> {
        move |collect_job_lease: Lease<AcquiredCollectJob>| {
            let (this, datastore) = (Arc::clone(&self), Arc::clone(&datastore));
            Box::pin(async move {
                if collect_job_lease.lease_attempts() > maximum_attempts_before_failure {
                    warn!(
                        attempts = ?collect_job_lease.lease_attempts(),
                        max_attempts = ?maximum_attempts_before_failure,
                        "Abandoning job due to too many failed attempts"
                    );
                    this.metrics
                        .jobs_abandoned_counter
                        .add(&Context::current(), 1, &[]);
                    return this.abandon_collect_job(datastore, collect_job_lease).await;
                }

                this.step_collect_job(datastore, Arc::new(collect_job_lease))
                    .await
            })
        }
    }
}

/// Computes the aggregate share over the provided batch unit aggregations.
/// The assumption is that all aggregation jobs contributing to those batch unit aggregations have
/// been driven to completion, and that the query count requirements have been validated for the
/// included batch units.
#[tracing::instrument(err)]
pub(crate) async fn compute_aggregate_share<const L: usize, A: vdaf::Aggregator<L>>(
    task: &Task,
    batch_unit_aggregations: &[BatchUnitAggregation<L, A>],
) -> Result<(A::AggregateShare, u64, ReportIdChecksum), Error>
where
    Vec<u8>: for<'a> From<&'a A::AggregateShare>,
    for<'a> <A::AggregateShare as TryFrom<&'a [u8]>>::Error: std::fmt::Display,
{
    // At the moment we construct an aggregate share (either handling AggregateShareReq in the
    // helper or driving a collect job in the leader), there could be some incomplete aggregation
    // jobs whose results not been accumulated into the batch unit aggregations we just queried from
    // the datastore, meaning we will aggregate over an incomplete view of data, which:
    //
    //  * reduces fidelity of the resulting aggregates,
    //  * could cause us to fail to meet the minimum batch size for the task,
    //  * or for particularly pathological timing, could cause us to aggregate a different set of
    //    reports than the leader did (though the checksum will detect this).
    //
    // There's not much the helper can do about this, because an aggregate job might be unfinished
    // because it's waiting on an aggregate sub-protocol message that is never coming because the
    // leader has abandoned that job. Thus the helper has no choice but to assume that any
    // unfinished aggregation jobs were intentionally abandoned by the leader (see issue #104 for
    // more discussion).
    //
    // On the leader side, we know/assume that we would not be stepping a collect job unless we had
    // verified that the constituent aggregation jobs were finished.
    //
    // In either case, we go ahead and service the aggregate share request with whatever batch unit
    // aggregations are available now.
    let mut total_report_count = 0;
    let mut total_checksum = ReportIdChecksum::default();
    let mut total_aggregate_share: Option<A::AggregateShare> = None;

    for batch_unit_aggregation in batch_unit_aggregations {
        // XOR this batch interval's checksum into the overall checksum
        // https://www.ietf.org/archive/id/draft-ietf-ppm-dap-02.html#section-4.5.2
        total_checksum = total_checksum.combined_with(batch_unit_aggregation.checksum());

        // Sum all the report counts
        // https://www.ietf.org/archive/id/draft-ietf-ppm-dap-02.html#section-4.5.2
        total_report_count += batch_unit_aggregation.report_count();

        match &mut total_aggregate_share {
            Some(share) => share.merge(batch_unit_aggregation.aggregate_share())?,
            None => total_aggregate_share = Some(batch_unit_aggregation.aggregate_share().clone()),
        }
    }

    // Only happens if there were no batch unit aggregations, which would get caught by the
    // min_batch_size check below, but we have to unwrap the option.
    let total_aggregate_share = total_aggregate_share
        .ok_or_else(|| Error::InvalidBatchSize(*task.task_id(), total_report_count))?;

    // Refuse to service time-interval aggregate share requests if there are too few reports
    // included.
    // https://www.ietf.org/archive/id/draft-ietf-ppm-dap-02.html#section-4.5.6.1.1
    if total_report_count < task.min_batch_size() {
        return Err(Error::InvalidBatchSize(*task.task_id(), total_report_count));
    }

    // TODO(#468): This should check against the task's max batch size for fixed size queries

    Ok((total_aggregate_share, total_report_count, total_checksum))
}

/// Check whether this collect interval has been included in enough collect jobs (for `task.role` ==
/// [`Role::Leader`]) or aggregate share jobs (for `task.role` == [`Role::Helper`]) to violate the
/// task's maximum batch query count, and that this collect interval does not partially overlap with
/// an already-observed collect interval.
// TODO(#468): This only handles time-interval queries
pub(crate) async fn validate_batch_query_count_for_collect<
    const L: usize,
    C: Clock,
    A: vdaf::Aggregator<L>,
>(
    tx: &Transaction<'_, C>,
    task: &Task,
    collect_interval: Interval,
) -> Result<(), datastore::Error>
where
    for<'a> <A::AggregateShare as TryFrom<&'a [u8]>>::Error: std::fmt::Display,
    for<'a> &'a A::AggregateShare: Into<Vec<u8>>,
{
    // Check how many rows in the relevant table have an intersecting batch interval.
    // Each such row consumes one unit of query count (§4.6).
    let intersecting_intervals: Vec<_> = match task.role() {
        Role::Leader => tx
            .get_collect_jobs_jobs_intersecting_interval::<L, A>(task.task_id(), &collect_interval)
            .await?
            .into_iter()
            .map(|job| *job.batch_interval())
            .collect(),

        Role::Helper => tx
            .get_aggregate_share_jobs_intersecting_interval::<L, A>(
                task.task_id(),
                &collect_interval,
            )
            .await?
            .into_iter()
            .map(|job| *job.batch_interval())
            .collect(),

        _ => panic!("Unexpected task role {:?}", task.role()),
    };

    // Check that all intersecting collect intervals are equal to this collect interval.
    // https://www.ietf.org/archive/id/draft-ietf-ppm-dap-02.html#section-4.5.6-5
    if intersecting_intervals
        .iter()
        .any(|interval| interval != &collect_interval)
    {
        return Err(datastore::Error::User(
            Error::BatchOverlap(*task.task_id(), collect_interval).into(),
        ));
    }

    // Check that the batch query count is being consumed appropriately.
    // https://www.ietf.org/archive/id/draft-ietf-ppm-dap-02.html#section-4.5.6
    let max_batch_query_count: usize = task.max_batch_query_count().try_into()?;
    if intersecting_intervals.len() == max_batch_query_count {
        debug!(
            task_id = %task.task_id(), ?collect_interval,
            "Refusing aggregate share request because query count has been consumed"
        );
        return Err(datastore::Error::User(
            Error::BatchQueriedTooManyTimes(*task.task_id(), intersecting_intervals.len() as u64)
                .into(),
        ));
    }
    if intersecting_intervals.len() > max_batch_query_count {
        error!(
            task_id = %task.task_id(), ?collect_interval,
            "query count has been consumed more times than task allows"
        );

        // We return an internal error since this should be impossible.
        return Err(datastore::Error::User(
            Error::Internal("query count overconsumed".to_string()).into(),
        ));
    }
    Ok(())
}

#[cfg(test)]
mod tests {
    use crate::{
<<<<<<< HEAD
        aggregator::{aggregate_share::CollectJobDriver, Error},
=======
        aggregator::DapProblemType,
>>>>>>> 566c33a9
        binary_utils::job_driver::JobDriver,
        datastore::{
            models::{
                AcquiredCollectJob, AggregationJob, AggregationJobState, BatchUnitAggregation,
                CollectJob, CollectJobState, Lease, ReportAggregation, ReportAggregationState,
            },
            test_util::ephemeral_datastore,
            Datastore,
        },
        messages::TimeExt,
        task::{test_util::TaskBuilder, QueryType, VdafInstance},
    };
    use assert_matches::assert_matches;
    use http::{header::CONTENT_TYPE, StatusCode};
    use janus_core::{
        test_util::{
            dummy_vdaf::{self, AggregateShare, AggregationParam, OutputShare},
            install_test_trace_subscriber,
            runtime::TestRuntimeManager,
        },
        time::{Clock, MockClock, TimeExt as CoreTimeExt},
        Runtime,
    };
    use janus_messages::{
        query_type::TimeInterval, AggregateShareReq, AggregateShareResp, BatchSelector, Duration,
        HpkeCiphertext, HpkeConfigId, Interval, Report, ReportIdChecksum, ReportMetadata, Role,
    };
    use mockito::mock;
    use opentelemetry::global::meter;
    use prio::codec::{Decode, Encode};
    use rand::random;
    use std::{str, sync::Arc};
    use url::Url;
    use uuid::Uuid;

    use super::DUMMY_VERIFY_KEY_LENGTH;

    async fn setup_collect_job_test_case(
        clock: MockClock,
        datastore: Arc<Datastore<MockClock>>,
        acquire_lease: bool,
    ) -> (
        Option<Lease<AcquiredCollectJob>>,
        CollectJob<DUMMY_VERIFY_KEY_LENGTH, dummy_vdaf::Vdaf>,
    ) {
        let task = TaskBuilder::new(QueryType::TimeInterval, VdafInstance::Fake, Role::Leader)
            .with_aggregator_endpoints(Vec::from([
                Url::parse("http://irrelevant").unwrap(), // leader URL doesn't matter
                Url::parse(&mockito::server_url()).unwrap(),
            ]))
            .with_time_precision(Duration::from_seconds(500))
            .with_min_batch_size(10)
            .build();
        let batch_interval = Interval::new(clock.now(), Duration::from_seconds(2000)).unwrap();
        let aggregation_param = AggregationParam(0);

        let collect_job = CollectJob::new(
            *task.task_id(),
            Uuid::new_v4(),
            batch_interval,
            aggregation_param,
            CollectJobState::Start,
        );

        let lease = datastore
            .run_tx(|tx| {
                let (clock, task, collect_job) = (clock.clone(), task.clone(), collect_job.clone());
                Box::pin(async move {
                    tx.put_task(&task).await?;

                    tx.put_collect_job::<DUMMY_VERIFY_KEY_LENGTH, dummy_vdaf::Vdaf>(&collect_job)
                        .await?;

                    let aggregation_job_id = random();
                    tx.put_aggregation_job(&AggregationJob::<
                        DUMMY_VERIFY_KEY_LENGTH,
                        dummy_vdaf::Vdaf,
                    >::new(
                        *task.task_id(),
                        aggregation_job_id,
                        aggregation_param,
                        AggregationJobState::Finished,
                    ))
                    .await?;

                    let report_metadata = ReportMetadata::new(
                        random(),
                        clock
                            .now()
                            .to_batch_unit_interval_start(task.time_precision())
                            .unwrap(),
                        Vec::new(),
                    );
                    tx.put_client_report(&Report::new(
                        *task.task_id(),
                        report_metadata.clone(),
                        Vec::new(),
                        Vec::new(),
                    ))
                    .await?;

                    tx.put_report_aggregation(&ReportAggregation::<
                        DUMMY_VERIFY_KEY_LENGTH,
                        dummy_vdaf::Vdaf,
                    >::new(
                        *task.task_id(),
                        aggregation_job_id,
                        *report_metadata.report_id(),
                        *report_metadata.time(),
                        0,
                        ReportAggregationState::Finished(OutputShare()),
                    ))
                    .await?;

                    tx.put_batch_unit_aggregation(&BatchUnitAggregation::<
                        DUMMY_VERIFY_KEY_LENGTH,
                        dummy_vdaf::Vdaf,
                    >::new(
                        *task.task_id(),
                        clock.now(),
                        aggregation_param,
                        AggregateShare(0),
                        5,
                        ReportIdChecksum::get_decoded(&[3; 32]).unwrap(),
                    ))
                    .await?;
                    tx.put_batch_unit_aggregation(&BatchUnitAggregation::<
                        DUMMY_VERIFY_KEY_LENGTH,
                        dummy_vdaf::Vdaf,
                    >::new(
                        *task.task_id(),
                        clock.now().add(&Duration::from_seconds(1000)).unwrap(),
                        aggregation_param,
                        AggregateShare(0),
                        5,
                        ReportIdChecksum::get_decoded(&[2; 32]).unwrap(),
                    ))
                    .await?;

                    if acquire_lease {
                        let lease = tx
                            .acquire_incomplete_collect_jobs(&Duration::from_seconds(100), 1)
                            .await?
                            .remove(0);
                        assert_eq!(task.task_id(), lease.leased().task_id());
                        assert_eq!(
                            collect_job.collect_job_id(),
                            lease.leased().collect_job_id()
                        );
                        Ok(Some(lease))
                    } else {
                        Ok(None)
                    }
                })
            })
            .await
            .unwrap();

        (lease, collect_job)
    }

    #[tokio::test]
    async fn drive_collect_job() {
        install_test_trace_subscriber();
        let clock = MockClock::default();
        let (ds, _db_handle) = ephemeral_datastore(clock.clone()).await;
        let ds = Arc::new(ds);

        let task = TaskBuilder::new(QueryType::TimeInterval, VdafInstance::Fake, Role::Leader)
            .with_aggregator_endpoints(Vec::from([
                Url::parse("http://irrelevant").unwrap(), // leader URL doesn't matter
                Url::parse(&mockito::server_url()).unwrap(),
            ]))
            .with_time_precision(Duration::from_seconds(500))
            .with_min_batch_size(10)
            .build();
        let agg_auth_token = task.primary_aggregator_auth_token();
        let batch_interval = Interval::new(clock.now(), Duration::from_seconds(2000)).unwrap();
        let aggregation_param = AggregationParam(0);

        let (collect_job_id, lease) = ds
            .run_tx(|tx| {
                let (clock, task) = (clock.clone(), task.clone());
                Box::pin(async move {
                    tx.put_task(&task).await?;

                    let collect_job_id = Uuid::new_v4();
                    tx.put_collect_job(&CollectJob::new(
                        *task.task_id(),
                        collect_job_id,
                        batch_interval,
                        aggregation_param,
                        CollectJobState::<DUMMY_VERIFY_KEY_LENGTH, dummy_vdaf::Vdaf>::Start,
                    ))
                    .await?;

                    let aggregation_job_id = random();
                    tx.put_aggregation_job(&AggregationJob::<
                        DUMMY_VERIFY_KEY_LENGTH,
                        dummy_vdaf::Vdaf,
                    >::new(
                        *task.task_id(),
                        aggregation_job_id,
                        aggregation_param,
                        AggregationJobState::Finished,
                    ))
                    .await?;

                    let report_metadata = ReportMetadata::new(
                        random(),
                        clock
                            .now()
                            .to_batch_unit_interval_start(task.time_precision())
                            .unwrap(),
                        Vec::new(),
                    );
                    tx.put_client_report(&Report::new(
                        *task.task_id(),
                        report_metadata.clone(),
                        Vec::new(),
                        Vec::new(),
                    ))
                    .await?;

                    tx.put_report_aggregation(&ReportAggregation::<
                        DUMMY_VERIFY_KEY_LENGTH,
                        dummy_vdaf::Vdaf,
                    >::new(
                        *task.task_id(),
                        aggregation_job_id,
                        *report_metadata.report_id(),
                        *report_metadata.time(),
                        0,
                        ReportAggregationState::Finished(OutputShare()),
                    ))
                    .await?;

                    let lease = Arc::new(
                        tx.acquire_incomplete_collect_jobs(&Duration::from_seconds(100), 1)
                            .await?
                            .remove(0),
                    );

                    assert_eq!(task.task_id(), lease.leased().task_id());
                    assert_eq!(&collect_job_id, lease.leased().collect_job_id());
                    Ok((collect_job_id, lease))
                })
            })
            .await
            .unwrap();

        let collect_job_driver = CollectJobDriver::new(
            reqwest::Client::builder().build().unwrap(),
            &meter("collect_job_driver"),
        );

        // No batch unit aggregations inserted yet
        let error = collect_job_driver
            .step_collect_job(ds.clone(), Arc::clone(&lease))
            .await
            .unwrap_err();
        assert_matches!(error, Error::InvalidBatchSize(error_task_id, 0) => {
            assert_eq!(task.task_id(), &error_task_id)
        });

        // Put some batch unit aggregations in the DB
        ds.run_tx(|tx| {
            let (clock, task) = (clock.clone(), task.clone());
            Box::pin(async move {
                tx.put_batch_unit_aggregation(&BatchUnitAggregation::<
                    DUMMY_VERIFY_KEY_LENGTH,
                    dummy_vdaf::Vdaf,
                >::new(
                    *task.task_id(),
                    clock.now(),
                    aggregation_param,
                    AggregateShare(0),
                    5,
                    ReportIdChecksum::get_decoded(&[3; 32]).unwrap(),
                ))
                .await?;

                tx.put_batch_unit_aggregation(&BatchUnitAggregation::<
                    DUMMY_VERIFY_KEY_LENGTH,
                    dummy_vdaf::Vdaf,
                >::new(
                    *task.task_id(),
                    clock.now().add(&Duration::from_seconds(1000)).unwrap(),
                    aggregation_param,
                    AggregateShare(0),
                    5,
                    ReportIdChecksum::get_decoded(&[2; 32]).unwrap(),
                ))
                .await?;

                Ok(())
            })
        })
        .await
        .unwrap();

        let leader_request = AggregateShareReq::new(
            *task.task_id(),
            BatchSelector::new_time_interval(batch_interval),
            aggregation_param.get_encoded(),
            10,
            ReportIdChecksum::get_decoded(&[3 ^ 2; 32]).unwrap(),
        );

        // Simulate helper failing to service the aggregate share request.
        let mocked_failed_aggregate_share = mock("POST", "/aggregate_share")
            .match_header(
                "DAP-Auth-Token",
                str::from_utf8(agg_auth_token.as_bytes()).unwrap(),
            )
            .match_header(
                CONTENT_TYPE.as_str(),
                AggregateShareReq::<TimeInterval>::MEDIA_TYPE,
            )
            .match_body(leader_request.get_encoded())
            .with_status(500)
            .with_body("{\"type\": \"urn:ietf:params:ppm:dap:error:batchQueriedTooManyTimes\"}")
            .create();

        let error = collect_job_driver
            .step_collect_job(ds.clone(), Arc::clone(&lease))
            .await
            .unwrap_err();
        assert_matches!(
            error,
            Error::Http {
                problem_details,
                dap_problem_type: Some(DapProblemType::BatchQueriedTooManyTimes),
            } => {
                assert_eq!(problem_details.status.unwrap(), StatusCode::INTERNAL_SERVER_ERROR);
            }
        );

        mocked_failed_aggregate_share.assert();

        // Collect job in datastore should be unchanged.
        ds.run_tx(|tx| {
            Box::pin(async move {
                let collect_job = tx
                    .get_collect_job::<DUMMY_VERIFY_KEY_LENGTH, dummy_vdaf::Vdaf>(&collect_job_id)
                    .await
                    .unwrap()
                    .unwrap();
                assert_eq!(collect_job.state(), &CollectJobState::Start);
                Ok(())
            })
        })
        .await
        .unwrap();

        // Helper aggregate share is opaque to the leader, so no need to construct a real one
        let helper_response = AggregateShareResp::new(HpkeCiphertext::new(
            HpkeConfigId::from(100),
            Vec::new(),
            Vec::new(),
        ));

        let mocked_aggregate_share = mock("POST", "/aggregate_share")
            .match_header(
                "DAP-Auth-Token",
                str::from_utf8(agg_auth_token.as_bytes()).unwrap(),
            )
            .match_header(
                CONTENT_TYPE.as_str(),
                AggregateShareReq::<TimeInterval>::MEDIA_TYPE,
            )
            .match_body(leader_request.get_encoded())
            .with_status(200)
            .with_header(CONTENT_TYPE.as_str(), AggregateShareResp::MEDIA_TYPE)
            .with_body(helper_response.get_encoded())
            .create();

        collect_job_driver
            .step_collect_job(ds.clone(), Arc::clone(&lease))
            .await
            .unwrap();

        mocked_aggregate_share.assert();

        // Should now have recorded helper encrypted aggregate share, too.
        ds.run_tx(|tx| {
            let helper_aggregate_share = helper_response.encrypted_aggregate_share().clone();
            Box::pin(async move {
                let collect_job = tx
                    .get_collect_job::<DUMMY_VERIFY_KEY_LENGTH, dummy_vdaf::Vdaf>(&collect_job_id)
                    .await
                    .unwrap()
                    .unwrap();

                assert_matches!(collect_job.state(), CollectJobState::Finished{ encrypted_helper_aggregate_share, .. } => {
                    assert_eq!(encrypted_helper_aggregate_share, &helper_aggregate_share);
                });

                Ok(())
            })
        })
        .await
        .unwrap();

        // Drive collect job again. It should succeed without contacting the helper.
        collect_job_driver
            .step_collect_job(ds.clone(), lease)
            .await
            .unwrap();
    }

    #[tokio::test]
    async fn abandon_collect_job() {
        // Setup: insert a collect job into the datastore.
        install_test_trace_subscriber();
        let clock = MockClock::default();
        let (ds, _db_handle) = ephemeral_datastore(clock.clone()).await;
        let ds = Arc::new(ds);

        let (lease, collect_job) = setup_collect_job_test_case(clock, Arc::clone(&ds), true).await;

        let collect_job_driver = CollectJobDriver::new(
            reqwest::Client::builder().build().unwrap(),
            &meter("collect_job_driver"),
        );

        // Run: abandon the collect job.
        collect_job_driver
            .abandon_collect_job(Arc::clone(&ds), lease.unwrap())
            .await
            .unwrap();

        // Verify: check that the collect job was abandoned, and that it can no longer be acquired.
        let (abandoned_collect_job, leases) = ds
            .run_tx(|tx| {
                let collect_job = collect_job.clone();
                Box::pin(async move {
                    let abandoned_collect_job = tx
                        .get_collect_job::<DUMMY_VERIFY_KEY_LENGTH, dummy_vdaf::Vdaf>(
                            collect_job.collect_job_id(),
                        )
                        .await?
                        .unwrap();

                    let leases = tx
                        .acquire_incomplete_collect_jobs(&Duration::from_seconds(100), 1)
                        .await?;

                    Ok((abandoned_collect_job, leases))
                })
            })
            .await
            .unwrap();
        assert_eq!(
            abandoned_collect_job,
            collect_job.with_state(CollectJobState::Abandoned),
        );
        assert!(leases.is_empty());
    }

    #[tokio::test]
    async fn abandon_failing_collect_job() {
        install_test_trace_subscriber();
        let clock = MockClock::default();
        let mut runtime_manager = TestRuntimeManager::new();
        let (ds, _db_handle) = ephemeral_datastore(clock.clone()).await;
        let ds = Arc::new(ds);

        let (_, collect_job) =
            setup_collect_job_test_case(clock.clone(), Arc::clone(&ds), false).await;

        // Set up the collect job driver
        let meter = meter("collect_job_driver");
        let collect_job_driver = Arc::new(CollectJobDriver::new(reqwest::Client::new(), &meter));
        let job_driver = Arc::new(JobDriver::new(
            clock.clone(),
            runtime_manager.with_label("stepper"),
            meter,
            Duration::from_seconds(1),
            Duration::from_seconds(1),
            10,
            Duration::from_seconds(60),
            collect_job_driver.make_incomplete_job_acquirer_callback(
                Arc::clone(&ds),
                Duration::from_seconds(600),
            ),
            collect_job_driver.make_job_stepper_callback(Arc::clone(&ds), 3),
        ));

        // Set up three error responses from our mock helper. These will cause errors in the
        // leader, because the response body is empty and cannot be decoded.
        let failure_mock = mock("POST", "/aggregate_share")
            .with_status(500)
            .expect(3)
            .create();
        // Set up an extra response that should never be used, to make sure the job driver doesn't
        // make more requests than we expect. If there were no remaining mocks, mockito would have
        // respond with a fallback error response instead.
        let no_more_requests_mock = mock("POST", "/aggregate_share")
            .with_status(500)
            .expect(1)
            .create();

        // Start up the job driver.
        let task_handle = runtime_manager
            .with_label("driver")
            .spawn(async move { job_driver.run().await });

        // Run the job driver until we try to step the collect job four times. The first three
        // attempts make network requests and fail, while the fourth attempt just marks the job
        // as abandoned.
        for i in 1..=4 {
            // Wait for the next task to be spawned and to complete.
            runtime_manager.wait_for_completed_tasks("stepper", i).await;
            // Advance the clock by the lease duration, so that the job driver can pick up the job
            // and try again.
            clock.advance(Duration::from_seconds(600));
        }
        // Shut down the job driver.
        task_handle.abort();

        // Check that the job driver made the HTTP requests we expected.
        failure_mock.assert();
        assert!(!no_more_requests_mock.matched());

        // Confirm that the collect job was abandoned.
        let collect_job_after = ds
            .run_tx(|tx| {
                let collect_job = collect_job.clone();
                Box::pin(async move {
                    tx.get_collect_job::<DUMMY_VERIFY_KEY_LENGTH, dummy_vdaf::Vdaf>(
                        collect_job.collect_job_id(),
                    )
                    .await
                })
            })
            .await
            .unwrap()
            .unwrap();
        assert_eq!(
            collect_job_after,
            collect_job.with_state(CollectJobState::Abandoned),
        );
    }

    #[tokio::test]
    async fn delete_collect_job() {
        // Setup: insert a collect job into the datastore.
        install_test_trace_subscriber();
        let clock = MockClock::default();
        let (ds, _db_handle) = ephemeral_datastore(clock.clone()).await;
        let ds = Arc::new(ds);

        let (lease, collect_job) = setup_collect_job_test_case(clock, Arc::clone(&ds), true).await;

        // Delete the collect job
        let collect_job = collect_job.with_state(CollectJobState::Deleted);

        ds.run_tx(|tx| {
            let collect_job = collect_job.clone();
            Box::pin(async move {
                tx.update_collect_job::<DUMMY_VERIFY_KEY_LENGTH, dummy_vdaf::Vdaf>(&collect_job)
                    .await
            })
        })
        .await
        .unwrap();

        // Helper aggregate share is opaque to the leader, so no need to construct a real one
        let helper_response = AggregateShareResp::new(HpkeCiphertext::new(
            HpkeConfigId::from(100),
            Vec::new(),
            Vec::new(),
        ));

        let mocked_aggregate_share = mock("POST", "/aggregate_share")
            .with_status(200)
            .with_header(CONTENT_TYPE.as_str(), AggregateShareResp::MEDIA_TYPE)
            .with_body(helper_response.get_encoded())
            .create();

        let collect_job_driver = CollectJobDriver::new(
            reqwest::Client::builder().build().unwrap(),
            &meter("collect_job_driver"),
        );

        // Step the collect job. The driver should successfully run the job, but then discard the
        // results when it notices the job has been deleted.
        collect_job_driver
            .step_collect_job(ds.clone(), Arc::new(lease.unwrap()))
            .await
            .unwrap();

        mocked_aggregate_share.assert();

        // Verify: check that the collect job was abandoned, and that it can no longer be acquired.
        ds.run_tx(|tx| {
            let collect_job = collect_job.clone();
            Box::pin(async move {
                let collect_job = tx
                    .get_collect_job::<DUMMY_VERIFY_KEY_LENGTH, dummy_vdaf::Vdaf>(
                        collect_job.collect_job_id(),
                    )
                    .await
                    .unwrap()
                    .unwrap();

                assert_eq!(collect_job.state(), &CollectJobState::Deleted);

                let leases = tx
                    .acquire_incomplete_collect_jobs(&Duration::from_seconds(100), 1)
                    .await
                    .unwrap();

                assert!(leases.is_empty());

                Ok(())
            })
        })
        .await
        .unwrap();
    }
}<|MERGE_RESOLUTION|>--- conflicted
+++ resolved
@@ -632,11 +632,7 @@
 #[cfg(test)]
 mod tests {
     use crate::{
-<<<<<<< HEAD
-        aggregator::{aggregate_share::CollectJobDriver, Error},
-=======
-        aggregator::DapProblemType,
->>>>>>> 566c33a9
+        aggregator::{aggregate_share::CollectJobDriver, DapProblemType, Error},
         binary_utils::job_driver::JobDriver,
         datastore::{
             models::{
