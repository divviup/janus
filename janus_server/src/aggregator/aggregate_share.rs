//! Implements portions of collect sub-protocol for DAP leader and helper.

use super::Error;
use crate::{
    datastore::{
        self,
        models::AcquiredCollectJob,
        models::{BatchUnitAggregation, CollectJobState, Lease},
        Datastore, Transaction,
    },
    message::{AggregateShareReq, AggregateShareResp},
    task::{Task, PRIO3_AES128_VERIFY_KEY_LENGTH},
    task::{VdafInstance, DAP_AUTH_HEADER},
};
use futures::try_join;
use http::header::CONTENT_TYPE;
use janus::{
    message::{Interval, NonceChecksum, Role},
    time::Clock,
};
use prio::{
    codec::{Decode, Encode},
    vdaf::{
        self,
        prio3::{Prio3Aes128Count, Prio3Aes128Histogram, Prio3Aes128Sum},
        Aggregatable,
    },
};
use std::{fmt::Debug, sync::Arc};
use tracing::{debug, error, log::warn};

/// Drives a collect job.
#[derive(Debug)]
pub struct CollectJobDriver {
    http_client: reqwest::Client,
}

impl CollectJobDriver {
    /// Create a new [`CollectJobDriver`].
    pub fn new(http_client: reqwest::Client) -> Self {
        Self { http_client }
    }

    /// Step the provided collect job, for which a lease should have been acquired (though this
    /// should be idempotent). If the collect job runs to completion, the leader share, helper
    /// share, report count and report nonce checksum will be written to the `collect_jobs` table,
    /// and a subsequent request to the collect job URI will yield the aggregate shares. The collect
    /// job's lease is released, though it won't matter since the job will no longer be eligible to
    /// be run.
    ///
    /// If some error occurs (including a failure getting the helper's aggregate share), neither
    /// aggregate share is written to the datastore. A subsequent request to the collect job URI
    /// will not yield a result. The collect job lease will eventually expire, allowing a later run
    /// of the collect job driver to try again. Both aggregate shares will be recomputed at that
    /// time.
    pub async fn step_collect_job<C: Clock>(
        &self,
        datastore: Arc<Datastore<C>>,
        lease: Lease<AcquiredCollectJob>,
    ) -> Result<(), Error> {
        match lease.leased().vdaf {
<<<<<<< HEAD
            VdafInstance::Prio3Aes128Count => {
                self.step_collect_job_generic::<PRIO3_AES128_VERIFY_KEY_LENGTH, C, Prio3Aes128Count>(
=======
            VdafInstance::Real(janus::task::VdafInstance::Prio3Aes128Count) => {
                self.step_collect_job_generic::<C, Prio3Aes128Count>(
>>>>>>> a6b79c0b
                    datastore,
                    lease
                )
                .await
            }

<<<<<<< HEAD
            VdafInstance::Prio3Aes128Sum { .. } => {
                self.step_collect_job_generic::<PRIO3_AES128_VERIFY_KEY_LENGTH, C, Prio3Aes128Sum>(
=======
            VdafInstance::Real(janus::task::VdafInstance::Prio3Aes128Sum { .. }) => {
                self.step_collect_job_generic::<C, Prio3Aes128Sum>(
>>>>>>> a6b79c0b
                    datastore,
                    lease
                )
                .await
            }

<<<<<<< HEAD
            VdafInstance::Prio3Aes128Histogram { .. } => {
                self.step_collect_job_generic::<PRIO3_AES128_VERIFY_KEY_LENGTH, C, Prio3Aes128Histogram>(
=======
            VdafInstance::Real(janus::task::VdafInstance::Prio3Aes128Histogram { .. }) => {
                self.step_collect_job_generic::<C, Prio3Aes128Histogram>(
>>>>>>> a6b79c0b
                    datastore,
                    lease,
                )
                .await
            }

            #[cfg(test)]
            VdafInstance::Fake => {
                type FakeVdaf = janus_test_util::dummy_vdaf::VdafWithAggregationParameter<u8>;
                const VERIFY_KEY_LENGTH: usize = FakeVdaf::VERIFY_KEY_LENGTH;
                self.step_collect_job_generic::<VERIFY_KEY_LENGTH, C, FakeVdaf>(
                    datastore,
                    lease,
                )
                .await
            }

            _ => panic!("VDAF {:?} is not yet supported", lease.leased().vdaf),
        }
    }

    #[tracing::instrument(skip(self, datastore), err)]
    async fn step_collect_job_generic<const L: usize, C: Clock, A: vdaf::Aggregator<L>>(
        &self,
        datastore: Arc<Datastore<C>>,
        lease: Lease<AcquiredCollectJob>,
    ) -> Result<(), Error>
    where
        A: 'static,
        A::AggregationParam: Send + Sync,
        A::AggregateShare: 'static + Send + Sync,
        for<'a> &'a A::AggregateShare: Into<Vec<u8>>,
        for<'a> <A::AggregateShare as TryFrom<&'a [u8]>>::Error: std::fmt::Display,
        Vec<u8>: for<'a> From<&'a A::AggregateShare>,
        A::OutputShare: PartialEq + Eq + Send + Sync + for<'a> TryFrom<&'a [u8]>,
        for<'a> &'a A::OutputShare: Into<Vec<u8>>,
    {
        let task_id = lease.leased().task_id;
        let collect_job_id = lease.leased().collect_job_id;
        let (task, collect_job, batch_unit_aggregations) = datastore
            .run_tx(|tx| {
                Box::pin(async move {
                    // TODO(#224): Consider fleshing out `AcquiredCollectJob` to include a `Task`,
                    // `A::AggregationParam`, etc. so that we don't have to do more DB queries here.
                    let task = tx.get_task(task_id).await?.ok_or_else(|| {
                        datastore::Error::User(Error::UnrecognizedTask(task_id).into())
                    })?;

                    let collect_job = tx
                        .get_collect_job::<L, A>(collect_job_id)
                        .await?
                        .ok_or_else(|| {
                            datastore::Error::User(
                                Error::UnrecognizedCollectJob(collect_job_id).into(),
                            )
                        })?;

                    let batch_unit_aggregations = tx
                        .get_batch_unit_aggregations_for_task_in_interval::<L, A>(
                            task.id,
                            collect_job.batch_interval,
                            &collect_job.aggregation_param,
                        )
                        .await?;

                    Ok((task, collect_job, batch_unit_aggregations))
                })
            })
            .await?;

        if matches!(collect_job.state, CollectJobState::Finished { .. }) {
            warn!("Collect job being stepped already has a computed helper share");
            return Ok(());
        }

        let (leader_aggregate_share, report_count, checksum) =
            compute_aggregate_share::<L, A>(&task, &batch_unit_aggregations)
                .await
                .map_err(|e| datastore::Error::User(e.into()))?;

        // Send an aggregate share request to the helper.
        let req = AggregateShareReq {
            task_id: task.id,
            batch_interval: collect_job.batch_interval,
            aggregation_param: collect_job.aggregation_param.get_encoded(),
            report_count,
            checksum,
        };

        let response = self
            .http_client
            .post(
                task.aggregator_url(Role::Helper)?
                    .join("/aggregate_share")?,
            )
            .header(CONTENT_TYPE, AggregateShareReq::MEDIA_TYPE)
            .header(
                DAP_AUTH_HEADER,
                task.primary_aggregator_auth_token().as_bytes(),
            )
            .body(req.get_encoded())
            .send()
            .await?;
        let encrypted_helper_aggregate_share =
            AggregateShareResp::get_decoded(&response.bytes().await?)?.encrypted_aggregate_share;

        // Store the helper aggregate share in the datastore so that a later request to a collect
        // job URI can serve it up.
        let leader_aggregate_share = Arc::new(leader_aggregate_share);
        let encrypted_helper_aggregate_share = Arc::new(encrypted_helper_aggregate_share);
        let lease = Arc::new(lease);
        datastore
            .run_tx(|tx| {
                let leader_aggregate_share = Arc::clone(&leader_aggregate_share);
                let encrypted_helper_aggregate_share =
                    Arc::clone(&encrypted_helper_aggregate_share);
                let lease = Arc::clone(&lease);
                Box::pin(async move {
                    tx.update_collect_job::<L, A>(
                        collect_job_id,
                        &leader_aggregate_share,
                        &encrypted_helper_aggregate_share,
                    )
                    .await?;

                    tx.release_collect_job(&lease).await
                })
            })
            .await?;

        Ok(())
    }

    #[tracing::instrument(skip(self, datastore), err)]
    pub async fn cancel_collect_job<C: Clock>(
        &self,
        datastore: Arc<Datastore<C>>,
        lease: Lease<AcquiredCollectJob>,
    ) -> Result<(), Error> {
        let collect_job_id = lease.leased().collect_job_id;
        let lease = Arc::new(lease);
        datastore
            .run_tx(|tx| {
                let lease = Arc::clone(&lease);
                Box::pin(async move {
                    let cancel_future = tx.cancel_collect_job(collect_job_id);
                    let release_future = tx.release_collect_job(&lease);
                    try_join!(cancel_future, release_future)?;
                    Ok(())
                })
            })
            .await?;
        Ok(())
    }
}

/// Computes the aggregate share over the provided batch unit aggregations.
/// The assumption is that all aggregation jobs contributing to those batch unit aggregations have
/// been driven to completion, and that the batch lifetime requirements have been validated for the
/// included batch units.
#[tracing::instrument(err)]
pub(crate) async fn compute_aggregate_share<const L: usize, A: vdaf::Aggregator<L>>(
    task: &Task,
    batch_unit_aggregations: &[BatchUnitAggregation<L, A>],
) -> Result<(A::AggregateShare, u64, NonceChecksum), Error>
where
    Vec<u8>: for<'a> From<&'a A::AggregateShare>,
    for<'a> <A::AggregateShare as TryFrom<&'a [u8]>>::Error: std::fmt::Display,
{
    // At the moment we construct an aggregate share (either handling AggregateShareReq in the
    // helper or driving a collect job in the leader), there could be some incomplete aggregation
    // jobs whose results not been accumulated into the batch unit aggregations we just queried from
    // the datastore, meaning we will aggregate over an incomplete view of data, which:
    //
    //  * reduces fidelity of the resulting aggregates,
    //  * could cause us to fail to meet the minimum batch size for the task,
    //  * or for particularly pathological timing, could cause us to aggregate a different set of
    //    reports than the leader did (though the checksum will detect this).
    //
    // There's not much the helper can do about this, because an aggregate job might be unfinished
    // because it's waiting on an aggregate sub-protocol message that is never coming because the
    // leader has abandoned that job. Thus the helper has no choice but to assume that any
    // unfinished aggregation jobs were intentionally abandoned by the leader (see issue #104 for
    // more discussion).
    //
    // On the leader side, we know/assume that we would not be stepping a collect job unless we had
    // verified that the constituent aggregation jobs were finished
    //
    // In either case, we go ahead and service the aggregate share request with whatever batch unit
    // aggregations are available now.
    let mut total_report_count = 0;
    let mut total_checksum = NonceChecksum::default();
    let mut total_aggregate_share: Option<A::AggregateShare> = None;

    for batch_unit_aggregation in batch_unit_aggregations {
        // §4.4.4.3: XOR this batch interval's checksum into the overall checksum
        total_checksum.combine(batch_unit_aggregation.checksum);

        // §4.4.4.3: Sum all the report counts
        total_report_count += batch_unit_aggregation.report_count;

        match &mut total_aggregate_share {
            Some(share) => share.merge(&batch_unit_aggregation.aggregate_share)?,
            None => total_aggregate_share = Some(batch_unit_aggregation.aggregate_share.clone()),
        }
    }

    let total_aggregate_share = match total_aggregate_share {
        Some(share) => share,
        None => return Err(Error::InsufficientBatchSize(0, task.id)),
    };

    // §4.6: refuse to service aggregate share requests if there are too few reports
    // included.
    if total_report_count < task.min_batch_size {
        return Err(Error::InsufficientBatchSize(total_report_count, task.id));
    }

    Ok((total_aggregate_share, total_report_count, total_checksum))
}

/// Check whether any member of `batch_unit_aggregations` has been included in enough collect
/// jobs (for `task.role` == [`Role::Leader`]) or aggregate share jobs (for `task.role` ==
/// [`Role::Helper`]) to violate the task's maximum batch lifetime.
pub(crate) async fn validate_batch_lifetime_for_unit_aggregations<
    const L: usize,
    C: Clock,
    A: vdaf::Aggregator<L>,
>(
    tx: &Transaction<'_, C>,
    task: &Task,
    batch_unit_aggregations: &[BatchUnitAggregation<L, A>],
) -> Result<(), datastore::Error>
where
    Vec<u8>: for<'a> From<&'a A::AggregateShare>,
    for<'a> <A::AggregateShare as TryFrom<&'a [u8]>>::Error: std::fmt::Display,
{
    // Check how many rows in the relevant table have a batch interval that includes each batch
    // unit. Each such row consumes one unit of batch lifetime (§4.6).
    //
    // We have to check each batch unit interval separately rather than checking how many times
    // aggregate_share_req.batch_interval overlaps with any row. Suppose we had:
    //
    //   * task.max_batch_lifetime = 2,
    //   * an AggregateShareReq.batch interval that spans two batch units,
    //   * and that each of those batch units has been collected once before.
    //
    // A further AggregateShareReq including either or both of the units is permissible, but
    // if we queried how many rows overlap with that interval, we would get 2 and refuse the
    // request. We must check the unit intervals individually to notice that each has enough
    // remaining lifetime to permit the share request.

    // TODO(#149): We believe this to be a correct implementation of currently specified batch
    // parameter validation, but we also know it to be inadequate. This should work for interop
    // experiments, but we should do better before we allow any real user data to be processed.
    let intervals: Vec<_> = batch_unit_aggregations
        .iter()
        .map(|v| {
            Interval::new(v.unit_interval_start, task.min_batch_duration)
                .map_err(|e| datastore::Error::User(e.into()))
        })
        .collect::<Result<_, datastore::Error>>()?;

    let overlaps = tx
        .get_aggregate_share_job_counts_for_intervals(task.id, task.role, &intervals)
        .await?;

    for (unit_interval, consumed_batch_lifetime) in overlaps {
        if consumed_batch_lifetime == task.max_batch_lifetime {
            debug!(
                ?task.id, ?unit_interval,
                "refusing aggregate share request because lifetime for batch unit has been consumed"
            );
            return Err(datastore::Error::User(
                Error::BatchLifetimeExceeded(task.id).into(),
            ));
        }
        if consumed_batch_lifetime > task.max_batch_lifetime {
            error!(
                ?task.id, ?unit_interval,
                "batch unit lifetime has been consumed more times than task allows"
            );
            panic!("batch unit lifetime has already been consumed more times than task allows");
        }
    }

    Ok(())
}

#[cfg(test)]
mod tests {
    use super::*;
    use crate::{
        datastore::{
            models::{
                AggregationJob, AggregationJobState, CollectJob, CollectJobState,
                ReportAggregation, ReportAggregationState,
            },
            Crypter, Datastore,
        },
        message::AggregationJobId,
        task::{test_util::new_dummy_task, VdafInstance},
        trace::test_util::install_test_trace_subscriber,
    };
    use assert_matches::assert_matches;
    use janus::message::{
        Duration, HpkeCiphertext, HpkeConfigId, Interval, Nonce, Report, Role, TaskId,
    };
    use janus_test_util::{
        dummy_vdaf::{AggregateShare, OutputShare, VdafWithAggregationParameter},
        MockClock,
    };
    use mockito::mock;
    use std::str;
    use url::Url;

    janus_test_util::define_ephemeral_datastore!();

    type FakeVdaf = VdafWithAggregationParameter<u8>;

    #[tokio::test]
    async fn drive_collect_job() {
        install_test_trace_subscriber();
        let clock = MockClock::default();
        let (ds, _db_handle) = ephemeral_datastore(clock.clone()).await;
        let ds = Arc::new(ds);

        type FakeVdaf = VdafWithAggregationParameter<u8>;
        const VERIFY_KEY_LENGTH: usize = FakeVdaf::VERIFY_KEY_LENGTH;

        let task_id = TaskId::random();
        let mut task = new_dummy_task(task_id, VdafInstance::Fake, Role::Leader);
        task.aggregator_endpoints = vec![
            Url::parse("http://irrelevant").unwrap(), // leader URL doesn't matter
            Url::parse(&mockito::server_url()).unwrap(),
        ];
        task.min_batch_duration = Duration::from_seconds(500);
        task.min_batch_size = 10;
        let agg_auth_token = task.primary_aggregator_auth_token();
        let batch_interval = Interval::new(clock.now(), Duration::from_seconds(2000)).unwrap();
        let aggregation_param = 0u8;

        let (collect_job_id, lease) = ds
            .run_tx(|tx| {
                let clock = clock.clone();
                let task = task.clone();
                Box::pin(async move {
                    tx.put_task(&task).await?;

                    let collect_job_id = tx
                        .put_collect_job(task_id, batch_interval, &aggregation_param.get_encoded())
                        .await?;

                    let aggregation_job_id = AggregationJobId::random();
                    tx.put_aggregation_job(&AggregationJob::<VERIFY_KEY_LENGTH, FakeVdaf> {
                        aggregation_job_id,
                        task_id,
                        aggregation_param,
                        state: AggregationJobState::Finished,
                    })
                    .await?;

                    let nonce = Nonce::generate(&clock);
                    tx.put_client_report(&Report::new(task_id, nonce, Vec::new(), Vec::new()))
                        .await?;

                    tx.put_report_aggregation(&ReportAggregation::<VERIFY_KEY_LENGTH, FakeVdaf> {
                        aggregation_job_id,
                        task_id,
                        nonce,
                        ord: 0,
                        state: ReportAggregationState::Finished(OutputShare()),
                    })
                    .await?;

                    let lease = tx
                        .acquire_incomplete_collect_jobs(Duration::from_seconds(100), 1)
                        .await?
                        .remove(0);
                    assert_eq!(task_id, lease.leased().task_id);
                    assert_eq!(collect_job_id, lease.leased().collect_job_id);
                    Ok((collect_job_id, lease))
                })
            })
            .await
            .unwrap();

        let collect_job_driver = CollectJobDriver {
            http_client: reqwest::Client::builder().build().unwrap(),
        };

        // No batch unit aggregations inserted yet
        let error = collect_job_driver
            .step_collect_job(ds.clone(), lease.clone())
            .await
            .unwrap_err();
        assert_matches!(error, Error::InsufficientBatchSize(0, error_task_id) => {
            assert_eq!(task_id, error_task_id)
        });

        // Put some batch unit aggregations in the DB
        ds.run_tx(|tx| {
            let clock = clock.clone();
            Box::pin(async move {
                tx.put_batch_unit_aggregation(
                    &BatchUnitAggregation::<VERIFY_KEY_LENGTH, FakeVdaf> {
                        task_id,
                        unit_interval_start: clock.now(),
                        aggregation_param,
                        aggregate_share: AggregateShare(),
                        report_count: 5,
                        checksum: NonceChecksum::get_decoded(&[3; 32]).unwrap(),
                    },
                )
                .await?;

                tx.put_batch_unit_aggregation(
                    &BatchUnitAggregation::<VERIFY_KEY_LENGTH, FakeVdaf> {
                        task_id,
                        unit_interval_start: clock.now().add(Duration::from_seconds(1000)).unwrap(),
                        aggregation_param,
                        aggregate_share: AggregateShare(),
                        report_count: 5,
                        checksum: NonceChecksum::get_decoded(&[2; 32]).unwrap(),
                    },
                )
                .await?;

                Ok(())
            })
        })
        .await
        .unwrap();

        let leader_request = AggregateShareReq {
            task_id,
            batch_interval,
            aggregation_param: aggregation_param.get_encoded(),
            report_count: 10,
            checksum: NonceChecksum::get_decoded(&[3 ^ 2; 32]).unwrap(),
        };

        // Simulate helper failing to service the aggregate share request.
        let mocked_failed_aggregate_share = mock("POST", "/aggregate_share")
            .match_header(
                "DAP-Auth-Token",
                str::from_utf8(agg_auth_token.as_bytes()).unwrap(),
            )
            .match_header(CONTENT_TYPE.as_str(), AggregateShareReq::MEDIA_TYPE)
            .match_body(leader_request.get_encoded())
            .with_status(500)
            .create();

        collect_job_driver
            .step_collect_job(ds.clone(), lease.clone())
            .await
            .unwrap_err();

        mocked_failed_aggregate_share.assert();

        // Collect job in datastore should be unchanged.
        ds.run_tx(|tx| {
            Box::pin(async move {
                let collect_job = tx
                    .get_collect_job::<VERIFY_KEY_LENGTH, FakeVdaf>(collect_job_id)
                    .await
                    .unwrap()
                    .unwrap();
                assert_eq!(collect_job.state, CollectJobState::Start);
                Ok(())
            })
        })
        .await
        .unwrap();

        // Helper aggregate share is opaque to the leader, so no need to construct a real one
        let helper_response = AggregateShareResp {
            encrypted_aggregate_share: HpkeCiphertext::new(HpkeConfigId::from(100), vec![], vec![]),
        };

        let mocked_aggregate_share = mock("POST", "/aggregate_share")
            .match_header(
                "DAP-Auth-Token",
                str::from_utf8(agg_auth_token.as_bytes()).unwrap(),
            )
            .match_header(CONTENT_TYPE.as_str(), AggregateShareReq::MEDIA_TYPE)
            .match_body(leader_request.get_encoded())
            .with_status(200)
            .with_header(CONTENT_TYPE.as_str(), AggregateShareResp::MEDIA_TYPE)
            .with_body(helper_response.get_encoded())
            .create();

        collect_job_driver
            .step_collect_job(ds.clone(), lease.clone())
            .await
            .unwrap();

        mocked_aggregate_share.assert();

        // Should now have recorded helper encrypted aggregate share, too.
        ds.run_tx(|tx| {
            let helper_aggregate_share = helper_response.encrypted_aggregate_share.clone();
            Box::pin(async move {
                let collect_job = tx
                    .get_collect_job::<VERIFY_KEY_LENGTH, FakeVdaf>(collect_job_id)
                    .await
                    .unwrap()
                    .unwrap();

                assert_matches!(collect_job.state, CollectJobState::Finished{ encrypted_helper_aggregate_share, .. } => {
                    assert_eq!(encrypted_helper_aggregate_share, helper_aggregate_share);
                });

                Ok(())
            })
        })
        .await
        .unwrap();

        // Drive collect job again. It should succeed without contacting the helper.
        collect_job_driver
            .step_collect_job(ds.clone(), lease)
            .await
            .unwrap();
    }

    #[tokio::test]
    async fn cancel_collect_job() {
        // Setup: insert a collect job into the datastore.
        install_test_trace_subscriber();
        let clock = MockClock::default();
        let (ds, _db_handle) = ephemeral_datastore(clock.clone()).await;
        let ds = Arc::new(ds);

        let task_id = TaskId::random();
        let mut task = new_dummy_task(task_id, VdafInstance::Fake, Role::Leader);
        task.min_batch_duration = Duration::from_seconds(500);
        task.min_batch_size = 10;
        let batch_interval = Interval::new(clock.now(), Duration::from_seconds(2000)).unwrap();
        let aggregation_param = 0u8;

        let (collect_job_id, lease) = ds
            .run_tx(|tx| {
                let clock = clock.clone();
                let task = task.clone();
                Box::pin(async move {
                    tx.put_task(&task).await?;

                    let collect_job_id = tx
                        .put_collect_job(task_id, batch_interval, &aggregation_param.get_encoded())
                        .await?;

                    let aggregation_job_id = AggregationJobId::random();
                    tx.put_aggregation_job(&AggregationJob::<FakeVdaf> {
                        aggregation_job_id,
                        task_id,
                        aggregation_param,
                        state: AggregationJobState::Finished,
                    })
                    .await?;

                    let nonce = Nonce::generate(&clock);
                    tx.put_client_report(&Report::new(task_id, nonce, Vec::new(), Vec::new()))
                        .await?;

                    tx.put_report_aggregation(&ReportAggregation::<FakeVdaf> {
                        aggregation_job_id,
                        task_id,
                        nonce,
                        ord: 0,
                        state: ReportAggregationState::Finished(OutputShare()),
                    })
                    .await?;

                    tx.put_batch_unit_aggregation(&BatchUnitAggregation::<FakeVdaf> {
                        task_id,
                        unit_interval_start: clock.now(),
                        aggregation_param,
                        aggregate_share: AggregateShare(),
                        report_count: 5,
                        checksum: NonceChecksum::get_decoded(&[3; 32]).unwrap(),
                    })
                    .await?;
                    tx.put_batch_unit_aggregation(&BatchUnitAggregation::<FakeVdaf> {
                        task_id,
                        unit_interval_start: clock.now().add(Duration::from_seconds(1000)).unwrap(),
                        aggregation_param,
                        aggregate_share: AggregateShare(),
                        report_count: 5,
                        checksum: NonceChecksum::get_decoded(&[2; 32]).unwrap(),
                    })
                    .await?;

                    let lease = tx
                        .acquire_incomplete_collect_jobs(Duration::from_seconds(100), 1)
                        .await?
                        .remove(0);
                    assert_eq!(task_id, lease.leased().task_id);
                    assert_eq!(collect_job_id, lease.leased().collect_job_id);
                    Ok((collect_job_id, lease))
                })
            })
            .await
            .unwrap();

        let collect_job_driver = CollectJobDriver {
            http_client: reqwest::Client::builder().build().unwrap(),
        };

        // Run: cancel the collect job.
        collect_job_driver
            .cancel_collect_job(Arc::clone(&ds), lease)
            .await
            .unwrap();

        // Verify: check that the collect job was abandoned, and that it can no longer be acquired.
        let (collect_job, leases) = ds
            .run_tx(|tx| {
                Box::pin(async move {
                    let collect_job = tx
                        .get_collect_job::<FakeVdaf>(collect_job_id)
                        .await?
                        .unwrap();

                    let leases = tx
                        .acquire_incomplete_collect_jobs(Duration::from_seconds(100), 1)
                        .await?;

                    Ok((collect_job, leases))
                })
            })
            .await
            .unwrap();
        assert_eq!(
            collect_job,
            CollectJob {
                collect_job_id,
                task_id,
                batch_interval,
                aggregation_param,
                state: CollectJobState::Abandoned,
            }
        );
        assert!(leases.is_empty());
    }
}<|MERGE_RESOLUTION|>--- conflicted
+++ resolved
@@ -59,39 +59,24 @@
         lease: Lease<AcquiredCollectJob>,
     ) -> Result<(), Error> {
         match lease.leased().vdaf {
-<<<<<<< HEAD
-            VdafInstance::Prio3Aes128Count => {
+            VdafInstance::Real(janus::task::VdafInstance::Prio3Aes128Count) => {
                 self.step_collect_job_generic::<PRIO3_AES128_VERIFY_KEY_LENGTH, C, Prio3Aes128Count>(
-=======
-            VdafInstance::Real(janus::task::VdafInstance::Prio3Aes128Count) => {
-                self.step_collect_job_generic::<C, Prio3Aes128Count>(
->>>>>>> a6b79c0b
                     datastore,
                     lease
                 )
                 .await
             }
 
-<<<<<<< HEAD
-            VdafInstance::Prio3Aes128Sum { .. } => {
+            VdafInstance::Real(janus::task::VdafInstance::Prio3Aes128Sum { .. }) => {
                 self.step_collect_job_generic::<PRIO3_AES128_VERIFY_KEY_LENGTH, C, Prio3Aes128Sum>(
-=======
-            VdafInstance::Real(janus::task::VdafInstance::Prio3Aes128Sum { .. }) => {
-                self.step_collect_job_generic::<C, Prio3Aes128Sum>(
->>>>>>> a6b79c0b
                     datastore,
                     lease
                 )
                 .await
             }
 
-<<<<<<< HEAD
-            VdafInstance::Prio3Aes128Histogram { .. } => {
+            VdafInstance::Real(janus::task::VdafInstance::Prio3Aes128Histogram { .. }) => {
                 self.step_collect_job_generic::<PRIO3_AES128_VERIFY_KEY_LENGTH, C, Prio3Aes128Histogram>(
-=======
-            VdafInstance::Real(janus::task::VdafInstance::Prio3Aes128Histogram { .. }) => {
-                self.step_collect_job_generic::<C, Prio3Aes128Histogram>(
->>>>>>> a6b79c0b
                     datastore,
                     lease,
                 )
@@ -632,6 +617,7 @@
         task.min_batch_size = 10;
         let batch_interval = Interval::new(clock.now(), Duration::from_seconds(2000)).unwrap();
         let aggregation_param = 0u8;
+        const VERIFY_KEY_LENGTH: usize = FakeVdaf::VERIFY_KEY_LENGTH;
 
         let (collect_job_id, lease) = ds
             .run_tx(|tx| {
@@ -645,7 +631,7 @@
                         .await?;
 
                     let aggregation_job_id = AggregationJobId::random();
-                    tx.put_aggregation_job(&AggregationJob::<FakeVdaf> {
+                    tx.put_aggregation_job(&AggregationJob::<VERIFY_KEY_LENGTH, FakeVdaf> {
                         aggregation_job_id,
                         task_id,
                         aggregation_param,
@@ -657,7 +643,7 @@
                     tx.put_client_report(&Report::new(task_id, nonce, Vec::new(), Vec::new()))
                         .await?;
 
-                    tx.put_report_aggregation(&ReportAggregation::<FakeVdaf> {
+                    tx.put_report_aggregation(&ReportAggregation::<VERIFY_KEY_LENGTH, FakeVdaf> {
                         aggregation_job_id,
                         task_id,
                         nonce,
@@ -666,7 +652,10 @@
                     })
                     .await?;
 
-                    tx.put_batch_unit_aggregation(&BatchUnitAggregation::<FakeVdaf> {
+                    tx.put_batch_unit_aggregation(&BatchUnitAggregation::<
+                        VERIFY_KEY_LENGTH,
+                        FakeVdaf,
+                    > {
                         task_id,
                         unit_interval_start: clock.now(),
                         aggregation_param,
@@ -675,7 +664,10 @@
                         checksum: NonceChecksum::get_decoded(&[3; 32]).unwrap(),
                     })
                     .await?;
-                    tx.put_batch_unit_aggregation(&BatchUnitAggregation::<FakeVdaf> {
+                    tx.put_batch_unit_aggregation(&BatchUnitAggregation::<
+                        VERIFY_KEY_LENGTH,
+                        FakeVdaf,
+                    > {
                         task_id,
                         unit_interval_start: clock.now().add(Duration::from_seconds(1000)).unwrap(),
                         aggregation_param,
@@ -712,7 +704,7 @@
             .run_tx(|tx| {
                 Box::pin(async move {
                     let collect_job = tx
-                        .get_collect_job::<FakeVdaf>(collect_job_id)
+                        .get_collect_job::<VERIFY_KEY_LENGTH, FakeVdaf>(collect_job_id)
                         .await?
                         .unwrap();
 
