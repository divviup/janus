--- conflicted
+++ resolved
@@ -1,16 +1,11 @@
-use anyhow::{Context, Result};
+use anyhow::{anyhow, Context, Result};
 use futures::StreamExt;
 use janus_server::{
-<<<<<<< HEAD
-    aggregator::aggregator_server, binary_utils::datastore, config::AggregatorConfig,
-    time::RealClock, trace::install_trace_subscriber,
-=======
     aggregator::aggregator_server,
+    binary_utils::datastore,
     config::AggregatorConfig,
-    datastore::{self, Datastore},
     time::RealClock,
     trace::{cleanup_trace_subscriber, install_trace_subscriber, OpenTelemetryTraceConfiguration},
->>>>>>> 3e676b0f
 };
 use std::{
     fmt::{self, Debug, Formatter},
@@ -172,7 +167,9 @@
 
     cleanup_trace_subscriber(&config.logging_config);
 
-<<<<<<< HEAD
+    Ok(())
+}
+
 #[cfg(test)]
 mod tests {
     #[test]
@@ -181,7 +178,4 @@
             .case("tests/cmd/aggregator.trycmd")
             .run();
     }
-=======
-    Ok(())
->>>>>>> 3e676b0f
 }