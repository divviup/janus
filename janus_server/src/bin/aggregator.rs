use anyhow::{anyhow, Context, Result};
use chrono::Duration;
use deadpool_postgres::{Manager, Pool};
use futures::StreamExt;
use janus_server::{
    aggregator::aggregator_server,
    config::AggregatorConfig,
    datastore::{self, Datastore},
    hpke::test_util::generate_hpke_config_and_private_key,
    message::Role,
    message::TaskId,
    task::{self, AggregatorAuthKey, Task},
    time::RealClock,
    trace::install_trace_subscriber,
};
use prio::{
    codec::Encode,
    vdaf::{prio3::Prio3Aes128Count, Vdaf},
};
use ring::aead::{LessSafeKey, UnboundKey, AES_128_GCM};
use std::{
    fmt::{self, Debug, Formatter},
    fs::File,
    future::Future,
    iter::Iterator,
    path::PathBuf,
    str::FromStr,
    sync::Arc,
};
use structopt::StructOpt;
use tokio_postgres::NoTls;
use tracing::info;

#[derive(StructOpt)]
#[structopt(
    name = "janus-aggregator",
    about = "PPM aggregator server",
    rename_all = "kebab-case",
    version = env!("CARGO_PKG_VERSION"),
)]
struct Options {
    /// Path to configuration YAML.
    #[structopt(
        long,
        env = "CONFIG_FILE",
        parse(from_os_str),
        takes_value = true,
        required(true),
        help = "path to configuration file"
    )]
    config_file: PathBuf,

    /// The PPM protocol role this aggregator should assume.
    //
    // TODO(timg): obtain the role from the task definition in the database
    // (see discussion in #37)
    #[structopt(
        long,
        takes_value = true,
        required(true),
        possible_values = &[Role::Leader.as_str(), Role::Helper.as_str()],
        help = "role for this aggregator",
    )]
    role: Role,

    /// Password for the PostgreSQL database connection. (if not included in the connection
    /// string)
    #[structopt(long, env = "PGPASSWORD", help = "PostgreSQL password")]
    database_password: Option<String>,

    /// Datastore encryption keys.
    #[structopt(
        long,
        env = "DATASTORE_KEYS",
        takes_value = true,
        use_delimiter = true,
        required(true),
        help = "datastore encryption keys, encoded in base64 then comma-separated"
    )]
    datastore_keys: Vec<String>,
}

impl Debug for Options {
    fn fmt(&self, f: &mut Formatter<'_>) -> fmt::Result {
        f.debug_struct("Options")
            .field("config_file", &self.config_file)
            .field("role", &self.role)
            .finish()
    }
}

/// Register a signal handler for SIGTERM, and return a future that will become ready when a
/// SIGTERM signal is received.
fn setup_signal_handler() -> Result<impl Future<Output = ()>, std::io::Error> {
    let mut signal_stream = signal_hook_tokio::Signals::new([signal_hook::consts::SIGTERM])?;
    let handle = signal_stream.handle();
    let (sender, receiver) = futures::channel::oneshot::channel();
    let mut sender = Some(sender);
    tokio::spawn(async move {
        while let Some(signal) = signal_stream.next().await {
            if signal == signal_hook::consts::SIGTERM {
                if let Some(sender) = sender.take() {
                    // This may return Err(()) if the receiver has been dropped already. If
                    // that is the case, the warp server must be shut down already, so we can
                    // safely ignore the error case.
                    let _ = sender.send(());
                    handle.close();
                    break;
                }
            }
        }
    });
    Ok(async move {
        // The receiver may return Err(Canceled) if the sender has been dropped. By inspection, the
        // sender always has a message sent across it before it is dropped, and the async task it
        // is owned by will not terminate before that happens.
        receiver.await.unwrap_or_default()
    })
}

#[tokio::main]
async fn main() -> Result<()> {
    // The configuration file path and any secret values are provided through
    // command line options or environment variables.
    let options = Options::from_args();

    // The bulk of configuration options are in the config file.
    let config_file = File::open(&options.config_file)
        .with_context(|| format!("failed to open config file: {:?}", options.config_file))?;

    let config: AggregatorConfig = serde_yaml::from_reader(&config_file)
        .with_context(|| format!("failed to parse config file: {:?}", options.config_file))?;

    install_trace_subscriber(&config.logging_config)
        .context("failed to install tracing subscriber")?;

    info!(?options, ?config, "starting aggregator");

    // Create task.
    // TODO(timg): tasks and the corresponding HPKE configuration and private
    // keys should be loaded from the database (see discussion in #37)
    let task_id = TaskId::random();
    let vdaf = Prio3Aes128Count::new(2).unwrap();
    let verify_param = vdaf.setup().unwrap().1.first().unwrap().clone();
    let (collector_hpke_config, _) = generate_hpke_config_and_private_key();
    let agg_auth_keys = vec![AggregatorAuthKey::generate()];
    let hpke_keys = vec![generate_hpke_config_and_private_key()];

    let task = Task::new(
        task_id,
        vec![],
        task::Vdaf::Prio3Aes128Count,
        options.role,
        verify_param.get_encoded(),
        1,
        0,
        Duration::hours(10),
        Duration::minutes(10),
        collector_hpke_config,
        agg_auth_keys,
        hpke_keys,
    )?;

    // Connect to database.
    let mut database_config = tokio_postgres::Config::from_str(config.database.url.as_str())
        .with_context(|| {
            format!(
                "failed to parse database connect string: {:?}",
                config.database.url
            )
        })?;
    if database_config.get_password().is_none() {
        if let Some(password) = options.database_password {
            database_config.password(password);
        }
    }
    let conn_mgr = Manager::new(database_config, NoTls);
    let pool = Pool::builder(conn_mgr)
        .build()
        .context("failed to create database connection pool")?;
    let datastore_keys = options
        .datastore_keys
        .into_iter()
        .filter(|k| !k.is_empty())
        .map(|k| {
            base64::decode_config(k, base64::STANDARD_NO_PAD)
                .context("couldn't base64-decode datastore keys")
                .and_then(|k| {
                    Ok(LessSafeKey::new(
                        UnboundKey::new(&AES_128_GCM, &k)
                            .map_err(|_| anyhow!("coulnd't parse datastore keys as keys"))?,
                    ))
                })
        })
        .collect::<Result<Vec<LessSafeKey>>>()?;
    if datastore_keys.is_empty() {
        return Err(anyhow!("datastore keys is empty"));
    }
    let crypter = datastore::Crypter::new(datastore_keys);
    let datastore = Arc::new(Datastore::new(pool, crypter));

<<<<<<< HEAD
    let (bound_address, server) =
        aggregator_server(task, datastore, RealClock::default(), config.listen_address)
            .context("failed to create aggregator server")?;
=======
    // TODO(timg): tasks and the corresponding HPKE configuration and private
    // keys should be loaded from the database (see discussion in #37)
    let task_id = TaskId::random();
    let hpke_key = generate_hpke_config_and_private_key();
    let hpke_keys = HashMap::from([(hpke_key.0.id(), hpke_key)]);

    let agg_auth_key = hmac::Key::generate(HMAC_SHA256, &SystemRandom::new())
        .map_err(|_| anyhow!("couldn't generate agg_auth_key"))?;

    let shutdown_signal =
        setup_signal_handler().context("failed to register SIGTERM signal handler")?;

    let (bound_address, server) = aggregator_server(
        vdaf,
        datastore,
        RealClock::default(),
        Duration::minutes(10),
        options.role,
        verify_param,
        vec![agg_auth_key],
        hpke_keys,
        config.listen_address,
        shutdown_signal,
    )
    .context("failed to create aggregator server")?;
>>>>>>> e54d2102
    info!(?task_id, ?bound_address, "running aggregator");

    server.await;

    Ok(())
}

#[cfg(test)]
mod tests {
    #[test]
    fn cli_tests() {
        trycmd::TestCases::new().case("tests/cmd/*.trycmd").run();
    }
}<|MERGE_RESOLUTION|>--- conflicted
+++ resolved
@@ -17,6 +17,7 @@
     codec::Encode,
     vdaf::{prio3::Prio3Aes128Count, Vdaf},
 };
+use reqwest::Url;
 use ring::aead::{LessSafeKey, UnboundKey, AES_128_GCM};
 use std::{
     fmt::{self, Debug, Formatter},
@@ -148,7 +149,10 @@
 
     let task = Task::new(
         task_id,
-        vec![],
+        vec![
+            Url::parse("http://leader_endpoint").unwrap(),
+            Url::parse("http://helper_endpoint").unwrap(),
+        ],
         task::Vdaf::Prio3Aes128Count,
         options.role,
         verify_param.get_encoded(),
@@ -199,37 +203,17 @@
     let crypter = datastore::Crypter::new(datastore_keys);
     let datastore = Arc::new(Datastore::new(pool, crypter));
 
-<<<<<<< HEAD
-    let (bound_address, server) =
-        aggregator_server(task, datastore, RealClock::default(), config.listen_address)
-            .context("failed to create aggregator server")?;
-=======
-    // TODO(timg): tasks and the corresponding HPKE configuration and private
-    // keys should be loaded from the database (see discussion in #37)
-    let task_id = TaskId::random();
-    let hpke_key = generate_hpke_config_and_private_key();
-    let hpke_keys = HashMap::from([(hpke_key.0.id(), hpke_key)]);
-
-    let agg_auth_key = hmac::Key::generate(HMAC_SHA256, &SystemRandom::new())
-        .map_err(|_| anyhow!("couldn't generate agg_auth_key"))?;
-
     let shutdown_signal =
         setup_signal_handler().context("failed to register SIGTERM signal handler")?;
 
     let (bound_address, server) = aggregator_server(
-        vdaf,
+        task,
         datastore,
         RealClock::default(),
-        Duration::minutes(10),
-        options.role,
-        verify_param,
-        vec![agg_auth_key],
-        hpke_keys,
         config.listen_address,
         shutdown_signal,
     )
     .context("failed to create aggregator server")?;
->>>>>>> e54d2102
     info!(?task_id, ?bound_address, "running aggregator");
 
     server.await;
