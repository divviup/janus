--- conflicted
+++ resolved
@@ -4,11 +4,7 @@
     aggregator::aggregator_server,
     binary_utils::datastore,
     config::AggregatorConfig,
-<<<<<<< HEAD
-    datastore::{self, Datastore},
     metrics::{install_metrics_exporter, MetricsExporterConfiguration},
-=======
->>>>>>> 9ce0927d
     time::RealClock,
     trace::{cleanup_trace_subscriber, install_trace_subscriber, OpenTelemetryTraceConfiguration},
 };
