--- conflicted
+++ resolved
@@ -156,33 +156,18 @@
         lease: Lease<AcquiredAggregationJob>,
     ) -> Result<()> {
         match lease.leased().vdaf {
-<<<<<<< HEAD
-            VdafInstance::Prio3Aes128Count => {
+            VdafInstance::Real(janus::task::VdafInstance::Prio3Aes128Count) => {
                 let vdaf = Prio3::new_aes128_count(2)?;
                 self.step_aggregation_job_generic(datastore, vdaf, lease)
                     .await
             }
-            VdafInstance::Prio3Aes128Sum { bits } => {
+            VdafInstance::Real(janus::task::VdafInstance::Prio3Aes128Sum { bits }) => {
                 let vdaf = Prio3::new_aes128_sum(2, bits)?;
                 self.step_aggregation_job_generic(datastore, vdaf, lease)
                     .await
             }
-            VdafInstance::Prio3Aes128Histogram { ref buckets } => {
+            VdafInstance::Real(janus::task::VdafInstance::Prio3Aes128Histogram { ref buckets }) => {
                 let vdaf = Prio3::new_aes128_histogram(2, buckets)?;
-=======
-            VdafInstance::Real(janus::task::VdafInstance::Prio3Aes128Count) => {
-                let vdaf = Prio3Aes128Count::new(2)?;
-                self.step_aggregation_job_generic(datastore, vdaf, lease)
-                    .await
-            }
-            VdafInstance::Real(janus::task::VdafInstance::Prio3Aes128Sum { bits }) => {
-                let vdaf = Prio3Aes128Sum::new(2, bits)?;
-                self.step_aggregation_job_generic(datastore, vdaf, lease)
-                    .await
-            }
-            VdafInstance::Real(janus::task::VdafInstance::Prio3Aes128Histogram { ref buckets }) => {
-                let vdaf = Prio3Aes128Histogram::new(2, buckets)?;
->>>>>>> a6b79c0b
                 self.step_aggregation_job_generic(datastore, vdaf, lease)
                     .await
             }
@@ -642,13 +627,8 @@
                     if let PrepareTransition::Continue(leader_prep_state, leader_prep_share) =
                         leader_transition
                     {
-<<<<<<< HEAD
                         let helper_prep_share =
                             A::PrepareShare::get_decoded_with_param(&leader_prep_state, &payload)
-=======
-                        let helper_prep_msg =
-                            A::PrepareMessage::get_decoded_with_param(&leader_prep_state, &payload)
->>>>>>> a6b79c0b
                                 .context("couldn't decode helper's prepare message");
                         let prep_msg = helper_prep_share.and_then(|helper_prep_share| {
                             vdaf.prepare_preprocess([leader_prep_share, helper_prep_share])
@@ -742,29 +722,16 @@
         lease: Lease<AcquiredAggregationJob>,
     ) -> Result<()> {
         match &lease.leased().vdaf {
-<<<<<<< HEAD
-            VdafInstance::Prio3Aes128Count => {
+            VdafInstance::Real(janus::task::VdafInstance::Prio3Aes128Count) => {
                 self.cancel_aggregation_job_generic::<PRIO3_AES128_VERIFY_KEY_LENGTH, C, Prio3Aes128Count>(datastore, lease)
                     .await
             }
-            VdafInstance::Prio3Aes128Sum { .. } => {
+            VdafInstance::Real(janus::task::VdafInstance::Prio3Aes128Sum { .. }) => {
                 self.cancel_aggregation_job_generic::<PRIO3_AES128_VERIFY_KEY_LENGTH, C, Prio3Aes128Sum>(datastore, lease)
                     .await
             }
-            VdafInstance::Prio3Aes128Histogram { .. } => {
+            VdafInstance::Real(janus::task::VdafInstance::Prio3Aes128Histogram { .. }) => {
                 self.cancel_aggregation_job_generic::<PRIO3_AES128_VERIFY_KEY_LENGTH, C, Prio3Aes128Histogram>(datastore, lease)
-=======
-            VdafInstance::Real(janus::task::VdafInstance::Prio3Aes128Count) => {
-                self.cancel_aggregation_job_generic::<C, Prio3Aes128Count>(datastore, lease)
-                    .await
-            }
-            VdafInstance::Real(janus::task::VdafInstance::Prio3Aes128Sum { .. }) => {
-                self.cancel_aggregation_job_generic::<C, Prio3Aes128Sum>(datastore, lease)
-                    .await
-            }
-            VdafInstance::Real(janus::task::VdafInstance::Prio3Aes128Histogram { .. }) => {
-                self.cancel_aggregation_job_generic::<C, Prio3Aes128Histogram>(datastore, lease)
->>>>>>> a6b79c0b
                     .await
             }
 
@@ -854,11 +821,7 @@
             AggregateContinueReq, AggregateContinueResp, AggregateInitializeReq,
             AggregateInitializeResp, AggregationJobId, PrepareStep, PrepareStepResult, ReportShare,
         },
-<<<<<<< HEAD
-        task::{test_util::new_dummy_task, VdafInstance, PRIO3_AES128_VERIFY_KEY_LENGTH},
-=======
-        task::test_util::new_dummy_task,
->>>>>>> a6b79c0b
+        task::{test_util::new_dummy_task, PRIO3_AES128_VERIFY_KEY_LENGTH},
         trace::test_util::install_test_trace_subscriber,
     };
     use janus_test_util::{run_vdaf, MockClock};
