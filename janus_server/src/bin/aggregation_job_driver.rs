use anyhow::{anyhow, Context, Result};
use futures::{
    future::{try_join_all, FutureExt},
    try_join,
};
use http::header::CONTENT_TYPE;
use janus::{
    hpke::{self, associated_data_for_report_share, HpkeApplicationInfo, Label},
    message::{Duration, Report, Role},
    time::{Clock, RealClock},
};
use janus_server::{
    binary_utils::{janus_main, job_driver::JobDriver, BinaryOptions, CommonBinaryOptions},
    config::AggregationJobDriverConfig,
    datastore::{
        self,
        models::{
            AcquiredAggregationJob, AggregationJob, AggregationJobState, Lease, ReportAggregation,
            ReportAggregationState,
        },
        Datastore,
    },
    message::{
        AggregateContinueReq, AggregateContinueResp, AggregateInitializeReq,
        AggregateInitializeResp, PrepareStep, PrepareStepResult, ReportShare, ReportShareError,
    },
    task::{Task, VdafInstance, DAP_AUTH_HEADER},
};
use prio::{
    codec::{Decode, Encode, ParameterizedDecode},
    vdaf::{
        self,
        prio3::{Prio3Aes128Count, Prio3Aes128Histogram, Prio3Aes128Sum},
        PrepareTransition,
    },
};
use std::{fmt::Debug, sync::Arc};
use structopt::StructOpt;
use tracing::error;

#[derive(Debug, StructOpt)]
#[structopt(
    name = "janus-aggregation-job-driver",
    about = "Janus aggregation job driver",
    rename_all = "kebab-case",
    version = env!("CARGO_PKG_VERSION"),
)]
struct Options {
    #[structopt(flatten)]
    common: CommonBinaryOptions,
}

impl BinaryOptions for Options {
    fn common_options(&self) -> &CommonBinaryOptions {
        &self.common
    }
}

const CLIENT_USER_AGENT: &str = concat!(
    env!("CARGO_PKG_NAME"),
    "/",
    env!("CARGO_PKG_VERSION"),
    "/aggregation_job_driver",
);

#[tokio::main]
async fn main() -> anyhow::Result<()> {
    janus_main::<Options, _, _, _, _>(
        RealClock::default(),
        |clock, config: AggregationJobDriverConfig, datastore| async move {
            let aggregation_job_driver = Arc::new(AggregationJobDriver {
                http_client: reqwest::Client::builder()
                    .user_agent(CLIENT_USER_AGENT)
                    .build()
                    .context("couldn't create HTTP client")?,
            });

            // Start running.
            Arc::new(JobDriver::new(
                Arc::new(datastore),
                clock,
                Duration::from_seconds(config.job_driver_config.min_job_discovery_delay_secs),
                Duration::from_seconds(config.job_driver_config.max_job_discovery_delay_secs),
                config.job_driver_config.max_concurrent_job_workers,
                Duration::from_seconds(config.job_driver_config.worker_lease_duration_secs),
                Duration::from_seconds(
                    config
                        .job_driver_config
                        .worker_lease_clock_skew_allowance_secs,
                ),
                |datastore, lease_duration, max_acquire_count| async move {
                    datastore
                        .run_tx(|tx| {
                            Box::pin(async move {
                                // TODO(brandon): only acquire jobs whose batch units have not
                                // already been collected (probably by modifying
                                // acquire_incomplete_aggregation_jobs)
                                tx.acquire_incomplete_aggregation_jobs(
                                    lease_duration,
                                    max_acquire_count,
                                )
                                .await
                            })
                        })
                        .await
                },
<<<<<<< HEAD
                |datastore, aggregation_job_lease, aggregation_job_driver| async move {
                    aggregation_job_driver
                        .step_aggregation_job(datastore, aggregation_job_lease)
                        .await
=======
                move |datastore, acquired_aggregation_job| {
                    let aggregation_job_driver = Arc::clone(&aggregation_job_driver);
                    async move {
                        aggregation_job_driver
                            .step_aggregation_job(datastore, &acquired_aggregation_job)
                            .await
                    }
>>>>>>> d2fa4434
                },
            ))
            .run()
            .await;

            Ok(())
        },
    )
    .await
}

#[derive(Debug)]
struct AggregationJobDriver {
    http_client: reqwest::Client,
}

impl AggregationJobDriver {
    async fn step_aggregation_job<C: Clock>(
        &self,
        datastore: Arc<Datastore<C>>,
        lease: Lease<AcquiredAggregationJob>,
    ) -> Result<()> {
        match lease.leased().vdaf {
            VdafInstance::Prio3Aes128Count => {
                let vdaf = Prio3Aes128Count::new(2)?;
                self.step_aggregation_job_generic(datastore, vdaf, lease)
                    .await
            }

            VdafInstance::Prio3Aes128Sum { bits } => {
                let vdaf = Prio3Aes128Sum::new(2, bits)?;
                self.step_aggregation_job_generic(datastore, vdaf, lease)
                    .await
            }

            VdafInstance::Prio3Aes128Histogram { ref buckets } => {
                let vdaf = Prio3Aes128Histogram::new(2, buckets)?;
                self.step_aggregation_job_generic(datastore, vdaf, lease)
                    .await
            }

            _ => panic!("VDAF {:?} is not yet supported", lease.leased().vdaf),
        }
    }

    async fn step_aggregation_job_generic<C, A>(
        &self,
        datastore: Arc<Datastore<C>>,
        vdaf: A,
        lease: Lease<AcquiredAggregationJob>,
    ) -> Result<()>
    where
        C: Clock,
        A: vdaf::Aggregator + 'static + Send + Sync,
        A::AggregationParam: Send + Sync,
        for<'a> &'a A::AggregateShare: Into<Vec<u8>>,
        A::OutputShare: PartialEq + Eq + Send + Sync + for<'a> TryFrom<&'a [u8]>,
        for<'a> &'a A::OutputShare: Into<Vec<u8>>,
        A::PrepareStep: PartialEq + Eq + Send + Sync + Encode + ParameterizedDecode<A::VerifyParam>,
        A::PrepareMessage: PartialEq + Eq + Send + Sync,
        A::VerifyParam: Send + Sync + ParameterizedDecode<A>,
    {
        // Read all information about the aggregation job.
        let vdaf = Arc::new(vdaf);
        let task_id = lease.leased().task_id;
        let aggregation_job_id = lease.leased().aggregation_job_id;
        let (task, aggregation_job, report_aggregations, client_reports, verify_param) = datastore
            .run_tx(|tx| {
                let vdaf = Arc::clone(&vdaf);
                Box::pin(async move {
                    let task = tx.get_task(task_id).await?.ok_or_else(|| {
                        datastore::Error::User(anyhow!("couldn't find task {}", task_id).into())
                    })?;
                    let verify_param = A::VerifyParam::get_decoded_with_param(
                        &vdaf,
                        task.vdaf_verify_parameters.get(0).unwrap(),
                    )?;

                    let aggregation_job_future =
                        tx.get_aggregation_job::<A>(task_id, aggregation_job_id);
                    let report_aggregations_future = tx
                        .get_report_aggregations_for_aggregation_job::<A>(
                            &verify_param,
                            task_id,
                            aggregation_job_id,
                        );

                    let (aggregation_job, report_aggregations) =
                        try_join!(aggregation_job_future, report_aggregations_future)?;
                    let aggregation_job = aggregation_job.ok_or_else(|| {
                        datastore::Error::User(
                            anyhow!(
                                "couldn't find aggregation job {} for task {}",
                                aggregation_job_id,
                                task_id
                            )
                            .into(),
                        )
                    })?;

                    // Read client reports, but only for report aggregations in state START.
                    // TODO(brandon): create "get_client_reports_for_aggregation_job" datastore
                    // operation to avoid needing to join many futures?
                    let client_reports =
                        try_join_all(report_aggregations.iter().filter_map(|report_aggregation| {
                            if report_aggregation.state == ReportAggregationState::Start {
                                Some(tx.get_client_report(task_id, report_aggregation.nonce).map(
                                    |rslt| {
                                        rslt.context(format!(
                                            "couldn't get report {} for task {}",
                                            report_aggregation.nonce, task_id,
                                        ))
                                        .and_then(
                                            |maybe_report| {
                                                maybe_report.ok_or_else(|| {
                                                    anyhow!(
                                                        "couldn't find report {} for task {}",
                                                        report_aggregation.nonce,
                                                        task_id
                                                    )
                                                })
                                            },
                                        )
                                    },
                                ))
                            } else {
                                None
                            }
                        }))
                        .await
                        .map_err(|err| datastore::Error::User(err.into()))?;

                    Ok((
                        task,
                        aggregation_job,
                        report_aggregations,
                        client_reports,
                        verify_param,
                    ))
                })
            })
            .await?;

        // Figure out the next step based on the non-error report aggregation states, and dispatch accordingly.
        let (mut saw_start, mut saw_waiting, mut saw_finished) = (false, false, false);
        for report_aggregation in &report_aggregations {
            match report_aggregation.state {
                ReportAggregationState::Start => saw_start = true,
                ReportAggregationState::Waiting(_, _) => saw_waiting = true,
                ReportAggregationState::Finished(_) => saw_finished = true,
                ReportAggregationState::Failed(_) | ReportAggregationState::Invalid => (), // ignore failure aggregation states
            }
        }
        match (saw_start, saw_waiting, saw_finished) {
            // Only saw report aggregations in state "start" (or failed or invalid).
            (true, false, false) => self.step_aggregation_job_aggregate_init(
                &datastore, vdaf.as_ref(), lease, task, aggregation_job, report_aggregations, client_reports, verify_param).await,

            // Only saw report aggregations in state "waiting" (or failed or invalid).
            (false, true, false) => self.step_aggregation_job_aggregate_continue(
                &datastore, vdaf.as_ref(), lease, task, aggregation_job, report_aggregations).await,

            _ => return Err(anyhow!("unexpected combination of report aggregation states (saw_start = {}, saw_waiting = {}, saw_finished = {})", saw_start, saw_waiting, saw_finished)),
        }
    }

    #[allow(clippy::too_many_arguments)]
    async fn step_aggregation_job_aggregate_init<C, A>(
        &self,
        datastore: &Datastore<C>,
        vdaf: &A,
        lease: Lease<AcquiredAggregationJob>,
        task: Task,
        aggregation_job: AggregationJob<A>,
        report_aggregations: Vec<ReportAggregation<A>>,
        client_reports: Vec<Report>,
        verify_param: A::VerifyParam,
    ) -> Result<()>
    where
        C: Clock,
        A: vdaf::Aggregator + 'static,
        A::AggregationParam: Send + Sync,
        for<'a> &'a A::AggregateShare: Into<Vec<u8>>,
        A::OutputShare: PartialEq + Eq + Send + Sync,
        for<'a> &'a A::OutputShare: Into<Vec<u8>>,
        A::PrepareStep: PartialEq + Eq + Send + Sync + Encode,
        A::PrepareMessage: PartialEq + Eq + Send + Sync,
    {
        // Zip the report aggregations at start with the client reports, verifying that their nonces
        // match. We use asserts here as the conditions we are checking should be guaranteed by the
        // caller.
        let report_aggregations: Vec<_> = report_aggregations
            .into_iter()
            .filter(|report_aggregation| report_aggregation.state == ReportAggregationState::Start)
            .collect();
        assert_eq!(report_aggregations.len(), client_reports.len());
        let reports: Vec<_> = report_aggregations
            .into_iter()
            .zip(client_reports.into_iter())
            .collect();
        for (report_aggregation, client_report) in &reports {
            assert_eq!(report_aggregation.task_id, client_report.task_id());
            assert_eq!(report_aggregation.nonce, client_report.nonce());
        }

        // Compute report shares to send to helper, and decrypt our input shares & initialize
        // preparation state.
        let mut report_aggregations_to_write = Vec::new();
        let mut report_shares = Vec::new();
        let mut stepped_aggregations = Vec::new();
        for (mut report_aggregation, report) in reports {
            // Retrieve input shares.
            let leader_encrypted_input_share = match report
                .encrypted_input_shares()
                .get(Role::Leader.index().unwrap())
            {
                Some(leader_encrypted_input_share) => leader_encrypted_input_share,
                None => {
                    error!(report_nonce = %report_aggregation.nonce, "Client report missing leader encrypted input share");
                    report_aggregation.state = ReportAggregationState::Invalid;
                    report_aggregations_to_write.push(report_aggregation);
                    continue;
                }
            };

            let helper_encrypted_input_share = match report
                .encrypted_input_shares()
                .get(Role::Helper.index().unwrap())
            {
                Some(helper_encrypted_input_share) => helper_encrypted_input_share,
                None => {
                    error!(report_nonce = %report_aggregation.nonce, "Client report missing helper encrypted input share");
                    report_aggregation.state = ReportAggregationState::Invalid;
                    report_aggregations_to_write.push(report_aggregation);
                    continue;
                }
            };

            // Decrypt leader input share & transform into our first transition.
            let (hpke_config, hpke_private_key) = match task
                .hpke_keys
                .get(&leader_encrypted_input_share.config_id())
            {
                Some((hpke_config, hpke_private_key)) => (hpke_config, hpke_private_key),
                None => {
                    error!(report_nonce = %report_aggregation.nonce, hpke_config_id = %leader_encrypted_input_share.config_id(), "Leader encrypted input share references unknown HPKE config ID");
                    report_aggregation.state =
                        ReportAggregationState::Failed(ReportShareError::HpkeUnknownConfigId);
                    report_aggregations_to_write.push(report_aggregation);
                    continue;
                }
            };
            let hpke_application_info =
                HpkeApplicationInfo::new(Label::InputShare, Role::Client, Role::Leader);
            let associated_data =
                associated_data_for_report_share(task.id, report.nonce(), report.extensions());
            let leader_input_share_bytes = match hpke::open(
                hpke_config,
                hpke_private_key,
                &hpke_application_info,
                leader_encrypted_input_share,
                &associated_data,
            ) {
                Ok(leader_input_share_bytes) => leader_input_share_bytes,
                Err(err) => {
                    error!(report_nonce = %report_aggregation.nonce, ?err, "Couldn't decrypt leader's encrypted input share");
                    report_aggregation.state =
                        ReportAggregationState::Failed(ReportShareError::HpkeDecryptError);
                    report_aggregations_to_write.push(report_aggregation);
                    continue;
                }
            };
            let leader_input_share = match A::InputShare::get_decoded_with_param(
                &verify_param,
                &leader_input_share_bytes,
            ) {
                Ok(leader_input_share) => leader_input_share,
                Err(err) => {
                    // TODO(brandon): is moving to Invalid on a decoding error appropriate?
                    // [https://github.com/ietf-wg-ppm/draft-ietf-ppm-dap/issues/255]
                    error!(report_nonce = %report_aggregation.nonce, ?err, "Couldn't decode leader's input share");
                    report_aggregation.state = ReportAggregationState::Invalid;
                    report_aggregations_to_write.push(report_aggregation);
                    continue;
                }
            };

            // Initialize the leader's preparation state from the input share.
            let prep_state = match vdaf.prepare_init(
                &verify_param,
                &aggregation_job.aggregation_param,
                &report.nonce().get_encoded(),
                &leader_input_share,
            ) {
                Ok(prep_state) => prep_state,
                Err(err) => {
                    error!(report_nonce = %report_aggregation.nonce, ?err, "Couldn't initialize leader's preparation state");
                    report_aggregation.state =
                        ReportAggregationState::Failed(ReportShareError::VdafPrepError);
                    report_aggregations_to_write.push(report_aggregation);
                    continue;
                }
            };
            let leader_transition = vdaf.prepare_step(prep_state, None);
            if let PrepareTransition::Fail(err) = leader_transition {
                error!(report_nonce = %report_aggregation.nonce, ?err, "Couldn't step leader's initial preparation state");
                report_aggregation.state =
                    ReportAggregationState::Failed(ReportShareError::VdafPrepError);
                report_aggregations_to_write.push(report_aggregation);
                continue;
            };

            report_shares.push(ReportShare {
                nonce: report.nonce(),
                extensions: report.extensions().to_vec(),
                encrypted_input_share: helper_encrypted_input_share.clone(),
            });
            stepped_aggregations.push(SteppedAggregation {
                report_aggregation,
                leader_transition,
            });
        }

        // Construct request, send it to the helper, and process the response.
        // TODO(brandon): what HTTP errors should cause us to abort/stop retrying the aggregation job?
        // TODO(brandon): should we care about the response's content type?
        let req = AggregateInitializeReq {
            task_id: task.id,
            job_id: aggregation_job.aggregation_job_id,
            agg_param: aggregation_job.aggregation_param.get_encoded(),
            report_shares,
        };

        let response = self
            .http_client
            .post(task.aggregator_url(Role::Helper)?.join("/aggregate")?)
            .header(CONTENT_TYPE, AggregateInitializeReq::MEDIA_TYPE)
            .header(
                DAP_AUTH_HEADER,
                task.primary_aggregator_auth_token().as_bytes(),
            )
            .body(req.get_encoded())
            .send()
            .await?;
        let resp = AggregateInitializeResp::get_decoded(&response.bytes().await?)?;

        self.process_response_from_helper(
            datastore,
            vdaf,
            lease,
            aggregation_job,
            stepped_aggregations,
            report_aggregations_to_write,
            resp.prepare_steps,
        )
        .await
    }

    async fn step_aggregation_job_aggregate_continue<C, A>(
        &self,
        datastore: &Datastore<C>,
        vdaf: &A,
        lease: Lease<AcquiredAggregationJob>,
        task: Task,
        aggregation_job: AggregationJob<A>,
        report_aggregations: Vec<ReportAggregation<A>>,
    ) -> Result<()>
    where
        C: Clock,
        A: vdaf::Aggregator + 'static,
        A::AggregationParam: Send + Sync,
        for<'a> &'a A::AggregateShare: Into<Vec<u8>>,
        A::OutputShare: Send + Sync,
        for<'a> &'a A::OutputShare: Into<Vec<u8>>,
        A::PrepareStep: Send + Sync + Encode,
        A::PrepareMessage: Send + Sync,
    {
        // Visit the report aggregations, ignoring any that have already failed; compute our own
        // next step & transitions to send to the helper.
        let mut report_aggregations_to_write = Vec::new();
        let mut prepare_steps = Vec::new();
        let mut stepped_aggregations = Vec::new();
        for mut report_aggregation in report_aggregations {
            if let ReportAggregationState::Waiting(prep_state, prep_msg) = &report_aggregation.state
            {
                let prep_msg = prep_msg
                    .as_ref()
                    .ok_or_else(|| anyhow!("report aggregation missing prepare message"))?;

                // Step our own state.
                let leader_transition =
                    vdaf.prepare_step(prep_state.clone(), Some(prep_msg.clone()));
                if let PrepareTransition::Fail(err) = leader_transition {
                    error!(report_nonce = %report_aggregation.nonce, ?err, "Couldn't step report aggregation");
                    report_aggregation.state =
                        ReportAggregationState::Failed(ReportShareError::VdafPrepError);
                    report_aggregations_to_write.push(report_aggregation);
                    continue;
                }

                prepare_steps.push(PrepareStep {
                    nonce: report_aggregation.nonce,
                    result: PrepareStepResult::Continued(prep_msg.get_encoded()),
                });
                stepped_aggregations.push(SteppedAggregation {
                    report_aggregation,
                    leader_transition,
                })
            }
        }

        // Construct request, send it to the helper, and process the response.
        // TODO(brandon): what HTTP errors should cause us to abort/stop retrying the aggregation job?
        // TODO(brandon): should we care about the response's content type?
        let req = AggregateContinueReq {
            task_id: task.id,
            job_id: aggregation_job.aggregation_job_id,
            prepare_steps,
        };

        let response = self
            .http_client
            .post(task.aggregator_url(Role::Helper)?.join("/aggregate")?)
            .header(CONTENT_TYPE, AggregateContinueReq::MEDIA_TYPE)
            .header(
                DAP_AUTH_HEADER,
                task.primary_aggregator_auth_token().as_bytes(),
            )
            .body(req.get_encoded())
            .send()
            .await?;
        let resp = AggregateContinueResp::get_decoded(&response.bytes().await?)?;

        self.process_response_from_helper(
            datastore,
            vdaf,
            lease,
            aggregation_job,
            stepped_aggregations,
            report_aggregations_to_write,
            resp.prepare_steps,
        )
        .await
    }

    #[allow(clippy::too_many_arguments)]
    async fn process_response_from_helper<C, A>(
        &self,
        datastore: &Datastore<C>,
        vdaf: &A,
        lease: Lease<AcquiredAggregationJob>,
        aggregation_job: AggregationJob<A>,
        stepped_aggregations: Vec<SteppedAggregation<A>>,
        mut report_aggregations_to_write: Vec<ReportAggregation<A>>,
        prep_steps: Vec<PrepareStep>,
    ) -> Result<()>
    where
        C: Clock,
        A: vdaf::Aggregator + 'static,
        A::AggregationParam: Send + Sync,
        for<'a> &'a A::AggregateShare: Into<Vec<u8>>,
        A::OutputShare: Send + Sync,
        for<'a> &'a A::OutputShare: Into<Vec<u8>>,
        A::PrepareMessage: Send + Sync,
        A::PrepareStep: Send + Sync + Encode,
    {
        // Handle response, computing the new report aggregations to be stored.
        if stepped_aggregations.len() != prep_steps.len() {
            return Err(anyhow!(
                "missing, duplicate, out-of-order, or unexpected prepare steps in response"
            ));
        }
        for (stepped_aggregation, helper_prep_step) in
            stepped_aggregations.into_iter().zip(prep_steps)
        {
            let (mut report_aggregation, leader_transition) = (
                stepped_aggregation.report_aggregation,
                stepped_aggregation.leader_transition,
            );
            if helper_prep_step.nonce != report_aggregation.nonce {
                return Err(anyhow!(
                    "missing, duplicate, out-of-order, or unexpected prepare steps in response"
                ));
            }
            match helper_prep_step.result {
                PrepareStepResult::Continued(payload) => {
                    // If the leader continued too, combine the leader's message with the helper's
                    // and prepare to store the leader's new state & the combined message for the
                    // next round. If the leader didn't continue, transition to INVALID.
                    if let PrepareTransition::Continue(leader_prep_state, leader_prep_msg) =
                        leader_transition
                    {
                        // TODO(brandon): is it OK to match prep state w/ prep message decoding in
                        // this way? It works for the existing VDAFs, but I'm not sure if this is
                        // expected to be generally true.
                        let helper_prep_msg =
                            A::PrepareMessage::get_decoded_with_param(&leader_prep_state, &payload)
                                .context("couldn't decode helper's prepare message");
                        let combined_prep_msg = helper_prep_msg.and_then(|helper_prep_msg| {
                            vdaf.prepare_preprocess([leader_prep_msg, helper_prep_msg])
                                .context("couldn't combine leader & helper prepare messages")
                        });
                        report_aggregation.state = match combined_prep_msg {
                            Ok(combined_prep_msg) => ReportAggregationState::Waiting(
                                leader_prep_state,
                                Some(combined_prep_msg),
                            ),
                            Err(err) => {
                                error!(report_nonce = %report_aggregation.nonce, ?err, "Couldn't compute combined prepare message");
                                ReportAggregationState::Failed(ReportShareError::VdafPrepError)
                            }
                        }
                    } else {
                        error!(report_nonce = %report_aggregation.nonce, leader_transition = ?leader_transition, "Helper continued but leader did not");
                        report_aggregation.state = ReportAggregationState::Invalid;
                    }
                }

                PrepareStepResult::Finished => {
                    // If the leader finished too, we are done; prepare to store the output share.
                    // If the leader didn't finish too, we transition to INVALID.
                    if let PrepareTransition::Finish(out_share) = leader_transition {
                        report_aggregation.state = ReportAggregationState::Finished(out_share);
                    } else {
                        error!(report_nonce = %report_aggregation.nonce, leader_transition = ?leader_transition, "Helper finished but leader did not");
                        report_aggregation.state = ReportAggregationState::Invalid;
                    }
                }

                PrepareStepResult::Failed(err) => {
                    // If the helper failed, we move to FAILED immediately.
                    // TODO(brandon): is it correct to just record the transition error that the helper reports?
                    error!(report_nonce = %report_aggregation.nonce, helper_err = ?err, "Helper couldn't step report aggregation");
                    report_aggregation.state = ReportAggregationState::Failed(err);
                }
            }
            report_aggregations_to_write.push(report_aggregation);
        }

        // Determine if we've finished the aggregation job (i.e. if all report aggregations are in
        // a terminal state), then write everything back to storage.
        let aggregation_job_is_finished = report_aggregations_to_write
            .iter()
            .all(|ra| !matches!(ra.state, ReportAggregationState::Waiting(_, _)));
        let aggregation_job_to_write = if aggregation_job_is_finished {
            let mut aggregation_job = aggregation_job;
            aggregation_job.state = AggregationJobState::Finished;
            Some(aggregation_job)
        } else {
            None
        };
        let report_aggregations_to_write = Arc::new(report_aggregations_to_write);
        let aggregation_job_to_write = Arc::new(aggregation_job_to_write);
        let lease = Arc::new(lease);
        datastore
            .run_tx(|tx| {
                let (report_aggregations_to_write, aggregation_job_to_write, lease) = (
                    Arc::clone(&report_aggregations_to_write),
                    Arc::clone(&aggregation_job_to_write),
                    Arc::clone(&lease),
                );
                Box::pin(async move {
                    let report_aggregations_future =
                        try_join_all(report_aggregations_to_write.iter().map(
                            |report_aggregation| tx.update_report_aggregation(report_aggregation),
                        ));
                    let aggregation_job_future = try_join_all(
                        aggregation_job_to_write
                            .iter()
                            .map(|aggregation_job| tx.update_aggregation_job(aggregation_job)),
                    );

                    try_join!(
                        tx.release_aggregation_job(&lease),
                        report_aggregations_future,
                        aggregation_job_future
                    )?;
                    Ok(())
                })
            })
            .await?;
        Ok(())
    }
}

/// SteppedAggregation represents a report aggregation along with the associated preparation-state
/// transition representing the next step for the leader.
struct SteppedAggregation<A: vdaf::Aggregator>
where
    for<'a> &'a A::AggregateShare: Into<Vec<u8>>,
{
    report_aggregation: ReportAggregation<A>,
    leader_transition: PrepareTransition<A::PrepareStep, A::PrepareMessage, A::OutputShare>,
}

#[cfg(test)]
mod tests {
    use crate::AggregationJobDriver;
    use assert_matches::assert_matches;
    use http::header::CONTENT_TYPE;
    use janus::{
        hpke::{
            self, associated_data_for_report_share,
            test_util::generate_hpke_config_and_private_key, HpkeApplicationInfo, Label,
        },
        message::{Duration, HpkeConfig, Nonce, Report, Role, TaskId},
        time::Clock,
    };
    use janus_server::{
        binary_utils::job_driver::JobDriver,
        datastore::{
            models::{
                AggregationJob, AggregationJobState, ReportAggregation, ReportAggregationState,
            },
            Crypter, Datastore,
        },
        message::{
            AggregateContinueReq, AggregateContinueResp, AggregateInitializeReq,
            AggregateInitializeResp, AggregationJobId, PrepareStep, PrepareStepResult, ReportShare,
        },
        task::{test_util::new_dummy_task, VdafInstance},
        trace::test_util::install_test_trace_subscriber,
    };
    use janus_test_util::{run_vdaf, MockClock};
    use mockito::mock;
    use prio::{
        codec::Encode,
        vdaf::{prio3::Prio3Aes128Count, PrepareTransition, Vdaf},
    };
    use reqwest::Url;
    use std::{str, sync::Arc};
    use tokio::{task, time};

    janus_test_util::define_ephemeral_datastore!();

    #[tokio::test]
    async fn aggregation_job_driver() {
        // This is a minimal test that AggregationJobDriver::run() will successfully find
        // aggregation jobs & step them to completion. More detailed tests of the aggregation job
        // creation logic are contained in other tests which do not exercise the job-acquiry loop.
        // Note that we actually step twice to ensure that lease-release & re-acquiry works as
        // expected.

        // Setup.
        install_test_trace_subscriber();
        let clock = MockClock::default();
        let (ds, _db_handle) = ephemeral_datastore(clock.clone()).await;
        let ds = Arc::new(ds);
        let vdaf = Prio3Aes128Count::new(2).unwrap();
        let (public_param, verify_params) = vdaf.setup().unwrap();
        let leader_verify_param = verify_params.get(Role::Leader.index().unwrap()).unwrap();
        let nonce = Nonce::generate(&clock);
        let transcript = run_vdaf(&vdaf, &public_param, &verify_params, &(), nonce, &0);

        let task_id = TaskId::random();
        let mut task = new_dummy_task(task_id, VdafInstance::Prio3Aes128Count, Role::Leader);
        task.aggregator_endpoints = vec![
            Url::parse("http://irrelevant").unwrap(), // leader URL doesn't matter
            Url::parse(&mockito::server_url()).unwrap(),
        ];
        task.vdaf_verify_parameters = vec![verify_params
            .get(Role::Leader.index().unwrap())
            .unwrap()
            .get_encoded()];

        let agg_auth_token = task.primary_aggregator_auth_token().clone();
        let (leader_hpke_config, _) = task.hpke_keys.iter().next().unwrap().1;
        let (helper_hpke_config, _) = generate_hpke_config_and_private_key();
        let report = generate_report(
            task_id,
            nonce,
            &[leader_hpke_config, &helper_hpke_config],
            &transcript.input_shares,
        );
        let aggregation_job_id = AggregationJobId::random();

        ds.run_tx(|tx| {
            let (task, report) = (task.clone(), report.clone());
            Box::pin(async move {
                tx.put_task(&task).await?;
                tx.put_client_report(&report).await?;

                tx.put_aggregation_job(&AggregationJob::<Prio3Aes128Count> {
                    aggregation_job_id,
                    task_id,
                    aggregation_param: (),
                    state: AggregationJobState::InProgress,
                })
                .await?;
                tx.put_report_aggregation(&ReportAggregation::<Prio3Aes128Count> {
                    aggregation_job_id,
                    task_id,
                    nonce: report.nonce(),
                    ord: 0,
                    state: ReportAggregationState::Start,
                })
                .await
            })
        })
        .await
        .unwrap();

        // Setup: prepare mocked HTTP responses.
        let helper_vdaf_msg = assert_matches!(&transcript.transitions[Role::Helper.index().unwrap()][0], PrepareTransition::Continue(_, prep_msg) => prep_msg);
        let helper_responses = vec![
            (
                AggregateInitializeReq::MEDIA_TYPE,
                AggregateInitializeResp::MEDIA_TYPE,
                AggregateInitializeResp {
                    job_id: aggregation_job_id,
                    prepare_steps: vec![PrepareStep {
                        nonce,
                        result: PrepareStepResult::Continued(helper_vdaf_msg.get_encoded()),
                    }],
                }
                .get_encoded(),
            ),
            (
                AggregateContinueReq::MEDIA_TYPE,
                AggregateContinueResp::MEDIA_TYPE,
                AggregateContinueResp {
                    job_id: aggregation_job_id,
                    prepare_steps: vec![PrepareStep {
                        nonce,
                        result: PrepareStepResult::Finished,
                    }],
                }
                .get_encoded(),
            ),
        ];
        let mocked_aggregates: Vec<_> = helper_responses
            .into_iter()
            .map(|(req_content_type, resp_content_type, resp_body)| {
                mock("POST", "/aggregate")
                    .match_header(
                        "DAP-Auth-Token",
                        str::from_utf8(agg_auth_token.as_bytes()).unwrap(),
                    )
                    .match_header(CONTENT_TYPE.as_str(), req_content_type)
                    .with_status(200)
                    .with_header(CONTENT_TYPE.as_str(), resp_content_type)
                    .with_body(resp_body)
                    .create()
            })
            .collect();
        let aggregation_job_driver = Arc::new(AggregationJobDriver {
            http_client: reqwest::Client::builder()
                .user_agent(super::CLIENT_USER_AGENT)
                .build()
                .unwrap(),
        });
        // Run. Give the aggregation job driver enough time to step aggregation jobs, then kill it.
        let aggregation_job_driver = Arc::new(JobDriver::new(
            ds.clone(),
            clock,
            Duration::from_seconds(1),
            Duration::from_seconds(1),
            10,
            Duration::from_seconds(600),
            Duration::from_seconds(60),
            |datastore, lease_duration, max_acquire_count| async move {
                datastore
                    .run_tx(|tx| {
                        Box::pin(async move {
                            tx.acquire_incomplete_aggregation_jobs(
                                lease_duration,
                                max_acquire_count,
                            )
                            .await
                        })
                    })
                    .await
            },
<<<<<<< HEAD
            |datastore, aggregation_job_lease, aggregation_job_driver| async move {
                aggregation_job_driver
                    .step_aggregation_job(datastore, aggregation_job_lease)
                    .await
=======
            move |datastore, acquired_aggregation_job| {
                let aggregation_job_driver = Arc::clone(&aggregation_job_driver);
                async move {
                    aggregation_job_driver
                        .step_aggregation_job(datastore, &acquired_aggregation_job)
                        .await
                }
>>>>>>> d2fa4434
            },
        ));

        let task_handle = task::spawn({
            let aggregation_job_driver = aggregation_job_driver.clone();
            async move { aggregation_job_driver.run().await }
        });

        // TODO(brandon): consider using tokio::time::pause() to make time deterministic, and allow
        // this test to run without the need for a (racy, wallclock-consuming) real sleep.
        // Unfortunately, at time of writing this TODO, calling time::pause() breaks interaction
        // with the database -- the job-acquiry transaction deadlocks on attempting to start a
        // transaction, even if the main test loops on calling yield_now().
        time::sleep(time::Duration::from_secs(5)).await;
        task_handle.abort();

        // Verify.
        for mocked_aggregate in mocked_aggregates {
            mocked_aggregate.assert();
        }

        let want_aggregation_job = AggregationJob::<Prio3Aes128Count> {
            aggregation_job_id,
            task_id,
            aggregation_param: (),
            state: AggregationJobState::Finished,
        };
        let leader_output_share = assert_matches!(&transcript.transitions[Role::Leader.index().unwrap()][1], PrepareTransition::Finish(leader_output_share) => leader_output_share.clone());
        let want_report_aggregation = ReportAggregation::<Prio3Aes128Count> {
            aggregation_job_id,
            task_id,
            nonce,
            ord: 0,
            state: ReportAggregationState::Finished(leader_output_share),
        };

        let (got_aggregation_job, got_report_aggregation) = ds
            .run_tx(|tx| {
                let leader_verify_param = leader_verify_param.clone();
                Box::pin(async move {
                    let aggregation_job = tx
                        .get_aggregation_job::<Prio3Aes128Count>(task_id, aggregation_job_id)
                        .await?
                        .unwrap();
                    let report_aggregation = tx
                        .get_report_aggregation::<Prio3Aes128Count>(
                            &leader_verify_param,
                            task_id,
                            aggregation_job_id,
                            nonce,
                        )
                        .await?
                        .unwrap();
                    Ok((aggregation_job, report_aggregation))
                })
            })
            .await
            .unwrap();

        assert_eq!(want_aggregation_job, got_aggregation_job);
        assert_eq!(want_report_aggregation, got_report_aggregation);
    }

    #[tokio::test]
    async fn step_aggregation_job_init() {
        // Setup: insert a client report and add it to a new aggregation job.
        install_test_trace_subscriber();
        let clock = MockClock::default();
        let (ds, _db_handle) = ephemeral_datastore(clock.clone()).await;
        let ds = Arc::new(ds);
        let vdaf = Prio3Aes128Count::new(2).unwrap();
        let (public_param, verify_params) = vdaf.setup().unwrap();
        let leader_verify_param = verify_params.get(Role::Leader.index().unwrap()).unwrap();
        let nonce = Nonce::generate(&clock);
        let transcript = run_vdaf(&vdaf, &public_param, &verify_params, &(), nonce, &0);

        let task_id = TaskId::random();
        let mut task = new_dummy_task(task_id, VdafInstance::Prio3Aes128Count, Role::Leader);
        task.aggregator_endpoints = vec![
            Url::parse("http://irrelevant").unwrap(), // leader URL doesn't matter
            Url::parse(&mockito::server_url()).unwrap(),
        ];
        task.vdaf_verify_parameters = vec![leader_verify_param.get_encoded()];

        let agg_auth_token = task.primary_aggregator_auth_token();
        let (leader_hpke_config, _) = task.hpke_keys.iter().next().unwrap().1;
        let (helper_hpke_config, _) = generate_hpke_config_and_private_key();
        let report = generate_report(
            task_id,
            nonce,
            &[leader_hpke_config, &helper_hpke_config],
            &transcript.input_shares,
        );
        let aggregation_job_id = AggregationJobId::random();

        let lease = ds
            .run_tx(|tx| {
                let (task, report) = (task.clone(), report.clone());
                Box::pin(async move {
                    tx.put_task(&task).await?;
                    tx.put_client_report(&report).await?;

                    tx.put_aggregation_job(&AggregationJob::<Prio3Aes128Count> {
                        aggregation_job_id,
                        task_id,
                        aggregation_param: (),
                        state: AggregationJobState::InProgress,
                    })
                    .await?;
                    tx.put_report_aggregation(&ReportAggregation::<Prio3Aes128Count> {
                        aggregation_job_id,
                        task_id,
                        nonce: report.nonce(),
                        ord: 0,
                        state: ReportAggregationState::Start,
                    })
                    .await?;

                    Ok(tx
                        .acquire_incomplete_aggregation_jobs(Duration::from_seconds(60), 1)
                        .await?
                        .remove(0))
                })
            })
            .await
            .unwrap();
        assert_eq!(lease.leased().task_id, task_id);
        assert_eq!(lease.leased().aggregation_job_id, aggregation_job_id);

        // Setup: prepare mocked HTTP response.
        // TODO(brandon): this is fragile in that it expects the leader request to be
        // deterministically encoded. It would be nicer to retrieve the request bytes from the mock,
        // then do our own parsing & verification -- but mockito does not yet expose this
        // functionality.
        let leader_request = AggregateInitializeReq {
            task_id,
            job_id: aggregation_job_id,
            agg_param: ().get_encoded(),
            report_shares: vec![ReportShare {
                nonce,
                extensions: Vec::new(),
                encrypted_input_share: report
                    .encrypted_input_shares()
                    .get(Role::Helper.index().unwrap())
                    .unwrap()
                    .clone(),
            }],
        };
        let helper_vdaf_msg = assert_matches!(&transcript.transitions[Role::Helper.index().unwrap()][0], PrepareTransition::Continue(_, prep_msg) => prep_msg);
        let helper_response = AggregateInitializeResp {
            job_id: aggregation_job_id,
            prepare_steps: vec![PrepareStep {
                nonce,
                result: PrepareStepResult::Continued(helper_vdaf_msg.get_encoded()),
            }],
        };
        let mocked_aggregate = mock("POST", "/aggregate")
            .match_header(
                "DAP-Auth-Token",
                str::from_utf8(agg_auth_token.as_bytes()).unwrap(),
            )
            .match_header(CONTENT_TYPE.as_str(), AggregateInitializeReq::MEDIA_TYPE)
            .match_body(leader_request.get_encoded())
            .with_status(200)
            .with_header(CONTENT_TYPE.as_str(), AggregateInitializeResp::MEDIA_TYPE)
            .with_body(helper_response.get_encoded())
            .create();

        // Run: create an aggregation job driver & step the aggregation we've created.
        let aggregation_job_driver = AggregationJobDriver {
            http_client: reqwest::Client::builder().build().unwrap(),
        };
        aggregation_job_driver
            .step_aggregation_job(ds.clone(), lease)
            .await
            .unwrap();

        // Verify.
        mocked_aggregate.assert();

        let want_aggregation_job = AggregationJob::<Prio3Aes128Count> {
            aggregation_job_id,
            task_id,
            aggregation_param: (),
            state: AggregationJobState::InProgress,
        };
        let leader_prep_state = assert_matches!(&transcript.transitions[Role::Leader.index().unwrap()][0], PrepareTransition::Continue(prep_state, _) => prep_state.clone());
        let combined_prep_msg = transcript.combined_messages[0].clone();
        let want_report_aggregation = ReportAggregation::<Prio3Aes128Count> {
            aggregation_job_id,
            task_id,
            nonce,
            ord: 0,
            state: ReportAggregationState::Waiting(leader_prep_state, Some(combined_prep_msg)),
        };

        let (got_aggregation_job, got_report_aggregation) = ds
            .run_tx(|tx| {
                let leader_verify_param = leader_verify_param.clone();
                Box::pin(async move {
                    let aggregation_job = tx
                        .get_aggregation_job::<Prio3Aes128Count>(task_id, aggregation_job_id)
                        .await?
                        .unwrap();
                    let report_aggregation = tx
                        .get_report_aggregation::<Prio3Aes128Count>(
                            &leader_verify_param,
                            task_id,
                            aggregation_job_id,
                            nonce,
                        )
                        .await?
                        .unwrap();
                    Ok((aggregation_job, report_aggregation))
                })
            })
            .await
            .unwrap();

        assert_eq!(want_aggregation_job, got_aggregation_job);
        assert_eq!(want_report_aggregation, got_report_aggregation);
    }

    #[tokio::test]
    async fn step_aggregation_job_continue() {
        // Setup: insert a client report and add it to an aggregation job whose state has already
        // been stepped once.
        install_test_trace_subscriber();
        let clock = MockClock::default();
        let (ds, _db_handle) = ephemeral_datastore(clock.clone()).await;
        let ds = Arc::new(ds);
        let vdaf = Prio3Aes128Count::new(2).unwrap();
        let (public_param, verify_params) = vdaf.setup().unwrap();
        let leader_verify_param = verify_params.get(Role::Leader.index().unwrap()).unwrap();
        let nonce = Nonce::generate(&clock);
        let transcript = run_vdaf(&vdaf, &public_param, &verify_params, &(), nonce, &0);

        let task_id = TaskId::random();
        let mut task = new_dummy_task(task_id, VdafInstance::Prio3Aes128Count, Role::Leader);
        task.aggregator_endpoints = vec![
            Url::parse("http://irrelevant").unwrap(), // leader URL doesn't matter
            Url::parse(&mockito::server_url()).unwrap(),
        ];
        task.vdaf_verify_parameters = vec![leader_verify_param.get_encoded()];

        let agg_auth_token = task.primary_aggregator_auth_token();
        let (leader_hpke_config, _) = task.hpke_keys.iter().next().unwrap().1;
        let (helper_hpke_config, _) = generate_hpke_config_and_private_key();
        let report = generate_report(
            task_id,
            nonce,
            &[leader_hpke_config, &helper_hpke_config],
            &transcript.input_shares,
        );
        let aggregation_job_id = AggregationJobId::random();

        let leader_prep_state = assert_matches!(&transcript.transitions[Role::Leader.index().unwrap()][0], PrepareTransition::Continue(prep_state, _) => prep_state);
        let combined_msg = &transcript.combined_messages[0];

        let lease = ds
            .run_tx(|tx| {
                let (task, report, leader_prep_state, combined_msg) = (
                    task.clone(),
                    report.clone(),
                    leader_prep_state.clone(),
                    combined_msg.clone(),
                );
                Box::pin(async move {
                    tx.put_task(&task).await?;
                    tx.put_client_report(&report).await?;

                    tx.put_aggregation_job(&AggregationJob::<Prio3Aes128Count> {
                        aggregation_job_id,
                        task_id,
                        aggregation_param: (),
                        state: AggregationJobState::InProgress,
                    })
                    .await?;
                    tx.put_report_aggregation(&ReportAggregation::<Prio3Aes128Count> {
                        aggregation_job_id,
                        task_id,
                        nonce: report.nonce(),
                        ord: 0,
                        state: ReportAggregationState::Waiting(
                            leader_prep_state,
                            Some(combined_msg),
                        ),
                    })
                    .await?;

                    Ok(tx
                        .acquire_incomplete_aggregation_jobs(Duration::from_seconds(60), 1)
                        .await?
                        .remove(0))
                })
            })
            .await
            .unwrap();
        assert_eq!(lease.leased().task_id, task_id);
        assert_eq!(lease.leased().aggregation_job_id, aggregation_job_id);

        // Setup: prepare mocked HTTP response.
        // TODO(brandon): this is fragile in that it expects the leader request to be
        // deterministically encoded. It would be nicer to retrieve the request bytes from the mock,
        // then do our own parsing & verification -- but mockito does not yet expose this
        // functionality.
        let leader_request = AggregateContinueReq {
            task_id,
            job_id: aggregation_job_id,
            prepare_steps: vec![PrepareStep {
                nonce,
                result: PrepareStepResult::Continued(combined_msg.get_encoded()),
            }],
        };
        let helper_response = AggregateContinueResp {
            job_id: aggregation_job_id,
            prepare_steps: vec![PrepareStep {
                nonce,
                result: PrepareStepResult::Finished,
            }],
        };
        let mocked_aggregate = mock("POST", "/aggregate")
            .match_header(
                "DAP-Auth-Token",
                str::from_utf8(agg_auth_token.as_bytes()).unwrap(),
            )
            .match_header(CONTENT_TYPE.as_str(), AggregateContinueReq::MEDIA_TYPE)
            .match_body(leader_request.get_encoded())
            .with_status(200)
            .with_header(CONTENT_TYPE.as_str(), AggregateContinueResp::MEDIA_TYPE)
            .with_body(helper_response.get_encoded())
            .create();

        // Run: create an aggregation job driver & step the aggregation we've created.
        let aggregation_job_driver = AggregationJobDriver {
            http_client: reqwest::Client::builder().build().unwrap(),
        };
        aggregation_job_driver
            .step_aggregation_job(ds.clone(), lease)
            .await
            .unwrap();

        // Verify.
        mocked_aggregate.assert();

        let want_aggregation_job = AggregationJob::<Prio3Aes128Count> {
            aggregation_job_id,
            task_id,
            aggregation_param: (),
            state: AggregationJobState::Finished,
        };
        let leader_output_share = assert_matches!(&transcript.transitions[Role::Leader.index().unwrap()][1], PrepareTransition::Finish(leader_output_share) => leader_output_share.clone());
        let want_report_aggregation = ReportAggregation::<Prio3Aes128Count> {
            aggregation_job_id,
            task_id,
            nonce,
            ord: 0,
            state: ReportAggregationState::Finished(leader_output_share),
        };

        let (got_aggregation_job, got_report_aggregation) = ds
            .run_tx(|tx| {
                let leader_verify_param = leader_verify_param.clone();
                Box::pin(async move {
                    let aggregation_job = tx
                        .get_aggregation_job::<Prio3Aes128Count>(task_id, aggregation_job_id)
                        .await?
                        .unwrap();
                    let report_aggregation = tx
                        .get_report_aggregation::<Prio3Aes128Count>(
                            &leader_verify_param,
                            task_id,
                            aggregation_job_id,
                            nonce,
                        )
                        .await?
                        .unwrap();
                    Ok((aggregation_job, report_aggregation))
                })
            })
            .await
            .unwrap();

        assert_eq!(want_aggregation_job, got_aggregation_job);
        assert_eq!(want_report_aggregation, got_report_aggregation);
    }

    /// Returns a report with the given task ID & nonce values, no extensions, and encrypted input
    /// shares corresponding to the given HPKE configs & input shares.
    fn generate_report<I: Encode>(
        task_id: TaskId,
        nonce: Nonce,
        hpke_configs: &[&HpkeConfig],
        input_shares: &[I],
    ) -> Report {
        assert_eq!(hpke_configs.len(), 2);
        assert_eq!(input_shares.len(), 2);

        let encrypted_input_shares: Vec<_> = [Role::Leader, Role::Helper]
            .into_iter()
            .map(|role| {
                hpke::seal(
                    hpke_configs.get(role.index().unwrap()).unwrap(),
                    &HpkeApplicationInfo::new(Label::InputShare, Role::Client, role),
                    &input_shares
                        .get(role.index().unwrap())
                        .unwrap()
                        .get_encoded(),
                    &associated_data_for_report_share(task_id, nonce, &[]),
                )
            })
            .collect::<Result<_, _>>()
            .unwrap();

        Report::new(task_id, nonce, Vec::new(), encrypted_input_shares)
    }
}<|MERGE_RESOLUTION|>--- conflicted
+++ resolved
@@ -104,20 +104,13 @@
                         })
                         .await
                 },
-<<<<<<< HEAD
-                |datastore, aggregation_job_lease, aggregation_job_driver| async move {
-                    aggregation_job_driver
-                        .step_aggregation_job(datastore, aggregation_job_lease)
-                        .await
-=======
-                move |datastore, acquired_aggregation_job| {
+                move |datastore, aggregation_job_lease| {
                     let aggregation_job_driver = Arc::clone(&aggregation_job_driver);
                     async move {
                         aggregation_job_driver
-                            .step_aggregation_job(datastore, &acquired_aggregation_job)
+                            .step_aggregation_job(datastore, aggregation_job_lease)
                             .await
                     }
->>>>>>> d2fa4434
                 },
             ))
             .run()
@@ -891,20 +884,13 @@
                     })
                     .await
             },
-<<<<<<< HEAD
-            |datastore, aggregation_job_lease, aggregation_job_driver| async move {
-                aggregation_job_driver
-                    .step_aggregation_job(datastore, aggregation_job_lease)
-                    .await
-=======
-            move |datastore, acquired_aggregation_job| {
+            move |datastore, aggregation_job_lease| {
                 let aggregation_job_driver = Arc::clone(&aggregation_job_driver);
                 async move {
                     aggregation_job_driver
-                        .step_aggregation_job(datastore, &acquired_aggregation_job)
+                        .step_aggregation_job(datastore, aggregation_job_lease)
                         .await
                 }
->>>>>>> d2fa4434
             },
         ));
 
