use anyhow::Context;
use janus::{message::Duration, time::RealClock};
use janus_server::{
    aggregator::aggregate_share::CollectJobDriver,
    binary_utils::{janus_main, job_driver::JobDriver, BinaryOptions, CommonBinaryOptions},
    config::CollectJobDriverConfig,
};
use std::{fmt::Debug, sync::Arc};
use structopt::StructOpt;

#[derive(Debug, StructOpt)]
#[structopt(
    name = "janus-collect-job-driver",
    about = "Janus collect job driver",
    rename_all = "kebab-case",
    version = env!("CARGO_PKG_VERSION"),
)]
struct Options {
    #[structopt(flatten)]
    common: CommonBinaryOptions,
}

impl BinaryOptions for Options {
    fn common_options(&self) -> &CommonBinaryOptions {
        &self.common
    }
}

const CLIENT_USER_AGENT: &str = concat!(
    env!("CARGO_PKG_NAME"),
    "/",
    env!("CARGO_PKG_VERSION"),
    "/collect_job_driver",
);

#[tokio::main]
async fn main() -> anyhow::Result<()> {
    janus_main::<Options, _, _, _, _>(
        RealClock::default(),
        |clock, config: CollectJobDriverConfig, datastore| async move {
            let datastore = Arc::new(datastore);
            let collect_job_driver = Arc::new(CollectJobDriver::new(
                reqwest::Client::builder()
                    .user_agent(CLIENT_USER_AGENT)
                    .build()
                    .context("couldn't create HTTP client")?,
            ));
            let lease_duration =
                Duration::from_seconds(config.job_driver_config.worker_lease_duration_secs);

            // Start running.
            Arc::new(JobDriver::new(
                clock,
                Duration::from_seconds(config.job_driver_config.min_job_discovery_delay_secs),
                Duration::from_seconds(config.job_driver_config.max_job_discovery_delay_secs),
                config.job_driver_config.max_concurrent_job_workers,
                Duration::from_seconds(
                    config
                        .job_driver_config
                        .worker_lease_clock_skew_allowance_secs,
                ),
                {
                    let datastore = Arc::clone(&datastore);
                    move |maximum_acquire_count| {
                        let datastore = Arc::clone(&datastore);
                        async move {
                            datastore
                                .run_tx(|tx| {
                                    Box::pin(async move {
                                        tx.acquire_incomplete_collect_jobs(
                                            lease_duration,
                                            maximum_acquire_count,
                                        )
                                        .await
                                    })
                                })
                                .await
                        }
                    }
                },
<<<<<<< HEAD
                {
                    let datastore = Arc::clone(&datastore);
                    move |acquired_collect_job| {
                        let (datastore, collect_job_driver) =
                            (Arc::clone(&datastore), Arc::clone(&collect_job_driver));
                        async move {
                            collect_job_driver
                                .step_collect_job(datastore, &acquired_collect_job)
                                .await
                        }
=======
                move |datastore, collect_job_lease| {
                    let collect_job_driver = Arc::clone(&collect_job_driver);
                    async move {
                        collect_job_driver
                            .step_collect_job(datastore, collect_job_lease)
                            .await
>>>>>>> 13f88955
                    }
                },
            ))
            .run()
            .await;

            Ok(())
        },
    )
    .await
}<|MERGE_RESOLUTION|>--- conflicted
+++ resolved
@@ -78,25 +78,16 @@
                         }
                     }
                 },
-<<<<<<< HEAD
                 {
                     let datastore = Arc::clone(&datastore);
-                    move |acquired_collect_job| {
+                    move |collect_job_lease| {
                         let (datastore, collect_job_driver) =
                             (Arc::clone(&datastore), Arc::clone(&collect_job_driver));
                         async move {
                             collect_job_driver
-                                .step_collect_job(datastore, &acquired_collect_job)
+                                .step_collect_job(datastore, collect_job_lease)
                                 .await
                         }
-=======
-                move |datastore, collect_job_lease| {
-                    let collect_job_driver = Arc::clone(&collect_job_driver);
-                    async move {
-                        collect_job_driver
-                            .step_collect_job(datastore, collect_job_lease)
-                            .await
->>>>>>> 13f88955
                     }
                 },
             ))
