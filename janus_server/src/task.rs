//! Shared parameters for a PPM task.

use crate::message::Interval;
use derivative::Derivative;
use janus::{
    hpke::HpkePrivateKey,
    message::{Duration, HpkeConfig, HpkeConfigId, Role, TaskId},
};
use ring::constant_time;
use serde::{Deserialize, Serialize};
use std::collections::HashMap;
use url::Url;

/// Errors that methods and functions in this module may return.
#[derive(Debug, thiserror::Error)]
pub enum Error {
    #[error("invalid parameter {0}")]
    InvalidParameter(&'static str),
    #[error("URL parse error")]
    Url(#[from] url::ParseError),
    #[error("aggregator auth key size out of range")]
    AggregatorAuthKeySize,
}

/// Identifiers for VDAFs supported by this aggregator, corresponding to
/// definitions in [draft-patton-cfrg-vdaf][1] and implementations in
/// [`prio::vdaf::prio3`].
///
/// [1]: https://datatracker.ietf.org/doc/draft-patton-cfrg-vdaf/
#[derive(Debug, Clone, PartialEq, Eq, Serialize, Deserialize)]
#[serde(rename = "Vdaf")]
pub enum VdafInstance {
    /// A `prio3` counter using the AES 128 pseudorandom generator.
    Prio3Aes128Count,
    /// A `prio3` sum using the AES 128 pseudorandom generator.
    Prio3Aes128Sum { bits: u32 },
    /// A `prio3` histogram using the AES 128 pseudorandom generator.
    Prio3Aes128Histogram { buckets: Vec<u64> },
    /// The `poplar1` VDAF. Support for this VDAF is experimental.
    Poplar1 { bits: usize },

    #[cfg(test)]
    Fake,
    #[cfg(test)]
    FakeFailsPrepInit,
    #[cfg(test)]
    FakeFailsPrepStep,
}

/// An authentication (bearer) token used by aggregators for aggregator-to-aggregator
/// authentication.
#[derive(Clone)]
pub struct AggregatorAuthenticationToken(Vec<u8>);

impl From<Vec<u8>> for AggregatorAuthenticationToken {
    fn from(token: Vec<u8>) -> Self {
        Self(token)
    }
}

impl AggregatorAuthenticationToken {
    /// Returns a view of the aggregator authentication token as a byte slice.
    pub(crate) fn as_bytes(&self) -> &[u8] {
        &self.0
    }
}

impl PartialEq for AggregatorAuthenticationToken {
    fn eq(&self, other: &Self) -> bool {
        // We attempt constant-time comparisons of the token data. Note that this function still
        // leaks whether the lengths of the tokens are equal -- this is acceptable because we expect
        // the content of the tokens to provide enough randomness that needs to be guessed even if
        // the length is known.
        constant_time::verify_slices_are_equal(&self.0, &other.0).is_ok()
    }
}

impl Eq for AggregatorAuthenticationToken {}

/// The parameters for a PPM task, corresponding to draft-gpew-priv-ppm §4.2.
#[derive(Clone, Derivative, PartialEq, Eq)]
#[derivative(Debug)]
pub struct Task {
    /// Unique identifier for the task.
    pub id: TaskId,
    /// URLs relative to which aggregator API endpoints are found. The first
    /// entry is the leader's.
    pub(crate) aggregator_endpoints: Vec<Url>,
    /// The VDAF this task executes.
    pub vdaf: VdafInstance,
    /// The role performed by the aggregator.
    pub role: Role,
    /// Secret verification parameters shared by the aggregators.
    #[derivative(Debug = "ignore")]
    pub(crate) vdaf_verify_parameters: Vec<Vec<u8>>,
    /// The maximum number of times a given batch may be collected.
    pub(crate) max_batch_lifetime: u64,
    /// The minimum number of reports in a batch to allow it to be collected.
    pub(crate) min_batch_size: u64,
    /// The minimum batch interval for a collect request. Batch intervals must
    /// be multiples of this duration.
    pub min_batch_duration: Duration,
    /// How much clock skew to allow between client and aggregator. Reports from
    /// farther than this duration into the future will be rejected.
    pub(crate) tolerable_clock_skew: Duration,
    /// HPKE configuration for the collector.
    pub(crate) collector_hpke_config: HpkeConfig,
    /// Tokens used to authenticate messages sent to or received from the other aggregators.
    #[derivative(Debug = "ignore")]
    pub(crate) agg_auth_tokens: Vec<AggregatorAuthenticationToken>,
    /// HPKE configurations & private keys used by this aggregator to decrypt client reports.
    pub(crate) hpke_keys: HashMap<HpkeConfigId, (HpkeConfig, HpkePrivateKey)>,
}

impl Task {
    /// Create a new [`Task`] from the provided values
    pub fn new<I: IntoIterator<Item = (HpkeConfig, HpkePrivateKey)>>(
        task_id: TaskId,
        aggregator_endpoints: Vec<Url>,
        vdaf: VdafInstance,
        role: Role,
        vdaf_verify_parameters: Vec<Vec<u8>>,
        max_batch_lifetime: u64,
        min_batch_size: u64,
        min_batch_duration: Duration,
        tolerable_clock_skew: Duration,
        collector_hpke_config: HpkeConfig,
        agg_auth_tokens: Vec<AggregatorAuthenticationToken>,
        hpke_keys: I,
    ) -> Result<Self, Error> {
        // PPM currently only supports configurations of exactly two aggregators.
        if aggregator_endpoints.len() != 2 {
            return Err(Error::InvalidParameter("aggregator_endpoints"));
        }
        if !role.is_aggregator() {
            return Err(Error::InvalidParameter("role"));
        }
        if agg_auth_tokens.is_empty() {
            return Err(Error::InvalidParameter("agg_auth_tokens"));
        }
        if vdaf_verify_parameters.is_empty() {
            return Err(Error::InvalidParameter("vdaf_verify_parameters"));
        }

        // Compute hpke_configs mapping cfg.id -> (cfg, key).
        let hpke_configs: HashMap<HpkeConfigId, (HpkeConfig, HpkePrivateKey)> = hpke_keys
            .into_iter()
            .map(|(cfg, key)| (cfg.id(), (cfg, key)))
            .collect();
        if hpke_configs.is_empty() {
            return Err(Error::InvalidParameter("hpke_configs"));
        }

        Ok(Self {
            id: task_id,
            aggregator_endpoints,
            vdaf,
            role,
            vdaf_verify_parameters,
            max_batch_lifetime,
            min_batch_size,
            min_batch_duration,
            tolerable_clock_skew,
            collector_hpke_config,
            agg_auth_tokens,
            hpke_keys: hpke_configs,
        })
    }

    /// Returns true if `batch_interval` is valid, per §4.6 of draft-gpew-priv-ppm.
    pub(crate) fn validate_batch_interval(&self, batch_interval: Interval) -> bool {
        // Batch interval should be greater than task's minimum batch duration
        batch_interval.duration().as_seconds() >= self.min_batch_duration.as_seconds()
            // Batch interval start must be a multiple of minimum batch duration
            && batch_interval.start().as_seconds_since_epoch() % self.min_batch_duration.as_seconds() == 0
            // Batch interval duration must be a multiple of minimum batch duration
            && batch_interval.duration().as_seconds() % self.min_batch_duration.as_seconds() == 0
    }

    /// Returns the [`Url`] relative to which the server performing `role` serves its API.
    pub(crate) fn aggregator_url(&self, role: Role) -> Result<&Url, Error> {
        let index = role.index().ok_or(Error::InvalidParameter(role.as_str()))?;
        Ok(&self.aggregator_endpoints[index])
    }

    pub fn primary_aggregator_auth_token(&self) -> &AggregatorAuthenticationToken {
        self.agg_auth_tokens.iter().rev().next().unwrap()
    }

    pub(crate) fn check_aggregator_auth_token(
        &self,
        auth_token: AggregatorAuthenticationToken,
    ) -> bool {
        self.agg_auth_tokens.iter().rev().any(|t| t == &auth_token)
    }
}

// This is public to allow use in integration tests.
#[doc(hidden)]
pub mod test_util {
    use super::{AggregatorAuthenticationToken, Task, VdafInstance};
    use janus::{
        hpke::test_util::generate_hpke_config_and_private_key,
        message::{Duration, HpkeConfig, HpkeConfigId, Role, TaskId},
    };
    use prio::{
        codec::Encode,
        field::Field128,
        vdaf::{
            self,
            poplar1::{Poplar1, ToyIdpf},
            prg::PrgAes128,
            prio3::{Prio3Aes128Count, Prio3Aes128Histogram, Prio3Aes128Sum},
        },
    };
    use rand::{thread_rng, Rng};

    /// Create a dummy [`Task`] from the provided [`TaskId`], with
    /// dummy values for the other fields. This is pub because it is needed for
    /// integration tests.
    pub fn new_dummy_task(task_id: TaskId, vdaf: VdafInstance, role: Role) -> Task {
        let (collector_config, _) = generate_hpke_config_and_private_key();
        let (aggregator_config_0, aggregator_private_key_0) =
            generate_hpke_config_and_private_key();
        let (mut aggregator_config_1, aggregator_private_key_1) =
            generate_hpke_config_and_private_key();
        aggregator_config_1 = HpkeConfig::new(
            HpkeConfigId::from(1),
            aggregator_config_1.kem_id(),
            aggregator_config_1.kdf_id(),
            aggregator_config_1.aead_id(),
            aggregator_config_1.public_key().clone(),
        );

        let vdaf_verify_parameter = verify_param_dispatch(&vdaf, role);

        Task::new(
            task_id,
            vec![
                "http://leader_endpoint".parse().unwrap(),
                "http://helper_endpoint".parse().unwrap(),
            ],
            vdaf,
            role,
            vec![vdaf_verify_parameter],
            0,
            0,
            Duration::from_hours(8).unwrap(),
            Duration::from_minutes(10).unwrap(),
            collector_config,
            vec![
                generate_aggregator_auth_token(),
                generate_aggregator_auth_token(),
            ],
            vec![
                (aggregator_config_0, aggregator_private_key_0),
                (aggregator_config_1, aggregator_private_key_1),
            ],
        )
        .unwrap()
    }

<<<<<<< HEAD
    pub fn generate_aggregator_auth_token() -> AggregatorAuthenticationToken {
        let mut buf = [0; 16];
        thread_rng().fill(&mut buf);
        base64::encode_config(&buf, base64::URL_SAFE_NO_PAD)
            .into_bytes()
            .into()
=======
    fn verify_param_dispatch(vdaf: &VdafInstance, role: Role) -> Vec<u8> {
        match &vdaf {
            VdafInstance::Prio3Aes128Count => verify_param(Prio3Aes128Count::new(2).unwrap(), role),
            VdafInstance::Prio3Aes128Sum { bits } => {
                verify_param(Prio3Aes128Sum::new(2, *bits).unwrap(), role)
            }
            VdafInstance::Prio3Aes128Histogram { buckets } => {
                verify_param(Prio3Aes128Histogram::new(2, &*buckets).unwrap(), role)
            }
            VdafInstance::Poplar1 { bits } => verify_param(
                Poplar1::<ToyIdpf<Field128>, PrgAes128, 16>::new(*bits),
                role,
            ),

            #[cfg(test)]
            VdafInstance::Fake
            | VdafInstance::FakeFailsPrepInit
            | VdafInstance::FakeFailsPrepStep => Vec::new(),
        }
>>>>>>> 54ba8e75
    }

    fn verify_param<V: vdaf::Vdaf>(vdaf: V, role: Role) -> Vec<u8>
    where
        for<'a> &'a V::AggregateShare: Into<Vec<u8>>,
        V::VerifyParam: Encode,
    {
        let (_, verify_params) = vdaf.setup().unwrap();
        verify_params
            .get(role.index().unwrap())
            .unwrap()
            .get_encoded()
    }
}

#[cfg(test)]
mod tests {
    use super::test_util::new_dummy_task;
    use super::*;
    use janus::message::{Duration, TaskId, Time};
    use serde_test::{assert_tokens, Token};

    #[test]
    fn validate_batch_interval() {
        let mut task = new_dummy_task(TaskId::random(), VdafInstance::Fake, Role::Leader);
        let min_batch_duration_secs = 3600;
        task.min_batch_duration = Duration::from_seconds(min_batch_duration_secs);

        struct TestCase {
            name: &'static str,
            input: Interval,
            expected: bool,
        }

        let test_cases = vec![
            TestCase {
                name: "same duration as minimum",
                input: Interval::new(
                    Time::from_seconds_since_epoch(min_batch_duration_secs),
                    Duration::from_seconds(min_batch_duration_secs),
                )
                .unwrap(),
                expected: true,
            },
            TestCase {
                name: "interval too short",
                input: Interval::new(
                    Time::from_seconds_since_epoch(min_batch_duration_secs),
                    Duration::from_seconds(min_batch_duration_secs - 1),
                )
                .unwrap(),
                expected: false,
            },
            TestCase {
                name: "interval larger than minimum",
                input: Interval::new(
                    Time::from_seconds_since_epoch(min_batch_duration_secs),
                    Duration::from_seconds(min_batch_duration_secs * 2),
                )
                .unwrap(),
                expected: true,
            },
            TestCase {
                name: "interval duration not aligned with minimum",
                input: Interval::new(
                    Time::from_seconds_since_epoch(min_batch_duration_secs),
                    Duration::from_seconds(min_batch_duration_secs + 1800),
                )
                .unwrap(),
                expected: false,
            },
            TestCase {
                name: "interval start not aligned with minimum",
                input: Interval::new(
                    Time::from_seconds_since_epoch(1800),
                    Duration::from_seconds(min_batch_duration_secs),
                )
                .unwrap(),
                expected: false,
            },
        ];

        for test_case in test_cases {
            assert_eq!(
                test_case.expected,
                task.validate_batch_interval(test_case.input),
                "test case: {}",
                test_case.name
            );
        }
    }

    #[test]
    fn vdaf_serialization() {
        // The `Vdaf` type must have a stable serialization, as it gets stored in a JSON database
        // column.
        assert_tokens(
            &VdafInstance::Prio3Aes128Count,
            &[Token::UnitVariant {
                name: "Vdaf",
                variant: "Prio3Aes128Count",
            }],
        );
        assert_tokens(
            &VdafInstance::Prio3Aes128Sum { bits: 64 },
            &[
                Token::StructVariant {
                    name: "Vdaf",
                    variant: "Prio3Aes128Sum",
                    len: 1,
                },
                Token::Str("bits"),
                Token::U32(64),
                Token::StructVariantEnd,
            ],
        );
        assert_tokens(
            &VdafInstance::Prio3Aes128Histogram {
                buckets: vec![0, 100, 200, 400],
            },
            &[
                Token::StructVariant {
                    name: "Vdaf",
                    variant: "Prio3Aes128Histogram",
                    len: 1,
                },
                Token::Str("buckets"),
                Token::Seq { len: Some(4) },
                Token::U64(0),
                Token::U64(100),
                Token::U64(200),
                Token::U64(400),
                Token::SeqEnd,
                Token::StructVariantEnd,
            ],
        );
        assert_tokens(
            &VdafInstance::Poplar1 { bits: 64 },
            &[
                Token::StructVariant {
                    name: "Vdaf",
                    variant: "Poplar1",
                    len: 1,
                },
                Token::Str("bits"),
                Token::U64(64),
                Token::StructVariantEnd,
            ],
        );
        assert_tokens(
            &VdafInstance::Fake,
            &[Token::UnitVariant {
                name: "Vdaf",
                variant: "Fake",
            }],
        );
        assert_tokens(
            &VdafInstance::FakeFailsPrepInit,
            &[Token::UnitVariant {
                name: "Vdaf",
                variant: "FakeFailsPrepInit",
            }],
        );
        assert_tokens(
            &VdafInstance::FakeFailsPrepStep,
            &[Token::UnitVariant {
                name: "Vdaf",
                variant: "FakeFailsPrepStep",
            }],
        );
    }
}<|MERGE_RESOLUTION|>--- conflicted
+++ resolved
@@ -260,14 +260,14 @@
         .unwrap()
     }
 
-<<<<<<< HEAD
     pub fn generate_aggregator_auth_token() -> AggregatorAuthenticationToken {
         let mut buf = [0; 16];
         thread_rng().fill(&mut buf);
         base64::encode_config(&buf, base64::URL_SAFE_NO_PAD)
             .into_bytes()
             .into()
-=======
+    }
+
     fn verify_param_dispatch(vdaf: &VdafInstance, role: Role) -> Vec<u8> {
         match &vdaf {
             VdafInstance::Prio3Aes128Count => verify_param(Prio3Aes128Count::new(2).unwrap(), role),
@@ -287,7 +287,6 @@
             | VdafInstance::FakeFailsPrepInit
             | VdafInstance::FakeFailsPrepStep => Vec::new(),
         }
->>>>>>> 54ba8e75
     }
 
     fn verify_param<V: vdaf::Vdaf>(vdaf: V, role: Role) -> Vec<u8>
