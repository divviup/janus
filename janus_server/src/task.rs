--- conflicted
+++ resolved
@@ -125,11 +125,7 @@
     pub role: Role,
     /// Secret verification parameters shared by the aggregators.
     #[derivative(Debug = "ignore")]
-<<<<<<< HEAD
-    pub vdaf_verify_parameter: Vec<u8>,
-=======
-    pub(crate) vdaf_verify_parameters: Vec<Vec<u8>>,
->>>>>>> 54ba8e75
+    pub vdaf_verify_parameters: Vec<Vec<u8>>,
     /// The maximum number of times a given batch may be collected.
     pub(crate) max_batch_lifetime: u64,
     /// The minimum number of reports in a batch to allow it to be collected.
