//! Janus datastore (durable storage) implementation.

use self::models::{
    AggregationJob, AggregatorRole, BatchUnitAggregation, ReportAggregation,
    ReportAggregationState, ReportAggregationStateCode,
};
use crate::{
    hpke::HpkePrivateKey,
    message::{
        AggregationJobId, Duration, Extension, HpkeCiphertext, HpkeConfig, Interval, Nonce, Report,
        ReportShare, TaskId, Time,
    },
    task::{self, AggregatorAuthKey, Task, Vdaf},
};
use futures::try_join;
use postgres_types::{Json, ToSql};
use prio::{
    codec::{decode_u16_items, encode_u16_items, CodecError, Decode, Encode, ParameterizedDecode},
    vdaf,
};
use rand::{thread_rng, Rng};
use ring::aead::{self, LessSafeKey, AES_128_GCM};
use std::{convert::TryFrom, fmt::Display, future::Future, io::Cursor, mem::size_of, pin::Pin};
use tokio_postgres::{error::SqlState, row::RowIndex, IsolationLevel, Row};
use url::Url;
use uuid::Uuid;

// TODO(brandon): retry network-related & other transient failures once we know what they look like

/// Datastore represents a datastore for Janus, with support for transactional reads and writes.
/// In practice, Datastore instances are currently backed by a PostgreSQL database.
pub struct Datastore {
    pool: deadpool_postgres::Pool,
    crypter: Crypter,
}

impl Datastore {
    /// new creates a new Datastore using the given Client for backing storage. It is assumed that
    /// the Client is connected to a database with a compatible version of the Janus database schema.
    pub fn new(pool: deadpool_postgres::Pool, crypter: Crypter) -> Datastore {
        Self { pool, crypter }
    }

    /// run_tx runs a transaction, whose body is determined by the given function. The transaction
    /// is committed if the body returns a successful value, and rolled back if the body returns an
    /// error value.
    ///
    /// The datastore will automatically retry some failures (e.g. serialization failures) by
    /// rolling back & retrying with a new transaction, so the given function should support being
    /// called multiple times. Values read from the transaction should not be considered as
    /// "finalized" until the transaction is committed, i.e. after `run_tx` is run to completion.
    pub async fn run_tx<F, T>(&self, f: F) -> Result<T, Error>
    where
        for<'a> F:
            Fn(&'a Transaction) -> Pin<Box<dyn Future<Output = Result<T, Error>> + Send + 'a>>,
    {
        loop {
            let rslt = self.run_tx_once(&f).await;
            if let Some(err) = rslt.as_ref().err() {
                if err.is_serialization_failure() {
                    continue;
                }
            }
            return rslt;
        }
    }

    #[tracing::instrument(skip(self, f), err)]
    async fn run_tx_once<F, T>(&self, f: &F) -> Result<T, Error>
    where
        for<'a> F:
            Fn(&'a Transaction) -> Pin<Box<dyn Future<Output = Result<T, Error>> + Send + 'a>>,
    {
        // Open transaction.
        let mut client = self.pool.get().await?;
        let tx = Transaction {
            tx: client
                .build_transaction()
                .isolation_level(IsolationLevel::Serializable)
                .start()
                .await?,
            crypter: &self.crypter,
        };

        // Run user-provided function with the transaction.
        let rslt = f(&tx).await?;

        // Commit.
        tx.tx.commit().await?;
        Ok(rslt)
    }
}

/// Transaction represents an ongoing datastore transaction.
pub struct Transaction<'a> {
    tx: deadpool_postgres::Transaction<'a>,
    crypter: &'a Crypter,
}

impl Transaction<'_> {
    // This is pub to be used in integration tests
    #[doc(hidden)]
    #[tracing::instrument(skip(self), err)]
    pub async fn put_task(&self, task: &Task) -> Result<(), Error> {
        let aggregator_role = AggregatorRole::from_role(task.role)?;

        let endpoints: Vec<&str> = task
            .aggregator_endpoints
            .iter()
            .map(|url| url.as_str())
            .collect();

        let max_batch_lifetime = i64::try_from(task.max_batch_lifetime)?;
        let min_batch_size = i64::try_from(task.min_batch_size)?;
        let min_batch_duration = i64::try_from(task.min_batch_duration.0)?;
        let tolerable_clock_skew = i64::try_from(task.tolerable_clock_skew.0)?;

        let encrypted_vdaf_verify_param = self.crypter.encrypt(
            "tasks",
            &task.id.0,
            "vdaf_verify_param",
            &task.vdaf_verify_parameter,
        )?;

        // Main task insert.
        let stmt = self
            .tx
            .prepare_cached(
                "INSERT INTO tasks (task_id, aggregator_role, aggregator_endpoints, vdaf,
                vdaf_verify_param, max_batch_lifetime, min_batch_size, min_batch_duration,
                tolerable_clock_skew, collector_hpke_config)
                VALUES ($1, $2, $3, $4, $5, $6, $7, $8, $9, $10)",
            )
            .await?;
        self.tx
            .execute(
                &stmt,
                &[
                    &&task.id.0[..],                           // task_id
                    &aggregator_role,                          // aggregator_role
                    &endpoints,                                // aggregator_endpoints
                    &Json(&task.vdaf),                         // vdaf
                    &encrypted_vdaf_verify_param,              // verify param
                    &max_batch_lifetime,                       // max batch lifetime
                    &min_batch_size,                           // min batch size
                    &min_batch_duration,                       // min batch duration
                    &tolerable_clock_skew,                     // tolerable clock skew
                    &task.collector_hpke_config.get_encoded(), // collector hpke config
                ],
            )
            .await?;

        // Aggregator auth keys.
        let mut agg_auth_key_ords: Vec<i64> = Vec::new();
        let mut agg_auth_keys: Vec<Vec<u8>> = Vec::new();
        for (ord, key) in task.agg_auth_keys.iter().enumerate() {
            let ord = i64::try_from(ord)?;

            let mut row_id = [0u8; TaskId::ENCODED_LEN + size_of::<i64>()];
            row_id[..TaskId::ENCODED_LEN].copy_from_slice(&task.id.0[..]);
            row_id[TaskId::ENCODED_LEN..].copy_from_slice(&ord.to_be_bytes());

            let encrypted_agg_auth_key =
                self.crypter
                    .encrypt("task_aggregator_auth_keys", &row_id, "key", key.as_ref())?;

            agg_auth_key_ords.push(ord);
            agg_auth_keys.push(encrypted_agg_auth_key);
        }
        let stmt = self.tx.prepare_cached(
                "INSERT INTO task_aggregator_auth_keys (task_id, ord, key)
                SELECT (SELECT id FROM tasks WHERE task_id = $1), * FROM UNNEST($2::BIGINT[], $3::BYTEA[])"
            )
            .await?;
        let auth_keys_params: &[&(dyn ToSql + Sync)] = &[
            /* task_id */ &&task.id.0[..],
            /* ords */ &agg_auth_key_ords,
            /* keys */ &agg_auth_keys,
        ];
        let auth_keys_future = self.tx.execute(&stmt, auth_keys_params);

        // HPKE keys.
        let mut hpke_config_ids: Vec<i16> = Vec::new();
        let mut hpke_configs: Vec<Vec<u8>> = Vec::new();
        let mut hpke_private_keys: Vec<Vec<u8>> = Vec::new();
        for (hpke_config, hpke_private_key) in task.hpke_keys.values() {
            let mut row_id = [0u8; TaskId::ENCODED_LEN + size_of::<u8>()];
            row_id[..TaskId::ENCODED_LEN].copy_from_slice(&task.id.0);
            row_id[TaskId::ENCODED_LEN..].copy_from_slice(&hpke_config.id.0.to_be_bytes());

            let encrypted_hpke_private_key = self.crypter.encrypt(
                "task_hpke_keys",
                &row_id,
                "private_key",
                hpke_private_key.as_ref(),
            )?;

            hpke_config_ids.push(hpke_config.id.0 as i16);
            hpke_configs.push(hpke_config.get_encoded());
            hpke_private_keys.push(encrypted_hpke_private_key);
        }
        let stmt = self
            .tx
            .prepare_cached(
                "INSERT INTO task_hpke_keys (task_id, config_id, config, private_key)
                SELECT (SELECT id FROM tasks WHERE task_id = $1), * FROM UNNEST($2::SMALLINT[], $3::BYTEA[], $4::BYTEA[])",
            )
            .await?;
        let hpke_configs_params: &[&(dyn ToSql + Sync)] = &[
            /* task_id */ &&task.id.0[..],
            /* config_id */ &hpke_config_ids,
            /* configs */ &hpke_configs,
            /* private_keys */ &hpke_private_keys,
        ];
        let hpke_configs_future = self.tx.execute(&stmt, hpke_configs_params);

        try_join!(auth_keys_future, hpke_configs_future)?;

        Ok(())
    }

    /// Fetch the task parameters corresponing to the provided `task_id`.
    #[tracing::instrument(skip(self), err)]
    pub(crate) async fn get_task(&self, task_id: TaskId) -> Result<Task, Error> {
        let params: &[&(dyn ToSql + Sync)] = &[&&task_id.0[..]];
        let stmt = self
            .tx
            .prepare_cached(
                "SELECT aggregator_role, aggregator_endpoints, vdaf, vdaf_verify_param,
                max_batch_lifetime, min_batch_size, min_batch_duration, tolerable_clock_skew,
                collector_hpke_config
                FROM tasks WHERE task_id = $1",
            )
            .await?;
        let task_row = self.tx.query(&stmt, params);

        let stmt = self
            .tx
            .prepare_cached(
                "SELECT ord, key FROM task_aggregator_auth_keys
                WHERE task_id = (SELECT id FROM tasks WHERE task_id = $1) ORDER BY ord ASC",
            )
            .await?;
        let agg_auth_key_rows = self.tx.query(&stmt, params);

        let stmt = self
            .tx
            .prepare_cached(
                "SELECT config_id, config, private_key FROM task_hpke_keys
                WHERE task_id = (SELECT id FROM tasks WHERE task_id = $1)",
            )
            .await?;
        let hpke_key_rows = self.tx.query(&stmt, params);

        let (task_row, agg_auth_key_rows, hpke_key_rows) =
            try_join!(task_row, agg_auth_key_rows, hpke_key_rows)?;
        let task_row = single_row(task_row)?;

        self.task_from_rows(task_id, task_row, agg_auth_key_rows, hpke_key_rows)
    }

    /// Fetch all the tasks in the database.
    #[tracing::instrument(skip(self), err)]
    pub async fn get_tasks(&self) -> Result<Vec<Task>, Error> {
        use std::collections::HashMap;

        let stmt = self
            .tx
            .prepare_cached(
                "SELECT task_id, aggregator_role, aggregator_endpoints, vdaf,
                vdaf_verify_param, max_batch_lifetime, min_batch_size, min_batch_duration,
                tolerable_clock_skew, collector_hpke_config 
                FROM tasks",
            )
            .await?;
        let task_rows = self.tx.query(&stmt, &[]);

        let stmt = self
            .tx
            .prepare_cached(
                "SELECT (SELECT tasks.task_id FROM tasks WHERE tasks.id = task_aggregator_auth_keys.task_id),
                ord, key FROM task_aggregator_auth_keys ORDER BY ord ASC",
            )
            .await?;
        let agg_auth_key_rows = self.tx.query(&stmt, &[]);

        let stmt = self
            .tx
            .prepare_cached(
                "SELECT (SELECT tasks.task_id FROM tasks WHERE tasks.id = task_hpke_keys.task_id),
                config_id, config, private_key FROM task_hpke_keys",
            )
            .await?;
        let hpke_config_rows = self.tx.query(&stmt, &[]);

        let (task_rows, agg_auth_key_rows, hpke_config_rows) =
            try_join!(task_rows, agg_auth_key_rows, hpke_config_rows)?;

        let mut task_row_by_id = Vec::new();
        for row in task_rows {
            let task_id = TaskId::get_decoded(row.get("task_id"))?;
            task_row_by_id.push((task_id, row));
        }

        let mut agg_auth_key_rows_by_task_id: HashMap<TaskId, Vec<Row>> = HashMap::new();
        for row in agg_auth_key_rows {
            let task_id = TaskId::get_decoded(row.get("task_id"))?;
            agg_auth_key_rows_by_task_id
                .entry(task_id)
                .or_default()
                .push(row);
        }

        let mut hpke_config_rows_by_task_id: HashMap<TaskId, Vec<Row>> = HashMap::new();
        for row in hpke_config_rows {
            let task_id = TaskId::get_decoded(row.get("task_id"))?;
            hpke_config_rows_by_task_id
                .entry(task_id)
                .or_default()
                .push(row);
        }

        task_row_by_id
            .into_iter()
            .map(|(task_id, row)| {
                self.task_from_rows(
                    task_id,
                    row,
                    agg_auth_key_rows_by_task_id
                        .remove(&task_id)
                        .unwrap_or_default(),
                    hpke_config_rows_by_task_id
                        .remove(&task_id)
                        .unwrap_or_default(),
                )
            })
            .collect::<Result<_, _>>()
    }

    /// Construct a [`Task`] from the contents of the provided (tasks) `Row`,
    /// `hpke_aggregator_auth_keys` rows, and `task_hpke_keys` rows.
    ///
    /// agg_auth_key_rows must be sorted in ascending order by `ord`.
    fn task_from_rows(
        &self,
        task_id: TaskId,
        row: Row,
        agg_auth_key_rows: Vec<Row>,
        hpke_key_rows: Vec<Row>,
    ) -> Result<Task, Error> {
        // Scalar task parameters.
        let aggregator_role: AggregatorRole = row.get("aggregator_role");
        let endpoints: Vec<String> = row.get("aggregator_endpoints");
        let endpoints = endpoints
            .into_iter()
            .map(|endpoint| Ok(Url::parse(&endpoint)?))
            .collect::<Result<_, Error>>()?;
        let vdaf = row.try_get::<_, Json<Vdaf>>("vdaf")?.0;
        let encrypted_vdaf_verify_param: Vec<u8> = row.get("vdaf_verify_param");
        let max_batch_lifetime = row.get_bigint_as_u64("max_batch_lifetime")?;
        let min_batch_size = row.get_bigint_as_u64("min_batch_size")?;
        let min_batch_duration =
            Duration::from_seconds(row.get_bigint_as_u64("min_batch_duration")?);
        let tolerable_clock_skew =
            Duration::from_seconds(row.get_bigint_as_u64("tolerable_clock_skew")?);
        let collector_hpke_config = HpkeConfig::get_decoded(row.get("collector_hpke_config"))?;

        let vdaf_verify_param = self.crypter.decrypt(
            "tasks",
            task_id.as_bytes(),
            "vdaf_verify_param",
            &encrypted_vdaf_verify_param,
        )?;

        // Aggregator authentication keys.
        let mut agg_auth_keys = Vec::new();
        for row in agg_auth_key_rows {
            let ord: i64 = row.get("ord");
            let encrypted_agg_auth_key: Vec<u8> = row.get("key");

            let mut row_id = [0u8; TaskId::ENCODED_LEN + size_of::<i64>()];
            row_id[..TaskId::ENCODED_LEN].copy_from_slice(&task_id.0[..]);
            row_id[TaskId::ENCODED_LEN..].copy_from_slice(&ord.to_be_bytes());

            agg_auth_keys.push(AggregatorAuthKey::new(&self.crypter.decrypt(
                "task_aggregator_auth_keys",
                &row_id,
                "key",
                &encrypted_agg_auth_key,
            )?)?);
        }

<<<<<<< HEAD
        // HPKE keys.
        use chrono::Duration;
=======
>>>>>>> cbc1aa17
        let mut hpke_configs = Vec::new();
        for row in hpke_key_rows {
            let config_id = u8::try_from(row.get::<_, i16>("config_id"))?;
            let config = HpkeConfig::get_decoded(row.get("config"))?;
            let encrypted_private_key: Vec<u8> = row.get("private_key");

            let mut row_id = [0u8; TaskId::ENCODED_LEN + size_of::<u8>()];
            row_id[..TaskId::ENCODED_LEN].copy_from_slice(&task_id.0);
            row_id[TaskId::ENCODED_LEN..].copy_from_slice(&config_id.to_be_bytes());

            let private_key = HpkePrivateKey::new(self.crypter.decrypt(
                "task_hpke_keys",
                &row_id,
                "private_key",
                &encrypted_private_key,
            )?);

            hpke_configs.push((config, private_key));
        }

        Ok(Task::new(
            task_id,
            endpoints,
            vdaf,
            aggregator_role.as_role(),
            vdaf_verify_param,
            max_batch_lifetime,
            min_batch_size,
            min_batch_duration,
            tolerable_clock_skew,
            collector_hpke_config,
            agg_auth_keys,
            hpke_configs,
        )?)
    }

    /// get_client_report retrieves a client report by ID.
    #[tracing::instrument(skip(self), err)]
    pub async fn get_client_report(&self, task_id: TaskId, nonce: Nonce) -> Result<Report, Error> {
        let stmt = self
            .tx
            .prepare_cached(
                "SELECT client_reports.extensions, client_reports.input_shares FROM client_reports
                JOIN tasks ON tasks.id = client_reports.task_id
                WHERE tasks.task_id = $1 AND client_reports.nonce_time = $2 AND client_reports.nonce_rand = $3",
            )
            .await?;
        let row = single_row(
            self.tx
                .query(
                    &stmt,
                    &[
                        /* task_id */ &&task_id.0[..],
                        /* nonce_time */ &nonce.time.as_naive_date_time(),
                        /* nonce_rand */ &&nonce.rand.to_be_bytes()[..],
                    ],
                )
                .await?,
        )?;

        Self::report_from_row(task_id, nonce, row)
    }

    /// get_unaggregated_client_reports_for_task returns some unaggregated client reports for the
    /// task identified by the given task ID. The resulting reports will be ordered by the nonce
    /// timestamp.
    #[tracing::instrument(skip(self), err)]
    pub async fn get_unaggregated_client_reports_for_task(
        &self,
        task_id: TaskId,
    ) -> Result<Vec<Report>, Error> {
        // We choose to return the oldest client reports first, including the nonce randomness to
        // ensure a total ordering.
        // TODO(brandon): allow the number of returned results to be controlled?
        let stmt = self
            .tx
            .prepare_cached(
                "SELECT nonce_time, nonce_rand, extensions, input_shares FROM client_reports
                WHERE task_id = (SELECT id FROM tasks WHERE task_id = $1)
                AND (SELECT COUNT(*) FROM report_aggregations WHERE client_report_id = client_reports.id) = 0
                ORDER BY nonce_time, nonce_rand LIMIT 5000",
            )
            .await?;
        let rows = self.tx.query(&stmt, &[&&task_id.0[..]]).await?;

        rows.into_iter()
            .map(|row| {
                let nonce = Nonce {
                    time: Time::from_naive_date_time(row.get("nonce_time")),
                    rand: u64::get_decoded(row.get("nonce_rand"))?,
                };
                Self::report_from_row(task_id, nonce, row)
            })
            .collect::<Result<Vec<Report>, Error>>()
    }

    fn report_from_row(task_id: TaskId, nonce: Nonce, row: Row) -> Result<Report, Error> {
        let encoded_extensions: Vec<u8> = row.get("extensions");
        let extensions: Vec<Extension> =
            decode_u16_items(&(), &mut Cursor::new(&encoded_extensions))?;

        let encoded_input_shares: Vec<u8> = row.get("input_shares");
        let input_shares: Vec<HpkeCiphertext> =
            decode_u16_items(&(), &mut Cursor::new(&encoded_input_shares))?;

        Ok(Report {
            task_id,
            nonce,
            extensions,
            encrypted_input_shares: input_shares,
        })
    }

    /// put_client_report stores a client report.
    #[tracing::instrument(skip(self), err)]
    pub async fn put_client_report(&self, report: &Report) -> Result<(), Error> {
        let nonce_time = report.nonce.time.as_naive_date_time();
        let nonce_rand = report.nonce.rand.get_encoded();

        let mut encoded_extensions = Vec::new();
        encode_u16_items(&mut encoded_extensions, &(), &report.extensions);

        let mut encoded_input_shares = Vec::new();
        encode_u16_items(
            &mut encoded_input_shares,
            &(),
            &report.encrypted_input_shares,
        );

        let stmt = self.tx.prepare_cached(
            "INSERT INTO client_reports (task_id, nonce_time, nonce_rand, extensions, input_shares)
            VALUES ((SELECT id FROM tasks WHERE task_id = $1), $2, $3, $4, $5)"
        ).await?;
        self.tx
            .execute(
                &stmt,
                &[
                    /* task_id */ &&report.task_id.get_encoded(),
                    /* nonce_time */ &nonce_time,
                    /* nonce_rand */ &&nonce_rand[..],
                    /* extensions */ &encoded_extensions,
                    /* input_shares */ &encoded_input_shares,
                ],
            )
            .await?;
        Ok(())
    }

    /// put_report_share stores a report share, given its associated task ID.
    ///
    /// This method is intended for use by the helper; notably, it does not store extensions or
    /// input_shares, as these are not required to be stored for the helper workflow (and the helper
    /// never observes the entire set of encrypted input shares, so it could not record the full
    /// client report in any case).
    #[tracing::instrument(skip(self), err)]
    pub async fn put_report_share(
        &self,
        task_id: TaskId,
        report_share: &ReportShare,
    ) -> Result<(), Error> {
        let nonce_time = report_share.nonce.time.as_naive_date_time();
        let nonce_rand = report_share.nonce.rand.to_be_bytes();

        let stmt = self
            .tx
            .prepare_cached(
                "INSERT INTO client_reports (task_id, nonce_time, nonce_rand)
                VALUES ((SELECT id FROM tasks WHERE task_id = $1), $2, $3)",
            )
            .await?;
        self.tx
            .execute(
                &stmt,
                &[
                    /* task_id */ &task_id.get_encoded(),
                    /* nonce_time */ &nonce_time,
                    /* nonce_rand */ &&nonce_rand[..],
                ],
            )
            .await?;
        Ok(())
    }

    /// get_aggregation_job retrieves an aggregation job by ID.
    #[tracing::instrument(skip(self), err)]
    pub async fn get_aggregation_job<A: vdaf::Aggregator>(
        &self,
        task_id: TaskId,
        aggregation_job_id: AggregationJobId,
    ) -> Result<AggregationJob<A>, Error>
    where
        for<'a> &'a A::AggregateShare: Into<Vec<u8>>,
    {
        let stmt = self
            .tx
            .prepare_cached(
                "SELECT aggregation_jobs.aggregation_param, aggregation_jobs.state
                FROM aggregation_jobs JOIN tasks ON tasks.id = aggregation_jobs.task_id
                WHERE tasks.task_id = $1 AND aggregation_jobs.aggregation_job_id = $2",
            )
            .await?;
        let row = single_row(
            self.tx
                .query(
                    &stmt,
                    &[
                        /* task_id */ &&task_id.0[..],
                        /* aggregation_job_id */ &&aggregation_job_id.0[..],
                    ],
                )
                .await?,
        )?;

        let aggregation_param = A::AggregationParam::get_decoded(row.get("aggregation_param"))?;
        let state = row.get("state");

        Ok(AggregationJob {
            aggregation_job_id,
            task_id,
            aggregation_param,
            state,
        })
    }

    /// put_aggregation_job stores an aggregation job.
    #[tracing::instrument(skip(self), err)]
    pub async fn put_aggregation_job<A: vdaf::Aggregator>(
        &self,
        aggregation_job: &AggregationJob<A>,
    ) -> Result<(), Error>
    where
        for<'a> &'a A::AggregateShare: Into<Vec<u8>>,
    {
        let stmt = self.tx.prepare_cached(
            "INSERT INTO aggregation_jobs (aggregation_job_id, task_id, aggregation_param, state)
            VALUES ($1, (SELECT id FROM tasks WHERE task_id = $2), $3, $4)"
        ).await?;
        self.tx
            .execute(
                &stmt,
                &[
                    /* aggregation_job_id */ &&aggregation_job.aggregation_job_id.0[..],
                    /* task_id */ &&aggregation_job.task_id.0[..],
                    /* aggregation_param */ &aggregation_job.aggregation_param.get_encoded(),
                    /* state */ &aggregation_job.state,
                ],
            )
            .await?;
        Ok(())
    }

    // update_aggregation_job updates a stored aggregation job.
    #[tracing::instrument(skip(self), err)]
    pub async fn update_aggregation_job<A: vdaf::Aggregator>(
        &self,
        aggregation_job: &AggregationJob<A>,
    ) -> Result<(), Error>
    where
        for<'a> &'a A::AggregateShare: Into<Vec<u8>>,
    {
        let stmt = self
            .tx
            .prepare_cached(
                "UPDATE aggregation_jobs SET aggregation_param = $1, state = $2
            WHERE aggregation_job_id = $3 AND task_id = (SELECT id FROM tasks WHERE task_id = $4)",
            )
            .await?;
        check_update(
            self.tx
                .execute(
                    &stmt,
                    &[
                        /* aggregation_param */
                        &aggregation_job.aggregation_param.get_encoded(),
                        /* state */ &aggregation_job.state,
                        /* aggregation_job_id */ &&aggregation_job.aggregation_job_id.0[..],
                        /* task_id */ &&aggregation_job.task_id.0[..],
                    ],
                )
                .await?,
        )
    }

    /// get_report_aggregation gets a report aggregation by ID.
    #[tracing::instrument(skip(self), err)]
    pub async fn get_report_aggregation<A: vdaf::Aggregator>(
        &self,
        verify_param: &A::VerifyParam,
        task_id: TaskId,
        aggregation_job_id: AggregationJobId,
        nonce: Nonce,
    ) -> Result<ReportAggregation<A>, Error>
    where
        A::PrepareStep: ParameterizedDecode<A::VerifyParam>,
        A::OutputShare: for<'a> TryFrom<&'a [u8]>,
        for<'a> &'a A::AggregateShare: Into<Vec<u8>>,
    {
        let nonce_time = nonce.time.as_naive_date_time();
        let nonce_rand = &nonce.rand.to_be_bytes()[..];

        let stmt = self
            .tx
            .prepare_cached(
                "SELECT client_reports.nonce_time, client_reports.nonce_rand, report_aggregations.ord, report_aggregations.state, report_aggregations.vdaf_message, report_aggregations.error_code
                FROM report_aggregations
                JOIN client_reports ON client_reports.id = report_aggregations.client_report_id
                WHERE report_aggregations.aggregation_job_id = (SELECT id FROM aggregation_jobs WHERE aggregation_job_id = $1)
                  AND client_reports.task_id = (SELECT id FROM tasks WHERE task_id = $2)
                  AND client_reports.nonce_time = $3
                  AND client_reports.nonce_rand = $4",
            )
            .await?;
        self.tx
            .query(
                &stmt,
                &[
                    /* aggregation_job_id */ &&aggregation_job_id.0[..],
                    /* task_id */ &&task_id.0[..],
                    /* nonce_time */ &nonce_time,
                    /* nonce_rand */ &nonce_rand,
                ],
            )
            .await
            .map_err(Error::from)
            .and_then(single_row)
            .and_then(|row| {
                report_aggregation_from_row(verify_param, task_id, aggregation_job_id, row)
            })
    }

    /// get_report_aggregations_for_aggregation_job retrieves all report aggregations associated
    /// with a given aggregation job, ordered by their natural ordering.
    #[tracing::instrument(skip(self), err)]
    pub async fn get_report_aggregations_for_aggregation_job<A: vdaf::Aggregator>(
        &self,
        verify_param: &A::VerifyParam,
        task_id: TaskId,
        aggregation_job_id: AggregationJobId,
    ) -> Result<Vec<ReportAggregation<A>>, Error>
    where
        A::PrepareStep: ParameterizedDecode<A::VerifyParam>,
        A::OutputShare: for<'a> TryFrom<&'a [u8]>,
        for<'a> &'a A::AggregateShare: Into<Vec<u8>>,
    {
        let stmt = self
            .tx
            .prepare_cached(
                "SELECT client_reports.nonce_time, client_reports.nonce_rand, report_aggregations.ord, report_aggregations.state, report_aggregations.vdaf_message, report_aggregations.error_code
                FROM report_aggregations
                JOIN client_reports ON client_reports.id = report_aggregations.client_report_id
                WHERE report_aggregations.aggregation_job_id = (SELECT id FROM aggregation_jobs WHERE aggregation_job_id = $1)
                  AND client_reports.task_id = (SELECT id FROM tasks WHERE task_id = $2)
                ORDER BY report_aggregations.ord ASC"
            )
            .await?;
        self.tx
            .query(
                &stmt,
                &[
                    /* aggregation_job_id */ &&aggregation_job_id.0[..],
                    /* task_id */ &&task_id.0[..],
                ],
            )
            .await?
            .into_iter()
            .map(|row| report_aggregation_from_row(verify_param, task_id, aggregation_job_id, row))
            .collect()
    }

    /// put_report_aggregation stores aggregation data for a single report.
    #[tracing::instrument(skip(self), err)]
    pub async fn put_report_aggregation<A: vdaf::Aggregator>(
        &self,
        report_aggregation: &ReportAggregation<A>,
    ) -> Result<(), Error>
    where
        A::PrepareStep: Encode,
        for<'a> &'a A::OutputShare: Into<Vec<u8>>,
        for<'a> &'a A::AggregateShare: Into<Vec<u8>>,
    {
        let nonce_time = report_aggregation.nonce.time.as_naive_date_time();
        let nonce_rand = &report_aggregation.nonce.rand.to_be_bytes()[..];
        let state_code = report_aggregation.state.state_code();
        let (vdaf_message, error_code) = match &report_aggregation.state {
            ReportAggregationState::Start => (None, None),
            ReportAggregationState::Waiting(prep_step) => (Some(prep_step.get_encoded()), None),
            ReportAggregationState::Finished(output_share) => (Some(output_share.into()), None),
            ReportAggregationState::Failed(trans_err) => (None, Some(*trans_err)),
            ReportAggregationState::Invalid => (None, None),
        };
        let error_code = error_code.map(|err| err as i64);

        let stmt = self.tx.prepare_cached(
            "INSERT INTO report_aggregations (aggregation_job_id, client_report_id, ord, state, vdaf_message, error_code)
            VALUES ((SELECT id FROM aggregation_jobs WHERE aggregation_job_id = $1),
                    (SELECT id FROM client_reports
                     WHERE task_id = (SELECT id FROM tasks WHERE task_id = $2)
                     AND nonce_time = $3 AND nonce_rand = $4),
                    $5, $6, $7, $8)"
        ).await?;
        self.tx
            .execute(
                &stmt,
                &[
                    /* aggregation_job_id */ &&report_aggregation.aggregation_job_id.0[..],
                    /* task_id */ &&report_aggregation.task_id.0[..],
                    /* nonce_time */ &nonce_time,
                    /* nonce_rand */ &nonce_rand,
                    /* ord */ &report_aggregation.ord,
                    /* state */ &state_code,
                    /* vdaf_message */ &vdaf_message,
                    /* error_code */ &error_code,
                ],
            )
            .await?;
        Ok(())
    }

    #[tracing::instrument(skip(self), err)]
    pub async fn update_report_aggregation<A: vdaf::Aggregator>(
        &self,
        report_aggregation: &ReportAggregation<A>,
    ) -> Result<(), Error>
    where
        A::PrepareStep: Encode,
        for<'a> &'a A::OutputShare: Into<Vec<u8>>,
        for<'a> &'a A::AggregateShare: Into<Vec<u8>>,
    {
        let nonce_time = report_aggregation.nonce.time.as_naive_date_time();
        let nonce_rand = &report_aggregation.nonce.rand.to_be_bytes()[..];
        let state_code = report_aggregation.state.state_code();
        let (vdaf_message, error_code) = match &report_aggregation.state {
            ReportAggregationState::Start => (None, None),
            ReportAggregationState::Waiting(prep_step) => (Some(prep_step.get_encoded()), None),
            ReportAggregationState::Finished(output_share) => (Some(output_share.into()), None),
            ReportAggregationState::Failed(trans_err) => (None, Some(*trans_err)),
            ReportAggregationState::Invalid => (None, None),
        };
        let error_code = error_code.map(|err| err as i64);

        let stmt = self
            .tx
            .prepare_cached(
                "UPDATE report_aggregations SET ord = $1, state = $2, vdaf_message = $3, error_code = $4
                WHERE aggregation_job_id = (SELECT id FROM aggregation_jobs WHERE aggregation_job_id = $5)
                AND client_report_id = (SELECT id FROM client_reports
                    WHERE task_id = (SELECT id FROM tasks WHERE task_id = $6)
                    AND nonce_time = $7 AND nonce_rand = $8)")
            .await?;
        check_update(
            self.tx
                .execute(
                    &stmt,
                    &[
                        /* ord */ &report_aggregation.ord,
                        /* state */ &state_code,
                        /* vdaf_message */ &vdaf_message,
                        /* error_code */ &error_code,
                        /* aggregation_job_id */
                        &&report_aggregation.aggregation_job_id.0[..],
                        /* task_id */ &&report_aggregation.task_id.0[..],
                        /* nonce_time */ &nonce_time,
                        /* nonce_rand */ &nonce_rand,
                    ],
                )
                .await?,
        )
    }

    /// If a collect job corresponding to the provided values exists, its UUID is returned, which
    /// may then be used to construct a collect job URI. If that collect job does not exist, returns
    /// `Ok(None)`.
    #[tracing::instrument(skip(self, encoded_aggregation_parameter), err)]
    pub(crate) async fn get_collect_job_uuid(
        &self,
        task_id: TaskId,
        batch_interval: Interval,
        encoded_aggregation_parameter: &[u8],
    ) -> Result<Option<Uuid>, Error> {
        let batch_interval_start = batch_interval.start().as_naive_date_time();
        let batch_interval_duration = i64::try_from(batch_interval.duration().0)?;

        let stmt = self
            .tx
            .prepare_cached(
                "SELECT collect_job_id FROM collect_jobs
                WHERE task_id = (SELECT id FROM tasks WHERE task_id = $1)
                AND batch_interval_start = $2 AND batch_interval_duration = $3
                AND aggregation_param = $4",
            )
            .await?;
        let row = self
            .tx
            .query_opt(
                &stmt,
                &[
                    /* task_id */ &&task_id.0[..],
                    &batch_interval_start,
                    &batch_interval_duration,
                    /* aggregation_param */ &encoded_aggregation_parameter,
                ],
            )
            .await?;

        Ok(row.map(|row| row.get("collect_job_id")))
    }

    /// Constructs and stores a collect job for the provided values, and returns the UUID that was
    /// assigned.
    #[tracing::instrument(skip(self, encoded_aggregation_parameter), err)]
    pub(crate) async fn put_collect_job(
        &self,
        task_id: TaskId,
        batch_interval: Interval,
        encoded_aggregation_parameter: &[u8],
    ) -> Result<Uuid, Error> {
        let batch_interval_start = batch_interval.start().as_naive_date_time();
        let batch_interval_duration = i64::try_from(batch_interval.duration().0)?;

        let collect_job_id = Uuid::new_v4();

        let stmt = self
            .tx
            .prepare_cached(
                "INSERT INTO collect_jobs (collect_job_id, task_id,
                batch_interval_start, batch_interval_duration, aggregation_param)
                VALUES ($1, (SELECT id FROM tasks WHERE task_id = $2), $3, $4, $5)",
            )
            .await?;
        self.tx
            .execute(
                &stmt,
                &[
                    /* collect_job_id */ &collect_job_id,
                    /* task_id */ &&task_id.0[..],
                    &batch_interval_start,
                    &batch_interval_duration,
                    /* aggregation_param */ &encoded_aggregation_parameter,
                ],
            )
            .await?;

        Ok(collect_job_id)
    }

    /// Store a new `batch_unit_aggregations` row in the datastore.
    #[cfg(test)]
    #[tracing::instrument(skip(self), err)]
    pub(crate) async fn put_batch_unit_aggregation<P, A>(
        &self,
        batch_aggregation: &BatchUnitAggregation<P, A>,
    ) -> Result<(), Error>
    where
        P: Encode + std::fmt::Debug,
        A: std::fmt::Debug,
        for<'a> &'a A: Into<Vec<u8>>,
    {
        let unit_interval_start = batch_aggregation.unit_interval_start.as_naive_date_time();
        let encoded_aggregation_param = batch_aggregation.aggregation_param.get_encoded();
        let encoded_aggregate_share: Vec<u8> = (&batch_aggregation.aggregate_share).into();
        let report_count = i64::try_from(batch_aggregation.report_count)?;

        let stmt = self
            .tx
            .prepare_cached(
                "INSERT INTO batch_unit_aggregations (task_id, unit_interval_start,
                aggregation_param, aggregate_share, report_count, checksum)
                VALUES ((SELECT id FROM tasks WHERE task_id = $1), $2, $3, $4, $5, $6)",
            )
            .await?;
        self.tx
            .execute(
                &stmt,
                &[
                    /* task_id */ &&batch_aggregation.task_id.0[..],
                    &unit_interval_start,
                    /* aggregation_param */ &encoded_aggregation_param,
                    /* aggregate_share */ &encoded_aggregate_share,
                    &report_count,
                    /* checksum */ &&batch_aggregation.checksum[..],
                ],
            )
            .await?;

        Ok(())
    }

    /// Fetch all the `batch_unit_aggregations` rows whose `unit_interval_start` describes an
    /// interval that falls within the provided `interval` and whose `aggregation_param` matches.
    #[tracing::instrument(skip(self, aggregation_param), err)]
    pub(crate) async fn get_batch_unit_aggregations_for_task_in_interval<P, A, E>(
        &self,
        task_id: TaskId,
        interval: Interval,
        aggregation_param: &P,
    ) -> Result<Vec<BatchUnitAggregation<P, A>>, Error>
    where
        P: Encode + Clone,
        for<'a> A: TryFrom<&'a [u8], Error = E>,
        E: std::fmt::Display,
    {
        let unit_interval_start = interval.start().as_naive_date_time();
        let unit_interval_end = interval.end().as_naive_date_time();
        let encoded_aggregation_param = aggregation_param.get_encoded();

        let stmt = self
            .tx
            .prepare_cached(
                "WITH tasks AS (SELECT id, min_batch_duration FROM tasks WHERE task_id = $1)
                SELECT unit_interval_start, aggregate_share, report_count, checksum
                FROM batch_unit_aggregations
                WHERE
                    task_id = (SELECT id FROM tasks)
                    AND unit_interval_start >= $2
                    AND (unit_interval_start + (SELECT min_batch_duration FROM tasks) * interval '1 second') < $3
                    AND aggregation_param = $4",
            )
            .await?;
        let rows = self
            .tx
            .query(
                &stmt,
                &[
                    /* task_id */ &&task_id.0[..],
                    &unit_interval_start,
                    &unit_interval_end,
                    /* aggregation_param */ &encoded_aggregation_param,
                ],
            )
            .await?
            .iter()
            .map(|row| {
                let unit_interval_start =
                    Time::from_naive_date_time(row.get("unit_interval_start"));
                let aggregate_share_encoded: Vec<u8> = row.get("aggregate_share");
                let aggregate_share = A::try_from(&aggregate_share_encoded).map_err(|e| {
                    Error::DbState(format!(
                        "aggregate share stored in database is invalid: {}",
                        e
                    ))
                })?;
                let report_count = row.get_bigint_as_u64("report_count")?;
                let checksum: &[u8] = row.get("checksum");
                let checksum: [u8; 32] = checksum.try_into().map_err(|e| {
                    Error::DbState(format!(
                        "checksum byte array in database has wrong length: {}",
                        e
                    ))
                })?;

                Ok(BatchUnitAggregation {
                    task_id,
                    unit_interval_start,
                    aggregation_param: aggregation_param.clone(),
                    aggregate_share,
                    report_count,
                    checksum,
                })
            })
            .collect::<Result<_, Error>>()?;

        Ok(rows)
    }
}

fn single_row(rows: Vec<Row>) -> Result<Row, Error> {
    match rows.len() {
        0 => Err(Error::NotFound),
        1 => Ok(rows.into_iter().next().unwrap()),
        _ => Err(Error::TooManyRows),
    }
}

fn check_update(row_count: u64) -> Result<(), Error> {
    match row_count {
        0 => Err(Error::NotFound),
        1 => Ok(()),
        _ => panic!(
            "update which should have affected at most one row instead affected {} rows",
            row_count
        ),
    }
}

fn report_aggregation_from_row<A: vdaf::Aggregator>(
    verify_param: &A::VerifyParam,
    task_id: TaskId,
    aggregation_job_id: AggregationJobId,
    row: Row,
) -> Result<ReportAggregation<A>, Error>
where
    A::PrepareStep: ParameterizedDecode<A::VerifyParam>,
    A::OutputShare: for<'a> TryFrom<&'a [u8]>,
    for<'a> &'a A::AggregateShare: Into<Vec<u8>>,
{
    let nonce = Nonce {
        time: Time::from_naive_date_time(row.get("nonce_time")),
        rand: row.get_bytea_as_u64("nonce_rand")?,
    };
    let ord: i64 = row.get("ord");
    let state: ReportAggregationStateCode = row.get("state");
    let vdaf_message_bytes: Option<Vec<u8>> = row.get("vdaf_message");
    let error_code: Option<i64> = row.get("error_code");

    let error_code = match error_code {
        Some(c) => {
            let c: u8 = c.try_into().map_err(|err| {
                Error::DbState(format!("couldn't convert error_code value: {0}", err))
            })?;
            Some(c.try_into().map_err(|err| {
                Error::DbState(format!("couldn't convert error_code value: {0}", err))
            })?)
        }
        None => None,
    };

    let agg_state = match state {
        ReportAggregationStateCode::Start => ReportAggregationState::Start,
        ReportAggregationStateCode::Waiting => {
            ReportAggregationState::Waiting(A::PrepareStep::get_decoded_with_param(
                verify_param,
                &vdaf_message_bytes.ok_or_else(|| {
                    Error::DbState(
                        "report aggregation in state WAITING but vdaf_message is NULL".to_string(),
                    )
                })?,
            )?)
        }
        ReportAggregationStateCode::Finished => ReportAggregationState::Finished(
            A::OutputShare::try_from(&vdaf_message_bytes.ok_or_else(|| {
                Error::DbState(
                    "report aggregation in state FINISHED but vdaf_message is NULL".to_string(),
                )
            })?)
            .map_err(|_| Error::Decode(CodecError::Other("couldn't decode output share".into())))?,
        ),
        ReportAggregationStateCode::Failed => {
            ReportAggregationState::Failed(error_code.ok_or_else(|| {
                Error::DbState(
                    "report aggregation in state FAILED but error_code is NULL".to_string(),
                )
            })?)
        }
        ReportAggregationStateCode::Invalid => ReportAggregationState::Invalid,
    };

    Ok(ReportAggregation {
        aggregation_job_id,
        task_id,
        nonce,
        ord,
        state: agg_state,
    })
}

/// Extensions for [`tokio_postgres::row::Row`]
trait RowExt {
    /// Get a PostgreSQL `BIGINT` from the row, which is represented in Rust as
    /// i64 ([1]), then attempt to convert it to u64.
    ///
    /// [1]: https://docs.rs/postgres-types/latest/postgres_types/trait.FromSql.html
    fn get_bigint_as_u64<I>(&self, idx: I) -> Result<u64, Error>
    where
        I: RowIndex + Display;

    /// Get a PostgreSQL `BYTEA` from the row and then attempt to convert it to
    /// u64, treating it as an 8 byte big endian array.
    fn get_bytea_as_u64<I>(&self, idx: I) -> Result<u64, Error>
    where
        I: RowIndex + Display;
}

impl RowExt for Row {
    fn get_bigint_as_u64<I>(&self, idx: I) -> Result<u64, Error>
    where
        I: RowIndex + Display,
    {
        let bigint: i64 = self.try_get(idx)?;
        Ok(u64::try_from(bigint)?)
    }

    fn get_bytea_as_u64<I>(&self, idx: I) -> Result<u64, Error>
    where
        I: RowIndex + Display,
    {
        let encoded_u64: Vec<u8> = self.try_get(idx)?;

        // `u64::from_be_bytes` takes `[u8; 8]` and `Vec<u8>::try_into` will
        // fail unless the vector has exactly that length [1].
        //
        // [1]: https://doc.rust-lang.org/std/primitive.array.html#method.try_from-4
        Ok(u64::from_be_bytes(encoded_u64.try_into().map_err(
            // The error is just the vector that was rejected
            |_| Error::DbState("byte array in database does not have expected length".to_string()),
        )?))
    }
}

/// A Crypter allows a Datastore to encrypt/decrypt sensitive values stored to the datastore. Values
/// are cryptographically bound to the specific location in the datastore in which they are stored.
/// Rollback protection is not provided.
pub struct Crypter {
    keys: Vec<LessSafeKey>,
}

#[allow(dead_code)] // TODO(brandon): remove once Crypter is used by Datastore
impl Crypter {
    // The internal serialized format of a Crypter encrypted value is:
    //   ciphertext || tag || nonce
    // (the `ciphertext || tag` portion is as returned from `seal_in_place_append_tag`)

    /// Creates a new Crypter instance, using the given set of keys. The first key in the provided
    /// vector is considered to be the "primary" key, used for encryption operations; any of the
    /// provided keys can be used for decryption operations.
    ///
    /// The keys must be for the AES-128-GCM algorithm.
    pub fn new(keys: Vec<LessSafeKey>) -> Self {
        assert!(!keys.is_empty());
        for key in &keys {
            assert_eq!(key.algorithm(), &AES_128_GCM);
        }
        Self { keys }
    }

    fn encrypt(
        &self,
        table: &str,
        row: &[u8],
        column: &str,
        value: &[u8],
    ) -> Result<Vec<u8>, Error> {
        // It is safe to unwrap the key because we have already validated that keys is nonempty
        // in Crypter::new.
        Self::encrypt_with_key(self.keys.first().unwrap(), table, row, column, value)
    }

    fn encrypt_with_key(
        key: &LessSafeKey,
        table: &str,
        row: &[u8],
        column: &str,
        value: &[u8],
    ) -> Result<Vec<u8>, Error> {
        // Generate a random nonce, compute AAD.
        let mut nonce_bytes = [0u8; aead::NONCE_LEN];
        thread_rng().fill(&mut nonce_bytes);
        let nonce = aead::Nonce::assume_unique_for_key(nonce_bytes);
        let aad = aead::Aad::from(Self::aad_bytes_for(table, row, column)?);

        // Encrypt, append nonce.
        let mut result = value.to_vec();
        key.seal_in_place_append_tag(nonce, aad, &mut result)?;
        result.extend(nonce_bytes);
        Ok(result)
    }

    fn decrypt(
        &self,
        table: &str,
        row: &[u8],
        column: &str,
        value: &[u8],
    ) -> Result<Vec<u8>, Error> {
        if value.len() < aead::NONCE_LEN {
            return Err(Error::Crypt);
        }

        // TODO(brandon): use `rsplit_array_ref` once it is stabilized. [https://github.com/rust-lang/rust/issues/90091]
        let (ciphertext_and_tag, nonce_bytes) = value.split_at(value.len() - aead::NONCE_LEN);
        let nonce_bytes: [u8; aead::NONCE_LEN] = nonce_bytes.try_into().unwrap();
        let aad_bytes = Self::aad_bytes_for(table, row, column)?;

        for key in &self.keys {
            let mut ciphertext_and_tag = ciphertext_and_tag.to_vec();
            if let Ok(plaintext) = key.open_in_place(
                aead::Nonce::assume_unique_for_key(nonce_bytes),
                aead::Aad::from(aad_bytes.clone()),
                &mut ciphertext_and_tag,
            ) {
                let len = plaintext.len();
                ciphertext_and_tag.truncate(len);
                return Ok(ciphertext_and_tag);
            }
        }
        Err(Error::Crypt)
    }

    fn aad_bytes_for(table: &str, row: &[u8], column: &str) -> Result<Vec<u8>, Error> {
        // AAD computation is based on (table, row, column).
        // The serialized AAD is:
        //   (length of table) || table || (length of row) || row || (length of column) || column.
        // Lengths are expressed as 8-byte unsigned integers.

        let aad_length = 3 * size_of::<u64>() + table.len() + row.len() + column.len();
        let mut aad_bytes = Vec::with_capacity(aad_length);
        aad_bytes.extend_from_slice(&u64::try_from(table.len())?.to_be_bytes());
        aad_bytes.extend_from_slice(table.as_ref());
        aad_bytes.extend_from_slice(&u64::try_from(row.len())?.to_be_bytes());
        aad_bytes.extend_from_slice(row);
        aad_bytes.extend_from_slice(&u64::try_from(column.len())?.to_be_bytes());
        aad_bytes.extend_from_slice(column.as_ref());
        assert_eq!(aad_bytes.len(), aad_length);

        Ok(aad_bytes)
    }
}

/// Error represents a datastore-level error.
#[derive(Debug, thiserror::Error)]
pub enum Error {
    /// An error from the underlying database library.
    #[error("DB error: {0}")]
    Db(#[from] tokio_postgres::Error),
    #[error("DB pool error: {0}")]
    Pool(#[from] deadpool_postgres::PoolError),
    #[error("crypter error")]
    Crypt,
    /// An entity requested from the datastore was not found.
    #[error("not found in datastore")]
    NotFound,
    /// A query that was expected to return or affect at most one row unexpectedly returned more
    /// than one row.
    #[error("multiple rows returned where only one row expected")]
    TooManyRows,
    /// The database was in an unexpected state.
    #[error("inconsistent database state: {0}")]
    DbState(String),
    /// An error from decoding a value stored encoded in the underlying database.
    #[error("decoding error: {0}")]
    Decode(#[from] CodecError),
    #[error("base64 decoding error: {0}")]
    Base64(#[from] base64::DecodeError),
    /// An arbitrary error returned from the user callback; unrelated to DB internals. This error
    /// will never be generated by the datastore library itself.
    #[error(transparent)]
    User(#[from] Box<dyn std::error::Error + Send + Sync>),
    #[error("URL parse error: {0}")]
    Url(#[from] url::ParseError),
    #[error("invalid task parameters: {0}")]
    Task(#[from] task::Error),
    #[error("integer conversion failed: {0}")]
    TryFromInt(#[from] std::num::TryFromIntError),
}

impl Error {
    // is_serialization_failure determines if a given error corresponds to a Postgres
    // "serialization" failure, which requires the entire transaction to be aborted & retried from
    // the beginning per https://www.postgresql.org/docs/current/transaction-iso.html.
    fn is_serialization_failure(&self) -> bool {
        match self {
            // T_R_SERIALIZATION_FAILURE (40001) is documented as the error code which is always used
            // for serialization failures which require rollback-and-retry.
            Error::Db(err) => err
                .code()
                .map_or(false, |c| c == &SqlState::T_R_SERIALIZATION_FAILURE),
            _ => false,
        }
    }
}

impl From<ring::error::Unspecified> for Error {
    fn from(_: ring::error::Unspecified) -> Self {
        Error::Crypt
    }
}

/// This module contains models used by the datastore that are not PPM messages.
pub mod models {
    use super::Error;
    use crate::{
        message::{AggregationJobId, Nonce, Role, TaskId, Time, TransitionError},
        task,
    };
    use postgres_types::{FromSql, ToSql};
    use prio::vdaf;

    // We have to manually implement [Partial]Eq for a number of types because the dervied
    // implementations don't play nice with generic fields, even if those fields are constrained to
    // themselves implement [Partial]Eq.

    /// AggregatorRole corresponds to the `AGGREGATOR_ROLE` enum in the schema.
    #[derive(Clone, Debug, ToSql, FromSql)]
    #[postgres(name = "aggregator_role")]
    pub(super) enum AggregatorRole {
        #[postgres(name = "LEADER")]
        Leader,
        #[postgres(name = "HELPER")]
        Helper,
    }

    impl AggregatorRole {
        /// If the provided [`Role`] is an aggregator, returns the corresponding
        /// [`AggregatorRole`], or `None` otherwise.
        pub(super) fn from_role(role: Role) -> Result<Self, Error> {
            match role {
                Role::Leader => Ok(Self::Leader),
                Role::Helper => Ok(Self::Helper),
                _ => Err(Error::Task(task::Error::InvalidParameter(
                    "role is not an aggregator",
                ))),
            }
        }

        /// Returns the [`Role`] corresponding to this value.
        pub(super) fn as_role(&self) -> Role {
            match self {
                Self::Leader => Role::Leader,
                Self::Helper => Role::Helper,
            }
        }
    }

    /// AggregationJob represents an aggregation job from the PPM specification.
    #[derive(Clone, Debug)]
    pub struct AggregationJob<A: vdaf::Aggregator>
    where
        for<'a> &'a A::AggregateShare: Into<Vec<u8>>,
    {
        pub(crate) aggregation_job_id: AggregationJobId,
        pub(crate) task_id: TaskId,
        pub(crate) aggregation_param: A::AggregationParam,
        pub(crate) state: AggregationJobState,
    }

    impl<A: vdaf::Aggregator> PartialEq for AggregationJob<A>
    where
        A::AggregationParam: PartialEq,
        for<'a> &'a A::AggregateShare: Into<Vec<u8>>,
    {
        fn eq(&self, other: &Self) -> bool {
            self.aggregation_job_id == other.aggregation_job_id
                && self.task_id == other.task_id
                && self.aggregation_param == other.aggregation_param
                && self.state == other.state
        }
    }

    impl<A: vdaf::Aggregator> Eq for AggregationJob<A>
    where
        A::AggregationParam: Eq,
        for<'a> &'a A::AggregateShare: Into<Vec<u8>>,
    {
    }

    /// AggregationJobState represents the state of an aggregation job. It corresponds to the
    /// AGGREGATION_JOB_STATE enum in the schema.
    #[derive(Copy, Clone, Debug, PartialEq, Eq, ToSql, FromSql)]
    #[postgres(name = "aggregation_job_state")]
    pub enum AggregationJobState {
        #[postgres(name = "IN_PROGRESS")]
        InProgress,
        #[postgres(name = "FINISHED")]
        Finished,
    }

    /// ReportAggregation represents a the state of a single client report's ongoing aggregation.
    #[derive(Clone, Debug)]
    pub struct ReportAggregation<A: vdaf::Aggregator>
    where
        for<'a> &'a A::AggregateShare: Into<Vec<u8>>,
    {
        pub(crate) aggregation_job_id: AggregationJobId,
        pub(crate) task_id: TaskId,
        pub(crate) nonce: Nonce,
        pub(crate) ord: i64,
        pub(crate) state: ReportAggregationState<A>,
    }

    impl<A: vdaf::Aggregator> PartialEq for ReportAggregation<A>
    where
        A::PrepareStep: PartialEq,
        A::OutputShare: PartialEq,
        for<'a> &'a A::AggregateShare: Into<Vec<u8>>,
    {
        fn eq(&self, other: &Self) -> bool {
            self.aggregation_job_id == other.aggregation_job_id
                && self.task_id == other.task_id
                && self.nonce == other.nonce
                && self.ord == other.ord
                && self.state == other.state
        }
    }

    impl<A: vdaf::Aggregator> Eq for ReportAggregation<A>
    where
        A::PrepareStep: Eq,
        A::OutputShare: Eq,
        for<'a> &'a A::AggregateShare: Into<Vec<u8>>,
    {
    }

    /// ReportAggregationState represents the state of a single report aggregation. It corresponds
    /// to the REPORT_AGGREGATION_STATE enum in the schema, along with the state-specific data.
    #[derive(Clone, Debug)]
    pub enum ReportAggregationState<A: vdaf::Aggregator>
    where
        for<'a> &'a A::AggregateShare: Into<Vec<u8>>,
    {
        Start,
        Waiting(A::PrepareStep),
        Finished(A::OutputShare),
        Failed(TransitionError),
        Invalid,
    }

    impl<A: vdaf::Aggregator> ReportAggregationState<A>
    where
        for<'a> &'a A::AggregateShare: Into<Vec<u8>>,
    {
        pub(super) fn state_code(&self) -> ReportAggregationStateCode {
            match self {
                ReportAggregationState::Start => ReportAggregationStateCode::Start,
                ReportAggregationState::Waiting(_) => ReportAggregationStateCode::Waiting,
                ReportAggregationState::Finished(_) => ReportAggregationStateCode::Finished,
                ReportAggregationState::Failed(_) => ReportAggregationStateCode::Failed,
                ReportAggregationState::Invalid => ReportAggregationStateCode::Invalid,
            }
        }
    }

    // The private ReportAggregationStateCode exists alongside the public ReportAggregationState
    // because there is no apparent way to denote a Postgres enum literal without deriving
    // FromSql/ToSql on a Rust enum type, but it is not possible to derive FromSql/ToSql on a
    // non-C-style enum.
    #[derive(Debug, FromSql, ToSql)]
    #[postgres(name = "report_aggregation_state")]
    pub(super) enum ReportAggregationStateCode {
        #[postgres(name = "START")]
        Start,
        #[postgres(name = "WAITING")]
        Waiting,
        #[postgres(name = "FINISHED")]
        Finished,
        #[postgres(name = "FAILED")]
        Failed,
        #[postgres(name = "INVALID")]
        Invalid,
    }

    impl<A: vdaf::Aggregator> PartialEq for ReportAggregationState<A>
    where
        A::PrepareStep: PartialEq,
        A::OutputShare: PartialEq,
        for<'a> &'a A::AggregateShare: Into<Vec<u8>>,
    {
        fn eq(&self, other: &Self) -> bool {
            match (self, other) {
                (Self::Waiting(lhs_prep_step), Self::Waiting(rhs_prep_step)) => {
                    lhs_prep_step == rhs_prep_step
                }
                (Self::Finished(lhs_out_share), Self::Finished(rhs_out_share)) => {
                    lhs_out_share == rhs_out_share
                }
                (Self::Failed(lhs_trans_err), Self::Failed(rhs_trans_err)) => {
                    lhs_trans_err == rhs_trans_err
                }
                _ => core::mem::discriminant(self) == core::mem::discriminant(other),
            }
        }
    }

    impl<A: vdaf::Aggregator> Eq for ReportAggregationState<A>
    where
        A::PrepareStep: Eq,
        A::OutputShare: Eq,
        for<'a> &'a A::AggregateShare: Into<Vec<u8>>,
    {
    }

    /// BatchUnitAggregation corresponds to a row in the `batch_unit_aggregations` table and
    /// represents the possibly-ongoing aggregation of the set of input shares that fall within the
    /// interval defined by `unit_interval_start` and the relevant task's `min_batch_duration`.
    /// This is the finest-grained possible aggregate share we can emit for this task, hence "batch
    /// unit". The aggregate share constructed to service a collect or aggregate share request
    /// consists of one or more `BatchUnitAggregation`s merged together.
    #[derive(Clone, Debug, PartialEq, Eq)]
    pub(crate) struct BatchUnitAggregation<P, A> {
        /// The task ID for this aggregation result.
        pub(crate) task_id: TaskId,
        /// This is an aggregation over report shares whose timestamp falls within the interval
        /// starting at this time and of duration equal to the corresponding task's
        /// `min_batch_duration`. `unit_interval_start` is aligned to `min_batch_duration`.
        pub(crate) unit_interval_start: Time,
        /// The VDAF aggregation parameter used to prepare and accumulate input shares. `P` is the
        /// `AggregationParam` associated type for some implementation of [`prio::vdaf::Vdaf`].
        pub(crate) aggregation_param: P,
        /// The aggregate over all the input shares that have been prepared so far by this
        /// aggregator. `A` is the `AggregateShare` associated type for some implementation of
        /// [`prio::vdaf::Vdaf`].
        pub(crate) aggregate_share: A,
        /// The number of reports currently included in this aggregate sahre.
        pub(crate) report_count: u64,
        /// Checksum over the aggregated report shares, as described in §4.4.4.3.
        pub(crate) checksum: [u8; 32],
    }
}

#[cfg(test)]
pub mod test_util {
    use super::{Crypter, Datastore};

    test_util::define_ephemeral_datastore!();
}

#[cfg(test)]
mod tests {
    use super::*;
    use crate::{
        aggregator::test_util::fake,
        datastore::{models::AggregationJobState, test_util::ephemeral_datastore},
        message::{Duration, ExtensionType, HpkeConfigId, Interval, Role, Time, TransitionError},
        task::{test_util::new_dummy_task, Vdaf},
        trace::test_util::install_test_trace_subscriber,
    };
    use ::test_util::generate_aead_key;
    use assert_matches::assert_matches;
    use prio::{
        field::{Field128, Field64},
        vdaf::{
            poplar1::{IdpfInput, Poplar1, ToyIdpf},
            prg::PrgAes128,
            prio3::Prio3Aes128Count,
            AggregateShare, PrepareTransition,
        },
    };
    use std::collections::{BTreeSet, HashMap};

    #[tokio::test]
    async fn roundtrip_task() {
        install_test_trace_subscriber();
        let (ds, _db_handle) = ephemeral_datastore().await;

        let values = [
            (
                TaskId([
                    0, 0, 0, 0, 0, 0, 0, 0, 0, 0, 0, 0, 0, 0, 0, 0, 0, 0, 0, 0, 0, 0, 0, 0, 0, 0,
                    0, 0, 0, 0, 0, 1,
                ]),
                Vdaf::Prio3Aes128Count,
                Role::Leader,
            ),
            (
                TaskId([
                    0, 0, 0, 0, 0, 0, 0, 0, 0, 0, 0, 0, 0, 0, 0, 0, 0, 0, 0, 0, 0, 0, 0, 0, 0, 0,
                    0, 0, 0, 0, 0, 2,
                ]),
                Vdaf::Prio3Aes128Sum { bits: 64 },
                Role::Helper,
            ),
            (
                TaskId([
                    0, 0, 0, 0, 0, 0, 0, 0, 0, 0, 0, 0, 0, 0, 0, 0, 0, 0, 0, 0, 0, 0, 0, 0, 0, 0,
                    0, 0, 0, 0, 0, 3,
                ]),
                Vdaf::Prio3Aes128Sum { bits: 32 },
                Role::Helper,
            ),
            (
                TaskId([
                    0, 0, 0, 0, 0, 0, 0, 0, 0, 0, 0, 0, 0, 0, 0, 0, 0, 0, 0, 0, 0, 0, 0, 0, 0, 0,
                    0, 0, 0, 0, 0, 4,
                ]),
                Vdaf::Prio3Aes128Histogram {
                    buckets: vec![0, 100, 200, 400],
                },
                Role::Leader,
            ),
            (
                TaskId([
                    0, 0, 0, 0, 0, 0, 0, 0, 0, 0, 0, 0, 0, 0, 0, 0, 0, 0, 0, 0, 0, 0, 0, 0, 0, 0,
                    0, 0, 0, 0, 0, 5,
                ]),
                Vdaf::Prio3Aes128Histogram {
                    buckets: vec![0, 25, 50, 75, 100],
                },
                Role::Leader,
            ),
            (
                TaskId([
                    0, 0, 0, 0, 0, 0, 0, 0, 0, 0, 0, 0, 0, 0, 0, 0, 0, 0, 0, 0, 0, 0, 0, 0, 0, 0,
                    0, 0, 0, 0, 0, 6,
                ]),
                Vdaf::Poplar1 { bits: 8 },
                Role::Helper,
            ),
            (
                TaskId([
                    0, 0, 0, 0, 0, 0, 0, 0, 0, 0, 0, 0, 0, 0, 0, 0, 0, 0, 0, 0, 0, 0, 0, 0, 0, 0,
                    0, 0, 0, 0, 0, 7,
                ]),
                Vdaf::Poplar1 { bits: 64 },
                Role::Helper,
            ),
        ];

        // Insert tasks, check that they can be retrieved by ID.
        let mut want_tasks = HashMap::new();
        for (task_id, vdaf, role) in values {
            let task = new_dummy_task(task_id, vdaf, role);

            ds.run_tx(|tx| {
                let task = task.clone();
                Box::pin(async move { tx.put_task(&task).await })
            })
            .await
            .unwrap();

            let retrieved_task = ds
                .run_tx(|tx| Box::pin(async move { tx.get_task(task_id).await }))
                .await
                .unwrap();
            assert_eq!(task, retrieved_task);
            want_tasks.insert(task_id, task);
        }

        let got_tasks: HashMap<TaskId, Task> = ds
            .run_tx(|tx| Box::pin(async move { tx.get_tasks().await }))
            .await
            .unwrap()
            .into_iter()
            .map(|task| (task.id, task))
            .collect();
        assert_eq!(want_tasks, got_tasks);
    }

    #[tokio::test]
    async fn roundtrip_report() {
        install_test_trace_subscriber();
        let (ds, _db_handle) = ephemeral_datastore().await;

        let report = Report {
            task_id: TaskId::random(),
            nonce: Nonce {
                time: Time(12345),
                rand: 54321,
            },
            extensions: vec![
                Extension {
                    extension_type: ExtensionType::Tbd,
                    extension_data: Vec::from("extension_data_0"),
                },
                Extension {
                    extension_type: ExtensionType::Tbd,
                    extension_data: Vec::from("extension_data_1"),
                },
            ],
            encrypted_input_shares: vec![
                HpkeCiphertext {
                    config_id: HpkeConfigId(12),
                    encapsulated_context: Vec::from("encapsulated_context_0"),
                    payload: Vec::from("payload_0"),
                },
                HpkeCiphertext {
                    config_id: HpkeConfigId(13),
                    encapsulated_context: Vec::from("encapsulated_context_1"),
                    payload: Vec::from("payload_1"),
                },
            ],
        };

        ds.run_tx(|tx| {
            let report = report.clone();
            Box::pin(async move {
                tx.put_task(&new_dummy_task(
                    report.task_id,
                    Vdaf::Prio3Aes128Count,
                    Role::Leader,
                ))
                .await?;
                tx.put_client_report(&report).await
            })
        })
        .await
        .unwrap();

        let retrieved_report = ds
            .run_tx(|tx| {
                Box::pin(async move { tx.get_client_report(report.task_id, report.nonce).await })
            })
            .await
            .unwrap();

        assert_eq!(report, retrieved_report);
    }

    #[tokio::test]
    async fn report_not_found() {
        install_test_trace_subscriber();
        let (ds, _db_handle) = ephemeral_datastore().await;

        let rslt = ds
            .run_tx(|tx| {
                Box::pin(async move {
                    tx.get_client_report(
                        TaskId::random(),
                        Nonce {
                            time: Time(12345),
                            rand: 54321,
                        },
                    )
                    .await
                })
            })
            .await;

        assert_matches!(rslt, Err(Error::NotFound));
    }

    #[tokio::test]
    async fn get_unaggregated_client_reports_for_task() {
        install_test_trace_subscriber();
        let (ds, _db_handle) = ephemeral_datastore().await;

        let task_id = TaskId::random();
        let unrelated_task_id = TaskId::random();

        let first_unaggregated_report = Report {
            task_id,
            nonce: Nonce {
                time: Time(12345),
                rand: 0,
            },
            extensions: vec![],
            encrypted_input_shares: vec![],
        };
        let second_unaggregated_report = Report {
            task_id,
            nonce: Nonce {
                time: Time(12346),
                rand: 0,
            },
            extensions: vec![],
            encrypted_input_shares: vec![],
        };
        let aggregated_report = Report {
            task_id,
            nonce: Nonce {
                time: Time(12347),
                rand: 0,
            },
            extensions: vec![],
            encrypted_input_shares: vec![],
        };
        let unrelated_report = Report {
            task_id: unrelated_task_id,
            nonce: Nonce {
                time: Time(12348),
                rand: 0,
            },
            extensions: vec![],
            encrypted_input_shares: vec![],
        };

        // Set up state.
        ds.run_tx(|tx| {
            let (
                first_unaggregated_report,
                second_unaggregated_report,
                aggregated_report,
                unrelated_report,
            ) = (
                first_unaggregated_report.clone(),
                second_unaggregated_report.clone(),
                aggregated_report.clone(),
                unrelated_report.clone(),
            );

            Box::pin(async move {
                tx.put_task(&new_dummy_task(
                    task_id,
                    Vdaf::Prio3Aes128Count,
                    Role::Leader,
                ))
                .await?;
                tx.put_task(&new_dummy_task(
                    unrelated_task_id,
                    Vdaf::Prio3Aes128Count,
                    Role::Leader,
                ))
                .await?;

                tx.put_client_report(&first_unaggregated_report).await?;
                tx.put_client_report(&second_unaggregated_report).await?;
                tx.put_client_report(&aggregated_report).await?;
                tx.put_client_report(&unrelated_report).await?;

                let aggregation_job_id = AggregationJobId::random();
                tx.put_aggregation_job(&AggregationJob::<Prio3Aes128Count> {
                    aggregation_job_id: aggregation_job_id,
                    task_id: unrelated_task_id,
                    aggregation_param: (),
                    state: AggregationJobState::InProgress,
                })
                .await?;
                tx.put_report_aggregation(&ReportAggregation {
                    aggregation_job_id,
                    task_id,
                    nonce: aggregated_report.nonce,
                    ord: 0,
                    state: ReportAggregationState::<Prio3Aes128Count>::Start,
                })
                .await
            })
        })
        .await
        .unwrap();

        // Run query & verify results.
        let got_reports = ds
            .run_tx(|tx| {
                Box::pin(async move { tx.get_unaggregated_client_reports_for_task(task_id).await })
            })
            .await
            .unwrap();

        assert_eq!(
            got_reports,
            vec![first_unaggregated_report, second_unaggregated_report]
        );
    }

    #[tokio::test]
    async fn roundtrip_report_share() {
        install_test_trace_subscriber();
        let (ds, _db_handle) = ephemeral_datastore().await;

        let task_id = TaskId::random();
        let report_share = ReportShare {
            nonce: Nonce {
                time: Time(12345),
                rand: 54321,
            },
            extensions: vec![
                Extension {
                    extension_type: ExtensionType::Tbd,
                    extension_data: Vec::from("extension_data_0"),
                },
                Extension {
                    extension_type: ExtensionType::Tbd,
                    extension_data: Vec::from("extension_data_1"),
                },
            ],
            encrypted_input_share: HpkeCiphertext {
                config_id: HpkeConfigId(12),
                encapsulated_context: Vec::from("encapsulated_context_0"),
                payload: Vec::from("payload_0"),
            },
        };

        ds.run_tx(|tx| {
            let report_share = report_share.clone();
            Box::pin(async move {
                tx.put_task(&new_dummy_task(
                    task_id,
                    Vdaf::Prio3Aes128Count,
                    Role::Leader,
                ))
                .await?;
                tx.put_report_share(task_id, &report_share).await
            })
        })
        .await
        .unwrap();

        let (got_task_id, got_extensions, got_input_shares) = ds
            .run_tx(|tx| {
                Box::pin(async move {
                    let nonce_time = report_share.nonce.time.as_naive_date_time();
                    let nonce_rand = report_share.nonce.rand.to_be_bytes();
                    let row = tx
                        .tx
                        .query_one(
                            "SELECT tasks.task_id, client_reports.nonce_time, client_reports.nonce_rand, client_reports.extensions, client_reports.input_shares
                            FROM client_reports JOIN tasks ON tasks.id = client_reports.task_id
                            WHERE nonce_time = $1 AND nonce_rand = $2",
                            &[&nonce_time, &&nonce_rand[..]],
                        )
                        .await?;

                    let task_id = TaskId::get_decoded(row.get("task_id"))?;

                    let maybe_extensions: Option<Vec<u8>> = row.get("extensions");
                    let maybe_input_shares: Option<Vec<u8>> = row.get("input_shares");

                    Ok((task_id, maybe_extensions, maybe_input_shares))
                })
            })
            .await
            .unwrap();

        assert_eq!(task_id, got_task_id);
        assert!(got_extensions.is_none());
        assert!(got_input_shares.is_none());
    }

    #[tokio::test]
    async fn roundtrip_aggregation_job() {
        install_test_trace_subscriber();
        let (ds, _db_handle) = ephemeral_datastore().await;

        // We use Poplar1 for this test as it has a non-trivial aggregation parameter, to allow
        // better exercising the serialization/deserialization roundtrip of the aggregation_param.
        type ToyPoplar1 = Poplar1<ToyIdpf<Field128>, PrgAes128, 16>;
        let aggregation_job = AggregationJob::<ToyPoplar1> {
            aggregation_job_id: AggregationJobId::random(),
            task_id: TaskId::random(),
            aggregation_param: BTreeSet::from([
                IdpfInput::new("abc".as_bytes(), 0).unwrap(),
                IdpfInput::new("def".as_bytes(), 1).unwrap(),
            ]),
            state: AggregationJobState::InProgress,
        };

        ds.run_tx(|tx| {
            let aggregation_job = aggregation_job.clone();
            Box::pin(async move {
                tx.put_task(&new_dummy_task(
                    aggregation_job.task_id,
                    Vdaf::Poplar1 { bits: 64 },
                    Role::Leader,
                ))
                .await?;
                tx.put_aggregation_job(&aggregation_job).await
            })
        })
        .await
        .unwrap();

        let got_aggregation_job = ds
            .run_tx(|tx| {
                Box::pin(async move {
                    tx.get_aggregation_job(
                        aggregation_job.task_id,
                        aggregation_job.aggregation_job_id,
                    )
                    .await
                })
            })
            .await
            .unwrap();
        assert_eq!(aggregation_job, got_aggregation_job);

        let mut new_aggregation_job = aggregation_job.clone();
        new_aggregation_job.state = AggregationJobState::Finished;
        ds.run_tx(|tx| {
            let new_aggregation_job = new_aggregation_job.clone();
            Box::pin(async move { tx.update_aggregation_job(&new_aggregation_job).await })
        })
        .await
        .unwrap();

        let got_aggregation_job = ds
            .run_tx(|tx| {
                Box::pin(async move {
                    tx.get_aggregation_job(
                        aggregation_job.task_id,
                        aggregation_job.aggregation_job_id,
                    )
                    .await
                })
            })
            .await
            .unwrap();
        assert_eq!(new_aggregation_job, got_aggregation_job);
    }

    #[tokio::test]
    async fn aggregation_job_not_found() {
        install_test_trace_subscriber();
        let (ds, _db_handle) = ephemeral_datastore().await;

        let rslt = ds
            .run_tx(|tx| {
                Box::pin(async move {
                    tx.get_aggregation_job::<Prio3Aes128Count>(
                        TaskId::random(),
                        AggregationJobId::random(),
                    )
                    .await
                })
            })
            .await;
        assert_matches!(rslt, Err(Error::NotFound));

        let rslt = ds
            .run_tx(|tx| {
                Box::pin(async move {
                    tx.update_aggregation_job::<Prio3Aes128Count>(&AggregationJob {
                        aggregation_job_id: AggregationJobId::random(),
                        task_id: TaskId::random(),
                        aggregation_param: (),
                        state: AggregationJobState::InProgress,
                    })
                    .await
                })
            })
            .await;
        assert_matches!(rslt, Err(Error::NotFound));
    }

    #[tokio::test]
    async fn roundtrip_report_aggregation() {
        install_test_trace_subscriber();
        let (ds, _db_handle) = ephemeral_datastore().await;

        let vdaf = Prio3Aes128Count::new(2).unwrap();
        let (verify_param, prep_step, output_share) = generate_vdaf_values(vdaf, (), 0);

        for (ord, state) in [
            ReportAggregationState::<Prio3Aes128Count>::Start,
            ReportAggregationState::Waiting(prep_step),
            ReportAggregationState::Finished(output_share),
            ReportAggregationState::Failed(TransitionError::VdafPrepError),
            ReportAggregationState::Invalid,
        ]
        .iter()
        .enumerate()
        {
            let task_id = TaskId::random();
            let aggregation_job_id = AggregationJobId::random();
            let nonce = Nonce {
                time: Time(12345),
                rand: 54321,
            };

            let report_aggregation = ds
                .run_tx(|tx| {
                    let state = state.clone();
                    Box::pin(async move {
                        tx.put_task(&new_dummy_task(
                            task_id,
                            Vdaf::Prio3Aes128Count,
                            Role::Leader,
                        ))
                        .await?;
                        tx.put_aggregation_job(&AggregationJob::<Prio3Aes128Count> {
                            aggregation_job_id,
                            task_id,
                            aggregation_param: (),
                            state: AggregationJobState::InProgress,
                        })
                        .await?;
                        tx.put_report_share(
                            task_id,
                            &ReportShare {
                                nonce,
                                extensions: Vec::new(),
                                encrypted_input_share: HpkeCiphertext {
                                    config_id: HpkeConfigId(12),
                                    encapsulated_context: Vec::from("encapsulated_context_0"),
                                    payload: Vec::from("payload_0"),
                                },
                            },
                        )
                        .await?;

                        let report_aggregation = ReportAggregation {
                            aggregation_job_id,
                            task_id,
                            nonce,
                            ord: ord as i64,
                            state: state.clone(),
                        };
                        tx.put_report_aggregation(&report_aggregation).await?;
                        Ok(report_aggregation)
                    })
                })
                .await
                .unwrap();

            let got_report_aggregation = ds
                .run_tx(|tx| {
                    let verify_param = verify_param.clone();
                    Box::pin(async move {
                        tx.get_report_aggregation::<Prio3Aes128Count>(
                            &verify_param,
                            task_id,
                            aggregation_job_id,
                            nonce,
                        )
                        .await
                    })
                })
                .await
                .unwrap();
            assert_eq!(report_aggregation, got_report_aggregation);

            let mut new_report_aggregation = report_aggregation.clone();
            new_report_aggregation.ord += 10;
            ds.run_tx(|tx| {
                let new_report_aggregation = new_report_aggregation.clone();
                Box::pin(async move { tx.update_report_aggregation(&new_report_aggregation).await })
            })
            .await
            .unwrap();

            let got_report_aggregation = ds
                .run_tx(|tx| {
                    let verify_param = verify_param.clone();
                    Box::pin(async move {
                        tx.get_report_aggregation::<Prio3Aes128Count>(
                            &verify_param,
                            task_id,
                            aggregation_job_id,
                            nonce,
                        )
                        .await
                    })
                })
                .await
                .unwrap();
            assert_eq!(new_report_aggregation, got_report_aggregation);
        }
    }

    #[tokio::test]
    async fn report_aggregation_not_found() {
        install_test_trace_subscriber();
        let (ds, _db_handle) = ephemeral_datastore().await;

        let rslt = ds
            .run_tx(|tx| {
                Box::pin(async move {
                    tx.get_report_aggregation::<fake::Vdaf>(
                        &(),
                        TaskId::random(),
                        AggregationJobId::random(),
                        Nonce {
                            time: Time(12345),
                            rand: 54321,
                        },
                    )
                    .await
                })
            })
            .await;
        assert_matches!(rslt, Err(Error::NotFound));

        let rslt = ds
            .run_tx(|tx| {
                Box::pin(async move {
                    tx.update_report_aggregation::<fake::Vdaf>(&ReportAggregation {
                        aggregation_job_id: AggregationJobId::random(),
                        task_id: TaskId::random(),
                        nonce: Nonce {
                            time: Time(12345),
                            rand: 54321,
                        },
                        ord: 0,
                        state: ReportAggregationState::Invalid,
                    })
                    .await
                })
            })
            .await;
        assert_matches!(rslt, Err(Error::NotFound));
    }

    #[tokio::test]
    async fn get_report_aggregations_for_aggregation_job() {
        install_test_trace_subscriber();
        let (ds, _db_handle) = ephemeral_datastore().await;

        let vdaf = Prio3Aes128Count::new(2).unwrap();
        let (verify_param, prep_step, output_share) = generate_vdaf_values(vdaf, (), 0);

        let task_id = TaskId::random();
        let aggregation_job_id = AggregationJobId::random();

        let report_aggregations = ds
            .run_tx(|tx| {
                let prep_step = prep_step.clone();
                let output_share = output_share.clone();

                Box::pin(async move {
                    tx.put_task(&new_dummy_task(
                        task_id,
                        Vdaf::Prio3Aes128Count,
                        Role::Leader,
                    ))
                    .await?;
                    tx.put_aggregation_job(&AggregationJob::<Prio3Aes128Count> {
                        aggregation_job_id,
                        task_id,
                        aggregation_param: (),
                        state: AggregationJobState::InProgress,
                    })
                    .await?;

                    let mut report_aggregations = Vec::new();
                    for (ord, state) in [
                        ReportAggregationState::<Prio3Aes128Count>::Start,
                        ReportAggregationState::Waiting(prep_step),
                        ReportAggregationState::Finished(output_share),
                        ReportAggregationState::Failed(TransitionError::VdafPrepError),
                        ReportAggregationState::Invalid,
                    ]
                    .iter()
                    .enumerate()
                    {
                        let nonce = Nonce {
                            time: Time(12345),
                            rand: ord as u64,
                        };
                        tx.put_report_share(
                            task_id,
                            &ReportShare {
                                nonce,
                                extensions: Vec::new(),
                                encrypted_input_share: HpkeCiphertext {
                                    config_id: HpkeConfigId(12),
                                    encapsulated_context: Vec::from("encapsulated_context_0"),
                                    payload: Vec::from("payload_0"),
                                },
                            },
                        )
                        .await?;

                        let report_aggregation = ReportAggregation {
                            aggregation_job_id,
                            task_id,
                            nonce,
                            ord: ord as i64,
                            state: state.clone(),
                        };
                        tx.put_report_aggregation(&report_aggregation).await?;
                        report_aggregations.push(report_aggregation);
                    }
                    Ok(report_aggregations)
                })
            })
            .await
            .unwrap();

        let got_report_aggregations = ds
            .run_tx(|tx| {
                let verify_param = verify_param.clone();

                Box::pin(async move {
                    tx.get_report_aggregations_for_aggregation_job(
                        &verify_param,
                        task_id,
                        aggregation_job_id,
                    )
                    .await
                })
            })
            .await
            .unwrap();
        assert_eq!(report_aggregations, got_report_aggregations);
    }

    #[tokio::test]
    async fn crypter() {
        let crypter = Crypter::new(vec![generate_aead_key(), generate_aead_key()]);
        let bad_key = generate_aead_key();

        const TABLE: &str = "some_table";
        const ROW: &[u8] = b"12345";
        const COLUMN: &str = "some_column";
        const PLAINTEXT: &[u8] = b"This is my plaintext value.";

        // Test that roundtripping encryption works.
        let ciphertext = crypter.encrypt(TABLE, ROW, COLUMN, PLAINTEXT).unwrap();
        let plaintext = crypter.decrypt(TABLE, ROW, COLUMN, &ciphertext).unwrap();
        assert_eq!(PLAINTEXT, &plaintext);

        // Roundtripping encryption works even if a non-primary key was used for encryption.
        let ciphertext =
            Crypter::encrypt_with_key(crypter.keys.last().unwrap(), TABLE, ROW, COLUMN, PLAINTEXT)
                .unwrap();
        let plaintext = crypter.decrypt(TABLE, ROW, COLUMN, &ciphertext).unwrap();
        assert_eq!(PLAINTEXT, &plaintext);

        // Roundtripping encryption with an unknown key fails.
        let ciphertext =
            Crypter::encrypt_with_key(&bad_key, TABLE, ROW, COLUMN, PLAINTEXT).unwrap();
        assert!(crypter.decrypt(TABLE, ROW, COLUMN, &ciphertext).is_err());

        // Roundtripping encryption with a mismatched table, row, or column fails.
        let ciphertext = crypter.encrypt(TABLE, ROW, COLUMN, PLAINTEXT).unwrap();
        assert!(crypter
            .decrypt("wrong_table", ROW, COLUMN, &ciphertext)
            .is_err());
        assert!(crypter
            .decrypt(TABLE, b"wrong_row", COLUMN, &ciphertext)
            .is_err());
        assert!(crypter
            .decrypt(TABLE, ROW, "wrong_column", &ciphertext)
            .is_err());
    }

    #[tokio::test]
    async fn lookup_collect_job() {
        install_test_trace_subscriber();

        let task_id = TaskId::random();
        let batch_interval = Interval::new(Time(100), Duration(100)).unwrap();

        let (ds, _db_handle) = ephemeral_datastore().await;

        ds.run_tx(|tx| {
            Box::pin(async move {
                tx.put_task(&new_dummy_task(
                    task_id,
                    Vdaf::Prio3Aes128Count,
                    Role::Leader,
                ))
                .await
            })
        })
        .await
        .unwrap();

        let collect_job_uuid = ds
            .run_tx(|tx| {
                Box::pin(async move {
                    tx.get_collect_job_uuid(task_id, batch_interval, &[0, 1, 2, 3, 4])
                        .await
                })
            })
            .await
            .unwrap();
        assert!(collect_job_uuid.is_none());

        let collect_job_uuid = ds
            .run_tx(|tx| {
                Box::pin(async move {
                    tx.put_collect_job(task_id, batch_interval, &[0, 1, 2, 3, 4])
                        .await
                })
            })
            .await
            .unwrap();

        let same_collect_job_uuid = ds
            .run_tx(|tx| {
                Box::pin(async move {
                    tx.get_collect_job_uuid(task_id, batch_interval, &[0, 1, 2, 3, 4])
                        .await
                })
            })
            .await
            .unwrap()
            .unwrap();

        // Should get the same UUID for the same values.
        assert_eq!(collect_job_uuid, same_collect_job_uuid);

        let rows = ds
            .run_tx(|tx| {
                Box::pin(async move {
                    tx.tx
                        .query("SELECT id FROM collect_jobs", &[])
                        .await
                        .map_err(Error::from)
                })
            })
            .await
            .unwrap();

        assert!(rows.len() == 1);

        let different_collect_job_uuid = ds
            .run_tx(|tx| {
                Box::pin(async move {
                    tx.put_collect_job(
                        task_id,
                        Interval::new(Time(101), Duration(100)).unwrap(),
                        &[0, 1, 2, 3, 4],
                    )
                    .await
                })
            })
            .await
            .unwrap();

        // New collect job should yield a new UUID.
        assert!(different_collect_job_uuid != collect_job_uuid);

        let rows = ds
            .run_tx(|tx| {
                Box::pin(async move {
                    tx.tx
                        .query("SELECT id FROM collect_jobs", &[])
                        .await
                        .map_err(Error::from)
                })
            })
            .await
            .unwrap();

        // A new row should be present.
        assert!(rows.len() == 2);
    }

    #[tokio::test]
    async fn roundtrip_batch_unit_aggregation() {
        install_test_trace_subscriber();

        let task_id = TaskId::random();
        let other_task_id = TaskId::random();
        let aggregate_share = AggregateShare::from(vec![Field64::from(17)]);
        let aggregation_param = ();

        let (ds, _db_handle) = ephemeral_datastore().await;

        let batch_unit_aggregations: Vec<BatchUnitAggregation<_, AggregateShare<Field64>>> = ds
            .run_tx(|tx| {
                let aggregate_share = aggregate_share.clone();
                Box::pin(async move {
                    let mut task = new_dummy_task(task_id, Vdaf::Prio3Aes128Count, Role::Leader);
                    task.min_batch_duration = Duration::from_seconds(100);
                    tx.put_task(&task).await?;

                    tx.put_task(&new_dummy_task(
                        other_task_id,
                        Vdaf::Prio3Aes128Count,
                        Role::Leader,
                    ))
                    .await?;

                    // Start of this aggregation's interval is before the interval queried below.
                    tx.put_batch_unit_aggregation(&BatchUnitAggregation {
                        task_id,
                        unit_interval_start: Time(25),
                        aggregation_param,
                        aggregate_share: aggregate_share.clone(),
                        report_count: 0,
                        checksum: [0; 32],
                    })
                    .await?;

                    tx.put_batch_unit_aggregation(&BatchUnitAggregation {
                        task_id,
                        unit_interval_start: Time(100),
                        aggregation_param,
                        aggregate_share: aggregate_share.clone(),
                        report_count: 0,
                        checksum: [0; 32],
                    })
                    .await?;

                    tx.put_batch_unit_aggregation(&BatchUnitAggregation {
                        task_id,
                        unit_interval_start: Time(150),
                        aggregation_param,
                        aggregate_share: aggregate_share.clone(),
                        report_count: 0,
                        checksum: [0; 32],
                    })
                    .await?;

                    // Aggregation parameter differs from the one queried below.
                    tx.put_batch_unit_aggregation(&BatchUnitAggregation {
                        task_id,
                        unit_interval_start: Time(100),
                        // any value that is Encode + Debug will do, even a nonsense one
                        aggregation_param: Time(100),
                        aggregate_share: aggregate_share.clone(),
                        report_count: 0,
                        checksum: [0; 32],
                    })
                    .await?;

                    // End of this aggregation's interval is after the interval queried below.
                    tx.put_batch_unit_aggregation(&BatchUnitAggregation {
                        task_id,
                        unit_interval_start: Time(200),
                        aggregation_param,
                        aggregate_share: aggregate_share.clone(),
                        report_count: 0,
                        checksum: [0; 32],
                    })
                    .await?;

                    // Start of this aggregation's interval is after the interval queried below.
                    tx.put_batch_unit_aggregation(&BatchUnitAggregation {
                        task_id,
                        unit_interval_start: Time(400),
                        aggregation_param,
                        aggregate_share: aggregate_share.clone(),
                        report_count: 0,
                        checksum: [0; 32],
                    })
                    .await?;

                    // Task ID differs from that queried below.
                    tx.put_batch_unit_aggregation(&BatchUnitAggregation {
                        task_id: other_task_id,
                        unit_interval_start: Time(200),
                        aggregation_param,
                        aggregate_share: aggregate_share.clone(),
                        report_count: 0,
                        checksum: [0; 32],
                    })
                    .await?;

                    tx.get_batch_unit_aggregations_for_task_in_interval(
                        task_id,
                        Interval::new(Time(50), Duration(250)).unwrap(),
                        &aggregation_param,
                    )
                    .await
                })
            })
            .await
            .unwrap();

        assert_eq!(batch_unit_aggregations.len(), 2);
        assert!(batch_unit_aggregations.contains(&BatchUnitAggregation {
            task_id,
            unit_interval_start: Time(100),
            aggregation_param,
            aggregate_share: aggregate_share.clone(),
            report_count: 0,
            checksum: [0u8; 32],
        }));
        assert!(batch_unit_aggregations.contains(&BatchUnitAggregation {
            task_id,
            unit_interval_start: Time(150),
            aggregation_param,
            aggregate_share: aggregate_share.clone(),
            report_count: 0,
            checksum: [0u8; 32],
        }));
    }

    /// generate_vdaf_values generates some arbitrary VDAF values for use in testing. It is cribbed
    /// heavily from `libprio-rs`' `run_vdaf`. The resulting values are guaranteed to be associated
    /// with the same aggregator.
    ///
    /// generate_vdaf_values assumes that the VDAF in use is one-round.
    fn generate_vdaf_values<A: vdaf::Aggregator + vdaf::Client>(
        vdaf: A,
        agg_param: A::AggregationParam,
        measurement: A::Measurement,
    ) -> (A::VerifyParam, A::PrepareStep, A::OutputShare)
    where
        for<'a> &'a A::AggregateShare: Into<Vec<u8>>,
    {
        let (public_param, mut verify_params) = vdaf.setup().unwrap();

        let input_shares = vdaf.shard(&public_param, &measurement).unwrap();
        let prep_states: Vec<A::PrepareStep> = verify_params
            .iter()
            .zip(input_shares)
            .map(|(verify_param, input_share)| {
                vdaf.prepare_init(verify_param, &agg_param, b"nonce", &input_share)
                    .unwrap()
            })
            .collect();
        let (mut prep_states, prep_msgs): (Vec<A::PrepareStep>, Vec<A::PrepareMessage>) =
            prep_states
                .iter()
                .map(|prep_state| {
                    if let PrepareTransition::Continue(prep_state, prep_msg) =
                        vdaf.prepare_step(prep_state.clone(), None)
                    {
                        (prep_state, prep_msg)
                    } else {
                        panic!("generate_vdaf_values: VDAF returned something other than Continue")
                    }
                })
                .unzip();
        let prep_msg = vdaf.prepare_preprocess(prep_msgs).unwrap();
        let mut output_shares: Vec<A::OutputShare> = prep_states
            .iter()
            .map(|prep_state| {
                if let PrepareTransition::Finish(output_share) =
                    vdaf.prepare_step(prep_state.clone(), Some(prep_msg.clone()))
                {
                    output_share
                } else {
                    panic!("generate_vdaf_values: VDAF returned something other than Finish")
                }
            })
            .collect();

        (
            verify_params.remove(0),
            prep_states.remove(0),
            output_shares.remove(0),
        )
    }
}<|MERGE_RESOLUTION|>--- conflicted
+++ resolved
@@ -390,11 +390,7 @@
             )?)?);
         }
 
-<<<<<<< HEAD
         // HPKE keys.
-        use chrono::Duration;
-=======
->>>>>>> cbc1aa17
         let mut hpke_configs = Vec::new();
         for row in hpke_key_rows {
             let config_id = u8::try_from(row.get::<_, i16>("config_id"))?;
