--- conflicted
+++ resolved
@@ -1,20 +1,15 @@
 //! Janus datastore (durable storage) implementation.
 
-<<<<<<< HEAD
-use crate::message::{
-    AggregationJobId, Extension, HpkeCiphertext, Nonce, Report, ReportShare, TaskId, Time,
+use crate::{
+    message::{
+        AggregationJobId, Extension, HpkeCiphertext, Nonce, Report, ReportShare, TaskId, Time,
+    },
+    task::TaskParameters,
 };
 use prio::{
     codec::{decode_u16_items, encode_u16_items, CodecError, Decode, Encode, ParameterizedDecode},
     vdaf,
 };
-=======
-use crate::{
-    message::{Extension, HpkeCiphertext, Nonce, Report, TaskId, Time},
-    task::TaskParameters,
-};
-use prio::codec::{decode_u16_items, encode_u16_items, CodecError, Decode, Encode};
->>>>>>> 07842cae
 use std::{future::Future, io::Cursor, pin::Pin};
 use tokio_postgres::{error::SqlState, IsolationLevel, Row};
 
@@ -720,12 +715,8 @@
             .run_tx(|tx| {
                 let report = report.clone();
                 Box::pin(async move {
-<<<<<<< HEAD
-                    tx.put_task(report.task_id).await?;
-=======
-                    tx.put_task(&TaskParameters::new_dummy(task_id, vec![]))
+                    tx.put_task(&TaskParameters::new_dummy(report.task_id, vec![]))
                         .await?;
->>>>>>> 07842cae
                     tx.put_client_report(&report).await
                 })
             })
@@ -790,12 +781,8 @@
         ds.run_tx(|tx| {
             let report = report.clone();
             Box::pin(async move {
-<<<<<<< HEAD
-                tx.put_task(report.task_id).await?;
-=======
-                tx.put_task(&TaskParameters::new_dummy(task_id, vec![]))
+                tx.put_task(&TaskParameters::new_dummy(report.task_id, vec![]))
                     .await?;
->>>>>>> 07842cae
                 tx.put_client_report(&report).await
             })
         })
@@ -870,7 +857,8 @@
             .run_tx(|tx| {
                 let report_share = report_share.clone();
                 Box::pin(async move {
-                    tx.put_task(task_id).await?;
+                    tx.put_task(&TaskParameters::new_dummy(task_id, Vec::new()))
+                        .await?;
                     tx.put_report_share(task_id, &report_share).await
                 })
             })
@@ -934,7 +922,11 @@
         ds.run_tx(|tx| {
             let aggregation_job = aggregation_job.clone();
             Box::pin(async move {
-                tx.put_task(aggregation_job.task_id).await?;
+                tx.put_task(&TaskParameters::new_dummy(
+                    aggregation_job.task_id,
+                    Vec::new(),
+                ))
+                .await?;
                 tx.put_aggregation_job(&aggregation_job).await
             })
         })
@@ -979,7 +971,8 @@
                 .run_tx(|tx| {
                     let state = state.clone();
                     Box::pin(async move {
-                        tx.put_task(task_id).await?;
+                        tx.put_task(&TaskParameters::new_dummy(task_id, Vec::new()))
+                            .await?;
                         let aggregation_job_id = tx
                             .put_aggregation_job(&AggregationJob::<Prio3Aes128Count> {
                                 aggregation_job_id,
