--- conflicted
+++ resolved
@@ -426,12 +426,7 @@
             .into_iter()
             .map(|endpoint| Ok(Url::parse(&endpoint)?))
             .collect::<Result<_, Error>>()?;
-<<<<<<< HEAD
-        let vdaf = row.try_get::<_, Json<Vdaf>>("vdaf")?.0;
-=======
         let vdaf = row.try_get::<_, Json<VdafInstance>>("vdaf")?.0;
-        let encrypted_vdaf_verify_param: Vec<u8> = row.get("vdaf_verify_param");
->>>>>>> be070eb1
         let max_batch_lifetime = row.get_bigint_and_convert("max_batch_lifetime")?;
         let min_batch_size = row.get_bigint_and_convert("min_batch_size")?;
         let min_batch_duration =
