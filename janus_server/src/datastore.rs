--- conflicted
+++ resolved
@@ -219,16 +219,8 @@
     }
 
     /// Fetch the task parameters corresponing to the provided `task_id`.
-<<<<<<< HEAD
+    #[tracing::instrument(skip(self), err)]
     pub(crate) async fn get_task(&self, task_id: TaskId) -> Result<Task, Error> {
-=======
-    //
-    // Only available in test configs for now, but will soon be used by
-    // aggregators to discover tasks from the database.
-    #[cfg(test)]
-    #[tracing::instrument(skip(self), err)]
-    pub(crate) async fn get_task_by_id(&self, task_id: TaskId) -> Result<Task, Error> {
->>>>>>> c3c2a754
         let params: &[&(dyn ToSql + Sync)] = &[&&task_id.0[..]];
         let stmt = self
             .tx
