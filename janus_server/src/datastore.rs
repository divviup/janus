--- conflicted
+++ resolved
@@ -9,11 +9,7 @@
     message::{AggregateShareReq, AggregationJobId, ReportShare},
     task::{self, AggregatorAuthenticationToken, Task, VdafInstance},
 };
-<<<<<<< HEAD
-=======
 use anyhow::anyhow;
-use chrono::NaiveDateTime;
->>>>>>> 93749546
 use futures::try_join;
 use janus::{
     hpke::HpkePrivateKey,
