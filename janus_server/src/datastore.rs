//! Janus datastore (durable storage) implementation.

use self::models::{
    AggregationJob, AggregatorRole, ReportAggregation, ReportAggregationState,
    ReportAggregationStateCode,
};
#[cfg(test)]
use crate::{
    hpke::{HpkePrivateKey, HpkeRecipient, Label},
    message::{Duration, HpkeConfig, Role},
    task::AggregatorAuthKey,
};
use crate::{
    message::{AggregationJobId, Extension, HpkeCiphertext, Nonce, Report, ReportShare, TaskId},
    task::TaskParameters,
};
use prio::{
    codec::{decode_u16_items, encode_u16_items, CodecError, Decode, Encode, ParameterizedDecode},
    vdaf,
};
use std::{convert::TryFrom, fmt::Display, future::Future, io::Cursor, pin::Pin};
use tokio_postgres::{error::SqlState, row::RowIndex, IsolationLevel, Row};
#[cfg(test)]
use url::Url;

// TODO(brandon): retry network-related & other transient failures once we know what they look like

/// Datastore represents a datastore for Janus, with support for transactional reads and writes.
/// In practice, Datastore instances are currently backed by a PostgreSQL database.
pub struct Datastore {
    pool: deadpool_postgres::Pool,
}

impl Datastore {
    /// new creates a new Datastore using the given Client for backing storage. It is assumed that
    /// the Client is connected to a database with a compatible version of the Janus database schema.
    pub fn new(pool: deadpool_postgres::Pool) -> Datastore {
        Self { pool }
    }

    /// run_tx runs a transaction, whose body is determined by the given function. The transaction
    /// is committed if the body returns a successful value, and rolled back if the body returns an
    /// error value.
    ///
    /// The datastore will automatically retry some failures (e.g. serialization failures) by
    /// rolling back & retrying with a new transaction, so the given function should support being
    /// called multiple times. Values read from the transaction should not be considered as
    /// "finalized" until the transaction is committed, i.e. after `run_tx` is run to completion.
    pub async fn run_tx<F, T>(&self, f: F) -> Result<T, Error>
    where
        for<'a> F:
            Fn(&'a Transaction) -> Pin<Box<dyn Future<Output = Result<T, Error>> + Send + 'a>>,
    {
        loop {
            let rslt = self.run_tx_once(&f).await;
            if let Some(err) = rslt.as_ref().err() {
                if err.is_serialization_failure() {
                    continue;
                }
            }
            return rslt;
        }
    }

    async fn run_tx_once<F, T>(&self, f: &F) -> Result<T, Error>
    where
        for<'a> F:
            Fn(&'a Transaction) -> Pin<Box<dyn Future<Output = Result<T, Error>> + Send + 'a>>,
    {
        // Open transaction.
        let mut client = self.pool.get().await?;
        let tx = Transaction {
            tx: client
                .build_transaction()
                .isolation_level(IsolationLevel::Serializable)
                .start()
                .await?,
        };

        // Run user-provided function with the transaction.
        let rslt = f(&tx).await?;

        // Commit.
        tx.tx.commit().await?;
        Ok(rslt)
    }
}

/// Transaction represents an ongoing datastore transaction.
pub struct Transaction<'a> {
    tx: deadpool_postgres::Transaction<'a>,
}

impl Transaction<'_> {
    // TODO(brandon): implement basic getters/putters for all types

    // This is pub to be used in integration tests
    #[doc(hidden)]
    pub async fn put_task(&self, task: &TaskParameters) -> Result<(), Error> {
        let aggregator_role = AggregatorRole::from_role(task.role)?;

        let endpoints: Vec<&str> = task
            .aggregator_endpoints
            .iter()
            .map(|url| url.as_str())
            .collect();

        let max_batch_lifetime = i64::try_from(task.max_batch_lifetime)?;
        let min_batch_size = i64::try_from(task.min_batch_size)?;
        let min_batch_duration = i64::try_from(task.min_batch_duration.0)?;

        let stmt = self
            .tx
            .prepare_cached(
                "INSERT INTO tasks (task_id, aggregator_role, aggregator_endpoints, vdaf, vdaf_verify_param,
                max_batch_lifetime, min_batch_size, min_batch_duration, collector_hpke_config,
                agg_auth_key, hpke_config, hpke_private_key)
                VALUES ($1, $2, $3, $4, $5, $6, $7, $8, $9, $10, $11, $12)",
            )
            .await?;
        self.tx
            .execute(
                &stmt,
                &[
                    &&task.id.0[..],                             // id
                    &aggregator_role,                            // aggregator_role
                    &endpoints,                                  // aggregator_endpoints
                    &task.vdaf,                                  // vdaf
                    &task.vdaf_verify_parameter,                 // verify param
                    &max_batch_lifetime,                         // max batch lifetime
                    &min_batch_size,                             // min batch size
                    &min_batch_duration,                         // min batch duration
                    &task.collector_hpke_config.get_encoded(),   // collector hpke config
                    &task.agg_auth_key.as_slice(),               // agg_auth_key
                    &task.hpke_recipient.config().get_encoded(), // hpke_config
                    &task.hpke_recipient.private_key().as_ref(), // hpke_private_key
                ],
            )
            .await?;
        Ok(())
    }

    /// Fetch the task parameters corresponing to the provided `task_id`.
    //
    // Only available in test configs for now, but will soon be used by
    // aggregators to discover tasks from the database.
    #[cfg(test)]
    pub(crate) async fn get_task_by_id(&self, task_id: TaskId) -> Result<TaskParameters, Error> {
        let stmt = self
            .tx
            .prepare_cached(
                "SELECT aggregator_role, aggregator_endpoints, vdaf, vdaf_verify_param,
                max_batch_lifetime, min_batch_size, min_batch_duration, collector_hpke_config,
                agg_auth_key, hpke_config, hpke_private_key
                FROM tasks WHERE task_id = $1",
            )
            .await?;
        let row = single_row(self.tx.query(&stmt, &[&&task_id.0[..]]).await?)?;

        let aggregator_role: AggregatorRole = row.get("aggregator_role");
        let endpoints: Vec<String> = row.get("aggregator_endpoints");
        let endpoints = endpoints
            .into_iter()
            .map(|endpoint| Ok(Url::parse(&endpoint)?))
            .collect::<Result<_, Error>>()?;
        let vdaf = row.get("vdaf");
        let vdaf_verify_parameter = row.get("vdaf_verify_param");
        let max_batch_lifetime = row.get_bigint_as_u64("max_batch_lifetime")?;
        let min_batch_size = row.get_bigint_as_u64("min_batch_size")?;
        let min_batch_duration = Duration(row.get_bigint_as_u64("min_batch_duration")?);
        let collector_hpke_config = HpkeConfig::get_decoded(row.get("collector_hpke_config"))?;
        let agg_auth_key = AggregatorAuthKey::from_bytes(row.get("agg_auth_key"))?;
        let hpke_config = HpkeConfig::get_decoded(row.get("hpke_config"))?;
        let hpke_private_key = HpkePrivateKey::new(row.get("hpke_private_key"));
        let hpke_recipient = HpkeRecipient::new(
            task_id,
            &hpke_config,
            Label::InputShare,
            Role::Client,
            aggregator_role.as_role(),
            &hpke_private_key,
        );

        Ok(TaskParameters::new(
            task_id,
            endpoints,
            vdaf,
            aggregator_role.as_role(),
            vdaf_verify_parameter,
            max_batch_lifetime,
            min_batch_size,
            min_batch_duration,
            &collector_hpke_config,
            agg_auth_key,
            &hpke_recipient,
        ))
    }

<<<<<<< HEAD
    // XXX: documentation
    pub async fn get_client_report_by_task_id_and_nonce(
        &self,
        task_id: TaskId,
        nonce: Nonce,
    ) -> Result<Report, Error> {
        let nonce_time = nonce.time.as_naive_date_time();
        let nonce_rand = nonce.rand as i64;

=======
    /// get_client_report retrieves a client report by ID.
    pub async fn get_client_report(&self, task_id: TaskId, nonce: Nonce) -> Result<Report, Error> {
>>>>>>> 966d7757
        let stmt = self
            .tx
            .prepare_cached(
                "SELECT client_reports.extensions, client_reports.input_shares FROM client_reports
                JOIN tasks ON tasks.id = client_reports.task_id
                WHERE tasks.task_id = $1 AND client_reports.nonce_time = $2 AND client_reports.nonce_rand = $3",
            )
            .await?;
        let row = single_row(
            self.tx
                .query(
                    &stmt,
                    &[
                        &&task_id.0[..],
                        &nonce.time.as_naive_date_time(),
                        &&nonce.rand.to_be_bytes()[..],
                    ],
                )
                .await?,
        )?;

        let encoded_extensions: Vec<u8> = row.get("extensions");
        let extensions: Vec<Extension> =
            decode_u16_items(&(), &mut Cursor::new(&encoded_extensions))?;

        let encoded_input_shares: Vec<u8> = row.get("input_shares");
        let input_shares: Vec<HpkeCiphertext> =
            decode_u16_items(&(), &mut Cursor::new(&encoded_input_shares))?;

        Ok(Report {
            task_id,
            nonce,
            extensions,
            encrypted_input_shares: input_shares,
        })
    }

    /// put_client_report stores a client report.
    pub async fn put_client_report(&self, report: &Report) -> Result<(), Error> {
        let nonce_time = report.nonce.time.as_naive_date_time();
        let nonce_rand = report.nonce.rand.to_be_bytes();

        let mut encoded_extensions = Vec::new();
        encode_u16_items(&mut encoded_extensions, &(), &report.extensions);

        let mut encoded_input_shares = Vec::new();
        encode_u16_items(
            &mut encoded_input_shares,
            &(),
            &report.encrypted_input_shares,
        );

        let stmt = self.tx.prepare_cached(
            "INSERT INTO client_reports (task_id, nonce_time, nonce_rand, extensions, input_shares)
            VALUES ((SELECT id FROM tasks WHERE task_id = $1), $2, $3, $4, $5)"
        ).await?;
        self.tx
            .execute(
                &stmt,
                &[
                    /* task_id */ &&report.task_id.get_encoded(),
                    /* nonce_time */ &nonce_time,
                    /* nonce_rand */ &&nonce_rand[..],
                    /* extensions */ &encoded_extensions,
                    /* input_shares */ &encoded_input_shares,
                ],
            )
            .await?;
        Ok(())
    }

    /// put_report_share stores a report share, given its associated task ID.
    ///
    /// This method is intended for use by the helper; notably, it does not store extensions or
    /// input_shares, as these are not required to be stored for the helper workflow (and the helper
    /// never observes the entire set of encrypted input shares, so it could not record the full
    /// client report in any case).
    pub async fn put_report_share(
        &self,
        task_id: TaskId,
        report_share: &ReportShare,
    ) -> Result<(), Error> {
        let nonce_time = report_share.nonce.time.as_naive_date_time();
        let nonce_rand = report_share.nonce.rand.to_be_bytes();

        let stmt = self
            .tx
            .prepare_cached(
                "INSERT INTO client_reports (task_id, nonce_time, nonce_rand)
                VALUES ((SELECT id FROM tasks WHERE task_id = $1), $2, $3)",
            )
            .await?;
        self.tx
            .execute(
                &stmt,
                &[
                    /* task_id */ &task_id.get_encoded(),
                    /* nonce_time */ &nonce_time,
                    /* nonce_rand */ &&nonce_rand[..],
                ],
            )
            .await?;
        Ok(())
    }

    pub async fn get_aggregation_job<A: vdaf::Aggregator>(
        &self,
        aggregation_job_id: AggregationJobId,
    ) -> Result<AggregationJob<A>, Error>
    where
        for<'a> &'a A::AggregateShare: Into<Vec<u8>>,
    {
        let stmt = self
            .tx
            .prepare_cached(
                "SELECT tasks.task_id, aggregation_jobs.aggregation_param, aggregation_jobs.state
                FROM aggregation_jobs JOIN tasks ON tasks.id = aggregation_jobs.task_id
                WHERE aggregation_job_id = $1",
            )
            .await?;
        let row = single_row(self.tx.query(&stmt, &[&&aggregation_job_id.0[..]]).await?)?;

        let task_id = TaskId::get_decoded(row.get("task_id"))?;
        let aggregation_param = A::AggregationParam::get_decoded(row.get("aggregation_param"))?;
        let state = row.get("state");

        Ok(AggregationJob {
            aggregation_job_id,
            task_id,
            aggregation_param,
            state,
        })
    }

    /// put_aggregation_job stores an aggregation job.
    pub async fn put_aggregation_job<A: vdaf::Aggregator>(
        &self,
        aggregation_job: &AggregationJob<A>,
    ) -> Result<(), Error>
    where
        for<'a> &'a A::AggregateShare: Into<Vec<u8>>,
    {
        let stmt = self.tx.prepare_cached(
            "INSERT INTO aggregation_jobs (aggregation_job_id, task_id, aggregation_param, state)
            VALUES ($1, (SELECT id FROM tasks WHERE task_id = $2), $3, $4)"
        ).await?;
        self.tx
            .execute(
                &stmt,
                &[
                    /* aggregation_job_id */ &&aggregation_job.aggregation_job_id.0[..],
                    /* task_id */ &&aggregation_job.task_id.0[..],
                    /* aggregation_param */ &aggregation_job.aggregation_param.get_encoded(),
                    /* state */ &aggregation_job.state,
                ],
            )
            .await?;
        Ok(())
    }

    // XXX: documentation
    pub async fn get_report_aggregation<A: vdaf::Aggregator>(
        &self,
        verify_param: &A::VerifyParam,
        aggregation_job_id: AggregationJobId,
        task_id: TaskId,
        nonce: Nonce,
    ) -> Result<ReportAggregation<A>, Error>
    where
        A::PrepareStep: ParameterizedDecode<A::VerifyParam>,
        A::OutputShare: for<'a> TryFrom<&'a [u8]>,
        for<'a> &'a A::AggregateShare: Into<Vec<u8>>,
    {
        let nonce_time = nonce.time.as_naive_date_time();
        let nonce_rand = &nonce.rand.to_be_bytes()[..];

        let stmt = self
            .tx
            .prepare_cached(
                "SELECT client_reports.nonce_time, client_reports.nonce_rand, report_aggregations.ord, report_aggregations.state, report_aggregations.vdaf_message, report_aggregations.error_code
                FROM report_aggregations
                JOIN aggregation_jobs ON aggregation_jobs.id = report_aggregations.aggregation_job_id
                JOIN client_reports ON client_reports.id = report_aggregations.client_report_id
                JOIN tasks ON tasks.id = aggregation_jobs.task_id
                WHERE aggregation_jobs.aggregation_job_id = $1 AND tasks.task_id = $2 AND client_reports.nonce_time = $3 AND client_reports.nonce_rand = $4",
            )
            .await?;
<<<<<<< HEAD
        self.tx
            .query(&stmt, &[&id])
            .await
            .map_err(Error::from)
            .and_then(single_row)
            .and_then(|row| report_aggregation_from_row(verify_param, row))
    }

    // XXX: documentation
    // XXX: tests
    pub async fn get_report_aggregations_by_aggregation_job_id<A: vdaf::Aggregator>(
        &self,
        verify_param: &A::VerifyParam,
        aggregation_job_id: AggregationJobId,
    ) -> Result<Vec<ReportAggregation<A>>, Error>
    where
        A::PrepareStep: ParameterizedDecode<A::VerifyParam>,
        A::OutputShare: for<'a> TryFrom<&'a [u8]>,
        for<'a> &'a A::AggregateShare: Into<Vec<u8>>,
    {
        let stmt = self
            .tx
            .prepare_cached(
                "SELECT aggregation_job_id, client_report_id, ord, state, vdaf_message, error_code
                FROM report_aggregations WHERE id IN (SELECT id FROM aggregation_jobs WHERE aggregation_job_id = $1)
                ORDER BY ord",
            )
            .await?;
        self.tx
            .query(&stmt, &[&&aggregation_job_id.0[..]])
            .await?
            .into_iter()
            .map(|row| report_aggregation_from_row(verify_param, row))
            .collect()
=======
        let row = single_row(
            self.tx
                .query(
                    &stmt,
                    &[
                        &&aggregation_job_id.0[..],
                        &&task_id.0[..],
                        &nonce_time,
                        &nonce_rand,
                    ],
                )
                .await?,
        )?;

        let ord: i64 = row.get("ord");
        let state: ReportAggregationStateCode = row.get("state");
        let vdaf_message_bytes: Option<Vec<u8>> = row.get("vdaf_message");
        let error_code: Option<i64> = row.get("error_code");

        let error_code = match error_code {
            Some(c) => {
                let c: u8 = c.try_into().map_err(|err| {
                    Error::DbState(format!("couldn't convert error_code value: {0}", err))
                })?;
                Some(c.try_into().map_err(|err| {
                    Error::DbState(format!("couldn't convert error_code value: {0}", err))
                })?)
            }
            None => None,
        };

        let agg_state = match state {
            ReportAggregationStateCode::Start => ReportAggregationState::Start(),
            ReportAggregationStateCode::Waiting => {
                ReportAggregationState::Waiting(A::PrepareStep::get_decoded_with_param(
                    verify_param,
                    &vdaf_message_bytes.ok_or_else(|| {
                        Error::DbState(
                            "report aggregation in state WAITING but vdaf_message is NULL"
                                .to_string(),
                        )
                    })?,
                )?)
            }
            ReportAggregationStateCode::Finished => ReportAggregationState::Finished(
                A::OutputShare::try_from(&vdaf_message_bytes.ok_or_else(|| {
                    Error::DbState(
                        "report aggregation in state FINISHED but vdaf_message is NULL".to_string(),
                    )
                })?)
                .map_err(|err| {
                    Error::DecodeError(CodecError::Other(
                        format!("couldn't decode output share: {}", err).into(),
                    ))
                })?,
            ),
            ReportAggregationStateCode::Failed => {
                ReportAggregationState::Failed(error_code.ok_or_else(|| {
                    Error::DbState(
                        "report aggregation in state FAILED but error_code is NULL".to_string(),
                    )
                })?)
            }
            ReportAggregationStateCode::Invalid => ReportAggregationState::Invalid(),
        };

        Ok(ReportAggregation {
            aggregation_job_id,
            task_id,
            nonce,
            ord,
            state: agg_state,
        })
>>>>>>> 966d7757
    }

    /// put_report_aggregation stores aggregation data for a single report.
    pub async fn put_report_aggregation<A: vdaf::Aggregator>(
        &self,
        report_aggregation: &ReportAggregation<A>,
    ) -> Result<(), Error>
    where
        A::PrepareStep: Encode,
        for<'a> &'a A::OutputShare: Into<Vec<u8>>,
        for<'a> &'a A::AggregateShare: Into<Vec<u8>>,
    {
        let nonce_time = report_aggregation.nonce.time.as_naive_date_time();
        let nonce_rand = &report_aggregation.nonce.rand.to_be_bytes()[..];
        let state_code = report_aggregation.state.state_code();
        let (vdaf_message, error_code) = match &report_aggregation.state {
            ReportAggregationState::Start() => (None, None),
            ReportAggregationState::Waiting(prep_step) => (Some(prep_step.get_encoded()), None),
            ReportAggregationState::Finished(output_share) => (Some(output_share.into()), None),
            ReportAggregationState::Failed(trans_err) => (None, Some(*trans_err)),
            ReportAggregationState::Invalid() => (None, None),
        };
        let error_code = error_code.map(|err| err as i64);

        let stmt = self.tx.prepare_cached(
            "INSERT INTO report_aggregations (aggregation_job_id, client_report_id, ord, state, vdaf_message, error_code)
            VALUES ((SELECT id FROM aggregation_jobs WHERE aggregation_job_id = $1),
                    (SELECT id FROM client_reports
                     WHERE task_id = (SELECT id FROM tasks WHERE task_id = $2)
                     AND nonce_time = $3 AND nonce_rand = $4),
                    $5, $6, $7, $8)"
        ).await?;
        self.tx
            .execute(
                &stmt,
                &[
                    /* aggregation_job_id */ &&report_aggregation.aggregation_job_id.0[..],
                    /* task_id */ &&report_aggregation.task_id.0[..],
                    /* nonce_time */ &nonce_time,
                    /* nonce_rand */ &nonce_rand,
                    /* ord */ &report_aggregation.ord,
                    /* state */ &state_code,
                    /* vdaf_message */ &vdaf_message,
                    /* error_code */ &error_code,
                ],
            )
            .await?;
        Ok(())
    }
}

fn single_row(rows: Vec<Row>) -> Result<Row, Error> {
    match rows.len() {
        0 => Err(Error::NotFound),
        1 => Ok(rows.into_iter().next().unwrap()),
        _ => Err(Error::TooManyRows),
    }
}

<<<<<<< HEAD
fn report_aggregation_from_row<A: vdaf::Aggregator>(
    verify_param: &A::VerifyParam,
    row: Row,
) -> Result<ReportAggregation<A>, Error>
where
    A::PrepareStep: ParameterizedDecode<A::VerifyParam>,
    A::OutputShare: for<'a> TryFrom<&'a [u8]>,
    for<'a> &'a A::AggregateShare: Into<Vec<u8>>,
{
    let aggregation_job_id: i64 = row.get("aggregation_job_id");
    let client_report_id: i64 = row.get("client_report_id");
    let ord: i64 = row.get("ord");
    let state: ReportAggregationStateCode = row.get("state");
    let vdaf_message_bytes: Option<Vec<u8>> = row.get("vdaf_message");
    let error_code: Option<i64> = row.get("error_code");

    let error_code = match error_code {
        Some(c) => {
            let c: u8 = c.try_into().map_err(|err| {
                Error::DbState(format!("couldn't convert error_code value: {0}", err))
            })?;
            Some(c.try_into().map_err(|err| {
                Error::DbState(format!("couldn't convert error_code value: {0}", err))
            })?)
        }
        None => None,
    };

    let agg_state = match state {
        ReportAggregationStateCode::Start => ReportAggregationState::Start(),
        ReportAggregationStateCode::Waiting => {
            ReportAggregationState::Waiting(A::PrepareStep::get_decoded_with_param(
                verify_param,
                &vdaf_message_bytes.ok_or_else(|| {
                    Error::DbState(
                        "report aggregation in state WAITING but vdaf_message is NULL".to_string(),
                    )
                })?,
            )?)
        }
        ReportAggregationStateCode::Finished => ReportAggregationState::Finished(
            A::OutputShare::try_from(&vdaf_message_bytes.ok_or_else(|| {
                Error::DbState(
                    "report aggregation in state FINISHED but vdaf_message is NULL".to_string(),
                )
            })?)
            .map_err(|_| {
                Error::DecodeError(CodecError::Other(
                    format!("couldn't decode output share").into(),
                ))
            })?,
        ),
        ReportAggregationStateCode::Failed => {
            ReportAggregationState::Failed(error_code.ok_or_else(|| {
                Error::DbState(
                    "report aggregation in state FAILED but error_code is NULL".to_string(),
                )
            })?)
        }
        ReportAggregationStateCode::Invalid => ReportAggregationState::Invalid(),
    };

    Ok(ReportAggregation {
        aggregation_job_id,
        client_report_id,
        ord,
        state: agg_state,
    })
=======
/// Extensions for [`tokio_postgres::row::Row`]
trait RowExt {
    /// Get a PostgreSQL `BIGINT` from the row, which is represented in Rust as
    /// i64 ([1]), then attempt to convert it to u64.
    ///
    /// [1]: https://docs.rs/postgres-types/latest/postgres_types/trait.FromSql.html
    fn get_bigint_as_u64<I>(&self, idx: I) -> Result<u64, Error>
    where
        I: RowIndex + Display;

    /// Get a PostgreSQL `BYTEA` from the row and then attempt to convert it to
    /// u64, treating it as an 8 byte big endian array.
    fn get_bytea_as_u64<I>(&self, idx: I) -> Result<u64, Error>
    where
        I: RowIndex + Display;
}

impl RowExt for Row {
    fn get_bigint_as_u64<I>(&self, idx: I) -> Result<u64, Error>
    where
        I: RowIndex + Display,
    {
        let bigint: i64 = self.try_get(idx)?;
        Ok(u64::try_from(bigint)?)
    }

    fn get_bytea_as_u64<I>(&self, idx: I) -> Result<u64, Error>
    where
        I: RowIndex + Display,
    {
        let encoded_u64: Vec<u8> = self.try_get(idx)?;

        // `u64::from_be_bytes` takes `[u8; 8]` and `Vec<u8>::try_into` will
        // fail unless the vector has exactly that length [1].
        //
        // [1]: https://doc.rust-lang.org/std/primitive.array.html#method.try_from-4
        Ok(u64::from_be_bytes(encoded_u64.try_into().map_err(
            // The error is just the vector that was rejected
            |_| Error::DbState("byte array in database does not have expected length".to_string()),
        )?))
    }
>>>>>>> 966d7757
}

/// Error represents a datastore-level error.
#[derive(Debug, thiserror::Error)]
pub enum Error {
    /// An error from the underlying database library.
    #[error("DB error: {0}")]
    Db(#[from] tokio_postgres::Error),
    #[error("DB pool error: {0}")]
    Pool(#[from] deadpool_postgres::PoolError),
    /// An entity requested from the datastore was not found.
    #[error("not found in datastore")]
    NotFound,
    /// A query that was expected to return at most one row unexpectedly returned more than one row.
    #[error("multiple rows returned where only one row expected")]
    TooManyRows,
    /// The database was in an unexpected state.
    #[error("inconsistent database state: {0}")]
    DbState(String),
    /// An error from decoding a value stored encoded in the underlying database.
    #[error("decoding error: {0}")]
    DecodeError(#[from] CodecError),
    /// An arbitrary error returned from the user callback; unrelated to DB internals. This error
    /// will never be generated by the datastore library itself.
    #[error(transparent)]
    User(#[from] Box<dyn std::error::Error + Send + Sync>),
    #[error("URL parse error: {0}")]
    Url(#[from] url::ParseError),
    #[error("invalid task parameters: {0}")]
    TaskParameters(#[from] crate::task::Error),
    #[error("integer conversion failed: {0}")]
    TryFromInt(#[from] std::num::TryFromIntError),
}

impl Error {
    // is_serialization_failure determines if a given error corresponds to a Postgres
    // "serialization" failure, which requires the entire transaction to be aborted & retried from
    // the beginning per https://www.postgresql.org/docs/current/transaction-iso.html.
    fn is_serialization_failure(&self) -> bool {
        match self {
            // T_R_SERIALIZATION_FAILURE (40001) is documented as the error code which is always used
            // for serialization failures which require rollback-and-retry.
            Error::Db(err) => err
                .code()
                .map_or(false, |c| c == &SqlState::T_R_SERIALIZATION_FAILURE),
            _ => false,
        }
    }
}

/// This module contains models used by the datastore that are not PPM messages.
pub mod models {
    use super::Error;
    use crate::message::{AggregationJobId, Nonce, Role, TaskId, TransitionError};
    use postgres_types::{FromSql, ToSql};
    use prio::vdaf;

    // We have to manually implement [Partial]Eq for a number of types because the dervied
    // implementations don't play nice with generic fields, even if those fields are constrained to
    // themselves implement [Partial]Eq.

    /// AggregatorRole corresponds to the `AGGREGATOR_ROLE` enum in the schema.
    #[derive(Clone, Debug, ToSql, FromSql)]
    #[postgres(name = "aggregator_role")]
    pub(super) enum AggregatorRole {
        #[postgres(name = "LEADER")]
        Leader,
        #[postgres(name = "HELPER")]
        Helper,
    }

    impl AggregatorRole {
        /// If the provided [`Role`] is an aggregator, returns the corresponding
        /// [`AggregatorRole`], or `None` otherwise.
        pub(super) fn from_role(role: Role) -> Result<Self, Error> {
            match role {
                Role::Leader => Ok(Self::Leader),
                Role::Helper => Ok(Self::Helper),
                _ => Err(Error::TaskParameters(crate::task::Error::InvalidParameter(
                    "role is not an aggregator",
                ))),
            }
        }

        /// Returns the [`Role`] corresponding to this value.
        #[cfg(test)]
        pub(super) fn as_role(&self) -> Role {
            match self {
                Self::Leader => Role::Leader,
                Self::Helper => Role::Helper,
            }
        }
    }

    /// AggregationJob represents an aggregation job from the PPM specification.
    #[derive(Clone, Debug)]
    pub struct AggregationJob<A: vdaf::Aggregator>
    where
        for<'a> &'a A::AggregateShare: Into<Vec<u8>>,
    {
        pub(crate) aggregation_job_id: AggregationJobId,
        pub(crate) task_id: TaskId,
        pub(crate) aggregation_param: A::AggregationParam,
        pub(crate) state: AggregationJobState,
    }

    impl<A: vdaf::Aggregator> PartialEq for AggregationJob<A>
    where
        A::AggregationParam: PartialEq,
        for<'a> &'a A::AggregateShare: Into<Vec<u8>>,
    {
        fn eq(&self, other: &Self) -> bool {
            self.aggregation_job_id == other.aggregation_job_id
                && self.task_id == other.task_id
                && self.aggregation_param == other.aggregation_param
                && self.state == other.state
        }
    }

    impl<A: vdaf::Aggregator> Eq for AggregationJob<A>
    where
        A::AggregationParam: Eq,
        for<'a> &'a A::AggregateShare: Into<Vec<u8>>,
    {
    }

    /// AggregationJobState represents the state of an aggregation job. It corresponds to the
    /// AGGREGATION_JOB_STATE enum in the schema.
    #[derive(Copy, Clone, Debug, PartialEq, Eq, ToSql, FromSql)]
    #[postgres(name = "aggregation_job_state")]
    pub enum AggregationJobState {
        #[postgres(name = "IN_PROGRESS")]
        InProgress,
        #[postgres(name = "FINISHED")]
        Finished,
    }

    /// ReportAggregation represents a the state of a single client report's ongoing aggregation.
    #[derive(Debug)]
    pub struct ReportAggregation<A: vdaf::Aggregator>
    where
        for<'a> &'a A::AggregateShare: Into<Vec<u8>>,
    {
        pub(crate) aggregation_job_id: AggregationJobId,
        pub(crate) task_id: TaskId,
        pub(crate) nonce: Nonce,
        pub(crate) ord: i64,
        pub(crate) state: ReportAggregationState<A>,
    }

    impl<A: vdaf::Aggregator> PartialEq for ReportAggregation<A>
    where
        A::PrepareStep: PartialEq,
        A::OutputShare: PartialEq,
        for<'a> &'a A::AggregateShare: Into<Vec<u8>>,
    {
        fn eq(&self, other: &Self) -> bool {
            self.aggregation_job_id == other.aggregation_job_id
                && self.task_id == other.task_id
                && self.nonce == other.nonce
                && self.ord == other.ord
                && self.state == other.state
        }
    }

    impl<A: vdaf::Aggregator> Eq for ReportAggregation<A>
    where
        A::PrepareStep: Eq,
        A::OutputShare: Eq,
        for<'a> &'a A::AggregateShare: Into<Vec<u8>>,
    {
    }

    /// ReportAggregationState represents the state of a single report aggregation. It corresponds
    /// to the REPORT_AGGREGATION_STATE enum in the schema, along with the state-specific data.
    #[derive(Clone, Debug)]
    pub enum ReportAggregationState<A: vdaf::Aggregator>
    where
        for<'a> &'a A::AggregateShare: Into<Vec<u8>>,
    {
        Start(),
        Waiting(A::PrepareStep),
        Finished(A::OutputShare),
        Failed(TransitionError),
        Invalid(),
    }

    impl<A: vdaf::Aggregator> ReportAggregationState<A>
    where
        for<'a> &'a A::AggregateShare: Into<Vec<u8>>,
    {
        pub(super) fn state_code(&self) -> ReportAggregationStateCode {
            match self {
                ReportAggregationState::Start() => ReportAggregationStateCode::Start,
                ReportAggregationState::Waiting(_) => ReportAggregationStateCode::Waiting,
                ReportAggregationState::Finished(_) => ReportAggregationStateCode::Finished,
                ReportAggregationState::Failed(_) => ReportAggregationStateCode::Failed,
                ReportAggregationState::Invalid() => ReportAggregationStateCode::Invalid,
            }
        }
    }

    // The private ReportAggregationStateCode exists alongside the public ReportAggregationState
    // because there is no apparent way to denote a Postgres enum literal without deriving
    // FromSql/ToSql on a Rust enum type, but it is not possible to derive FromSql/ToSql on a
    // non-C-style enum.
    #[derive(Debug, FromSql, ToSql)]
    #[postgres(name = "report_aggregation_state")]
    pub(super) enum ReportAggregationStateCode {
        #[postgres(name = "START")]
        Start,
        #[postgres(name = "WAITING")]
        Waiting,
        #[postgres(name = "FINISHED")]
        Finished,
        #[postgres(name = "FAILED")]
        Failed,
        #[postgres(name = "INVALID")]
        Invalid,
    }

    impl<A: vdaf::Aggregator> PartialEq for ReportAggregationState<A>
    where
        A::PrepareStep: PartialEq,
        A::OutputShare: PartialEq,
        for<'a> &'a A::AggregateShare: Into<Vec<u8>>,
    {
        fn eq(&self, other: &Self) -> bool {
            match (self, other) {
                (Self::Waiting(lhs_prep_step), Self::Waiting(rhs_prep_step)) => {
                    lhs_prep_step == rhs_prep_step
                }
                (Self::Finished(lhs_out_share), Self::Finished(rhs_out_share)) => {
                    lhs_out_share == rhs_out_share
                }
                (Self::Failed(lhs_trans_err), Self::Failed(rhs_trans_err)) => {
                    lhs_trans_err == rhs_trans_err
                }
                _ => core::mem::discriminant(self) == core::mem::discriminant(other),
            }
        }
    }

    impl<A: vdaf::Aggregator> Eq for ReportAggregationState<A>
    where
        A::PrepareStep: Eq,
        A::OutputShare: Eq,
        for<'a> &'a A::AggregateShare: Into<Vec<u8>>,
    {
    }
}

// This is public to allow use in integration tests.
#[doc(hidden)]
pub mod test_util {
    use super::*;
    use deadpool_postgres::{Manager, Pool};
    use lazy_static::lazy_static;
    use std::str::{self, FromStr};
    use testcontainers::{clients::Cli, images::postgres::Postgres, Container, Docker};
    use tokio_postgres::{Config, NoTls};

    const SCHEMA: &str = include_str!("../../db/schema.sql");

    // TODO(brandon): use podman instead of docker for container management once testcontainers supports it
    lazy_static! {
        static ref DOCKER: Cli = Cli::default();
    }

    /// DbHandle represents a handle to a running (ephemeral) database. Dropping this value causes
    /// the database to be shut down & cleaned up.
    pub struct DbHandle(Container<'static, Cli, Postgres>);

    /// ephemeral_datastore creates a new Datastore instance backed by an ephemeral database which
    /// has the Janus schema applied but is otherwise empty.
    ///
    /// Dropping the second return value causes the database to be shut down & cleaned up.
    pub async fn ephemeral_datastore() -> (Datastore, DbHandle) {
        // Start an instance of Postgres running in a container.
        let db_container = DOCKER.run(Postgres::default().with_version(14));

        // Create a connection pool whose clients will talk to our newly-running instance of Postgres.
        const POSTGRES_DEFAULT_PORT: u16 = 5432;
        let connection_string = format!(
            "postgres://postgres:postgres@localhost:{}/postgres",
            db_container.get_host_port(POSTGRES_DEFAULT_PORT).unwrap()
        );
        let cfg = Config::from_str(&connection_string).unwrap();
        let conn_mgr = Manager::new(cfg, NoTls);
        let pool = Pool::builder(conn_mgr).build().unwrap();

        // Connect to the database & run our schema.
        let client = pool.get().await.unwrap();
        client.batch_execute(SCHEMA).await.unwrap();
        (Datastore::new(pool), DbHandle(db_container))
    }
}

#[cfg(test)]
mod tests {
    use super::*;
    use crate::{
        datastore::{models::AggregationJobState, test_util::ephemeral_datastore},
        message::{ExtensionType, HpkeConfigId, Role, Time, TransitionError},
        task::Vdaf,
        trace::test_util::install_test_trace_subscriber,
    };
    use prio::{
        field::Field128,
        vdaf::{
            poplar1::{IdpfInput, Poplar1, ToyIdpf},
            prg::PrgAes128,
            prio3::Prio3Aes128Count,
            PrepareTransition,
        },
    };
    use std::collections::BTreeSet;

    #[tokio::test]
    async fn roundtrip_task() {
        install_test_trace_subscriber();
        let (ds, _db_handle) = ephemeral_datastore().await;

        let values = [
            (
                TaskId([
                    0, 0, 0, 0, 0, 0, 0, 0, 0, 0, 0, 0, 0, 0, 0, 0, 0, 0, 0, 0, 0, 0, 0, 0, 0, 0,
                    0, 0, 0, 0, 0, 1,
                ]),
                Vdaf::Prio3Aes128Count,
                Role::Leader,
            ),
            (
                TaskId([
                    0, 0, 0, 0, 0, 0, 0, 0, 0, 0, 0, 0, 0, 0, 0, 0, 0, 0, 0, 0, 0, 0, 0, 0, 0, 0,
                    0, 0, 0, 0, 0, 2,
                ]),
                Vdaf::Prio3Aes128Sum,
                Role::Helper,
            ),
            (
                TaskId([
                    0, 0, 0, 0, 0, 0, 0, 0, 0, 0, 0, 0, 0, 0, 0, 0, 0, 0, 0, 0, 0, 0, 0, 0, 0, 0,
                    0, 0, 0, 0, 0, 3,
                ]),
                Vdaf::Prio3Aes128Histogram,
                Role::Leader,
            ),
            (
                TaskId([
                    0, 0, 0, 0, 0, 0, 0, 0, 0, 0, 0, 0, 0, 0, 0, 0, 0, 0, 0, 0, 0, 0, 0, 0, 0, 0,
                    0, 0, 0, 0, 0, 4,
                ]),
                Vdaf::Poplar1,
                Role::Helper,
            ),
        ];

        for (task_id, vdaf, role) in values {
            let task_params = TaskParameters::new_dummy(
                task_id,
                vec![
                    "https://example.com/".parse().unwrap(),
                    "https://example.net/".parse().unwrap(),
                ],
                vdaf,
                role,
            );

            ds.run_tx(|tx| {
                let task_params = task_params.clone();
                Box::pin(async move { tx.put_task(&task_params).await })
            })
            .await
            .unwrap();

            let retrieved_task = ds
                .run_tx(|tx| Box::pin(async move { tx.get_task_by_id(task_id).await }))
                .await
                .unwrap();
            assert_eq!(task_params, retrieved_task);
        }
    }

    #[tokio::test]
    async fn roundtrip_report() {
        install_test_trace_subscriber();
        let (ds, _db_handle) = ephemeral_datastore().await;

        let report = Report {
            task_id: TaskId::random(),
            nonce: Nonce {
                time: Time(12345),
                rand: 54321,
            },
            extensions: vec![
                Extension {
                    extension_type: ExtensionType::Tbd,
                    extension_data: Vec::from("extension_data_0"),
                },
                Extension {
                    extension_type: ExtensionType::Tbd,
                    extension_data: Vec::from("extension_data_1"),
                },
            ],
            encrypted_input_shares: vec![
                HpkeCiphertext {
                    config_id: HpkeConfigId(12),
                    encapsulated_context: Vec::from("encapsulated_context_0"),
                    payload: Vec::from("payload_0"),
                },
                HpkeCiphertext {
                    config_id: HpkeConfigId(13),
                    encapsulated_context: Vec::from("encapsulated_context_1"),
                    payload: Vec::from("payload_1"),
                },
            ],
        };

        ds.run_tx(|tx| {
            let report = report.clone();
            Box::pin(async move {
                tx.put_task(&TaskParameters::new_dummy(
                    report.task_id,
                    vec![],
                    Vdaf::Prio3Aes128Count,
                    Role::Leader,
                ))
                .await?;
                tx.put_client_report(&report).await
            })
        })
        .await
        .unwrap();

        let retrieved_report = ds
            .run_tx(|tx| {
                Box::pin(async move { tx.get_client_report(report.task_id, report.nonce).await })
            })
            .await
            .unwrap();

        assert_eq!(report, retrieved_report);
    }

    #[tokio::test]
    async fn report_not_found() {
        install_test_trace_subscriber();
        let (ds, _db_handle) = ephemeral_datastore().await;

        let rslt = ds
            .run_tx(|tx| {
                Box::pin(async move {
                    tx.get_client_report(
                        TaskId::random(),
                        Nonce {
                            time: Time(12345),
                            rand: 54321,
                        },
                    )
                    .await
                })
            })
            .await;

        assert_matches::assert_matches!(rslt, Err(Error::NotFound));
    }

    #[tokio::test]
    async fn roundtrip_report_share() {
        install_test_trace_subscriber();
        let (ds, _db_handle) = ephemeral_datastore().await;

        let task_id = TaskId::random();
        let report_share = ReportShare {
            nonce: Nonce {
                time: Time(12345),
                rand: 54321,
            },
            extensions: vec![
                Extension {
                    extension_type: ExtensionType::Tbd,
                    extension_data: Vec::from("extension_data_0"),
                },
                Extension {
                    extension_type: ExtensionType::Tbd,
                    extension_data: Vec::from("extension_data_1"),
                },
            ],
            encrypted_input_share: HpkeCiphertext {
                config_id: HpkeConfigId(12),
                encapsulated_context: Vec::from("encapsulated_context_0"),
                payload: Vec::from("payload_0"),
            },
        };

        ds.run_tx(|tx| {
            let report_share = report_share.clone();
            Box::pin(async move {
                tx.put_task(&TaskParameters::new_dummy(
                    task_id,
                    Vec::new(),
                    Vdaf::Prio3Aes128Count,
                    Role::Leader,
                ))
                .await?;
                tx.put_report_share(task_id, &report_share).await
            })
        })
        .await
        .unwrap();

        let (got_task_id, got_extensions, got_input_shares) = ds
            .run_tx(|tx| {
                Box::pin(async move {
                    let nonce_time = report_share.nonce.time.as_naive_date_time();
                    let nonce_rand = report_share.nonce.rand.to_be_bytes();
                    let row = tx
                        .tx
                        .query_one(
                            "SELECT tasks.task_id, client_reports.nonce_time, client_reports.nonce_rand, client_reports.extensions, client_reports.input_shares
                            FROM client_reports JOIN tasks ON tasks.id = client_reports.task_id
                            WHERE nonce_time = $1 AND nonce_rand = $2",
                            &[&nonce_time, &&nonce_rand[..]],
                        )
                        .await?;

                    let task_id = TaskId::get_decoded(row.get("task_id"))?;

                    let maybe_extensions: Option<Vec<u8>> = row.get("extensions");
                    let maybe_input_shares: Option<Vec<u8>> = row.get("input_shares");

                    Ok((task_id, maybe_extensions, maybe_input_shares))
                })
            })
            .await
            .unwrap();

        assert_eq!(task_id, got_task_id);
        assert!(got_extensions.is_none());
        assert!(got_input_shares.is_none());
    }

    #[tokio::test]
    async fn roundtrip_aggregation_job_by_aggregation_job_id() {
        install_test_trace_subscriber();
        let (ds, _db_handle) = ephemeral_datastore().await;

        // We use Poplar1 for this test as it has a non-trivial aggregation parameter, to allow
        // better exercising the serialization/deserialization roundtrip of the aggregation_param.
        type ToyPoplar1 = Poplar1<ToyIdpf<Field128>, PrgAes128, 16>;
        let aggregation_job = AggregationJob::<ToyPoplar1> {
            aggregation_job_id: AggregationJobId::random(),
            task_id: TaskId::random(),
            aggregation_param: BTreeSet::from([
                IdpfInput::new("abc".as_bytes(), 0).unwrap(),
                IdpfInput::new("def".as_bytes(), 1).unwrap(),
            ]),
            state: AggregationJobState::InProgress,
        };

        ds.run_tx(|tx| {
            let aggregation_job = aggregation_job.clone();
            Box::pin(async move {
                tx.put_task(&TaskParameters::new_dummy(
                    aggregation_job.task_id,
                    Vec::new(),
                    Vdaf::Poplar1,
                    Role::Leader,
                ))
                .await?;
                tx.put_aggregation_job(&aggregation_job).await
            })
        })
        .await
        .unwrap();

        let got_aggregation_job: AggregationJob<ToyPoplar1> = ds
            .run_tx(|tx| {
                Box::pin(async move {
                    tx.get_aggregation_job(aggregation_job.aggregation_job_id)
                        .await
                })
            })
            .await
            .unwrap();

        assert_eq!(aggregation_job, got_aggregation_job);
    }

    #[tokio::test]
    async fn roundtrip_report_aggregation() {
        install_test_trace_subscriber();
        let (ds, _db_handle) = ephemeral_datastore().await;

        let vdaf = Prio3Aes128Count::new(2).unwrap();
        let (verify_param, prep_step, output_share) = generate_vdaf_values(vdaf, (), 0);

        for (ord, state) in [
            ReportAggregationState::<Prio3Aes128Count>::Start(),
            ReportAggregationState::Waiting(prep_step),
            ReportAggregationState::Finished(output_share),
            ReportAggregationState::Failed(TransitionError::VdafPrepError),
            ReportAggregationState::Invalid(),
        ]
        .iter()
        .enumerate()
        {
            let task_id = TaskId::random();
            let aggregation_job_id = AggregationJobId::random();
            let nonce = Nonce {
                time: Time(12345),
                rand: 54321,
            };

            let report_aggregation = ds
                .run_tx(|tx| {
                    let state = state.clone();
                    Box::pin(async move {
                        tx.put_task(&TaskParameters::new_dummy(
                            task_id,
                            Vec::new(),
                            Vdaf::Prio3Aes128Count,
                            Role::Leader,
                        ))
                        .await?;
                        tx.put_aggregation_job(&AggregationJob::<Prio3Aes128Count> {
                            aggregation_job_id,
                            task_id,
                            aggregation_param: (),
                            state: AggregationJobState::InProgress,
                        })
                        .await?;
                        tx.put_report_share(
                            task_id,
                            &ReportShare {
                                nonce,
                                extensions: Vec::new(),
                                encrypted_input_share: HpkeCiphertext {
                                    config_id: HpkeConfigId(12),
                                    encapsulated_context: Vec::from("encapsulated_context_0"),
                                    payload: Vec::from("payload_0"),
                                },
                            },
                        )
                        .await?;

                        let report_aggregation = ReportAggregation {
                            aggregation_job_id,
                            task_id,
                            nonce,
                            ord: ord as i64,
                            state: state.clone(),
                        };

                        tx.put_report_aggregation(&report_aggregation).await?;

                        Ok(report_aggregation)
                    })
                })
                .await
                .unwrap();

            let got_report_aggregation = ds
                .run_tx(|tx| {
                    let verify_param = verify_param.clone();
                    Box::pin(async move {
                        tx.get_report_aggregation::<Prio3Aes128Count>(
                            &verify_param,
                            aggregation_job_id,
                            task_id,
                            nonce,
                        )
                        .await
                    })
                })
                .await
                .unwrap();

            assert_eq!(report_aggregation, got_report_aggregation);
        }
    }

    /// generate_vdaf_values generates some arbitrary VDAF values for use in testing. It is cribbed
    /// heavily from `libprio-rs`' `run_vdaf`. The resulting values are guaranteed to be associated
    /// with the same aggregator.
    ///
    /// generate_vdaf_values assumes that the VDAF in use is one-round.
    fn generate_vdaf_values<A: vdaf::Aggregator + vdaf::Client>(
        vdaf: A,
        agg_param: A::AggregationParam,
        measurement: A::Measurement,
    ) -> (A::VerifyParam, A::PrepareStep, A::OutputShare)
    where
        for<'a> &'a A::AggregateShare: Into<Vec<u8>>,
    {
        let (public_param, mut verify_params) = vdaf.setup().unwrap();

        let input_shares = vdaf.shard(&public_param, &measurement).unwrap();
        let prep_states: Vec<A::PrepareStep> = verify_params
            .iter()
            .zip(input_shares)
            .map(|(verify_param, input_share)| {
                vdaf.prepare_init(verify_param, &agg_param, b"nonce", &input_share)
                    .unwrap()
            })
            .collect();
        let (mut prep_states, prep_msgs): (Vec<A::PrepareStep>, Vec<A::PrepareMessage>) =
            prep_states
                .iter()
                .map(|prep_state| {
                    if let PrepareTransition::Continue(prep_state, prep_msg) =
                        vdaf.prepare_step(prep_state.clone(), None)
                    {
                        (prep_state, prep_msg)
                    } else {
                        panic!("generate_vdaf_values: VDAF returned something other than Continue")
                    }
                })
                .unzip();
        let prep_msg = vdaf.prepare_preprocess(prep_msgs).unwrap();
        let mut output_shares: Vec<A::OutputShare> = prep_states
            .iter()
            .map(|prep_state| {
                if let PrepareTransition::Finish(output_share) =
                    vdaf.prepare_step(prep_state.clone(), Some(prep_msg.clone()))
                {
                    output_share
                } else {
                    panic!("generate_vdaf_values: VDAF returned something other than Finish")
                }
            })
            .collect();

        (
            verify_params.remove(0),
            prep_states.remove(0),
            output_shares.remove(0),
        )
    }
}<|MERGE_RESOLUTION|>--- conflicted
+++ resolved
@@ -11,7 +11,9 @@
     task::AggregatorAuthKey,
 };
 use crate::{
-    message::{AggregationJobId, Extension, HpkeCiphertext, Nonce, Report, ReportShare, TaskId},
+    message::{
+        AggregationJobId, Extension, HpkeCiphertext, Nonce, Report, ReportShare, TaskId, Time,
+    },
     task::TaskParameters,
 };
 use prio::{
@@ -196,20 +198,8 @@
         ))
     }
 
-<<<<<<< HEAD
-    // XXX: documentation
-    pub async fn get_client_report_by_task_id_and_nonce(
-        &self,
-        task_id: TaskId,
-        nonce: Nonce,
-    ) -> Result<Report, Error> {
-        let nonce_time = nonce.time.as_naive_date_time();
-        let nonce_rand = nonce.rand as i64;
-
-=======
     /// get_client_report retrieves a client report by ID.
     pub async fn get_client_report(&self, task_id: TaskId, nonce: Nonce) -> Result<Report, Error> {
->>>>>>> 966d7757
         let stmt = self
             .tx
             .prepare_cached(
@@ -389,21 +379,27 @@
         let stmt = self
             .tx
             .prepare_cached(
-                "SELECT client_reports.nonce_time, client_reports.nonce_rand, report_aggregations.ord, report_aggregations.state, report_aggregations.vdaf_message, report_aggregations.error_code
+                "SELECT tasks.task_id, client_reports.nonce_time, client_reports.nonce_rand, report_aggregations.ord, report_aggregations.state, report_aggregations.vdaf_message, report_aggregations.error_code
                 FROM report_aggregations
-                JOIN aggregation_jobs ON aggregation_jobs.id = report_aggregations.aggregation_job_id
                 JOIN client_reports ON client_reports.id = report_aggregations.client_report_id
-                JOIN tasks ON tasks.id = aggregation_jobs.task_id
-                WHERE aggregation_jobs.aggregation_job_id = $1 AND tasks.task_id = $2 AND client_reports.nonce_time = $3 AND client_reports.nonce_rand = $4",
+                JOIN tasks ON tasks.id = client_reports.task_id
+                WHERE report_aggregations.aggregation_job_id = (SELECT id FROM aggregation_jobs WHERE aggregation_job_id = $1) AND tasks.task_id = $2 AND client_reports.nonce_time = $3 AND client_reports.nonce_rand = $4",
             )
             .await?;
-<<<<<<< HEAD
         self.tx
-            .query(&stmt, &[&id])
+            .query(
+                &stmt,
+                &[
+                    &&aggregation_job_id.0[..],
+                    &&task_id.0[..],
+                    &nonce_time,
+                    &nonce_rand,
+                ],
+            )
             .await
             .map_err(Error::from)
             .and_then(single_row)
-            .and_then(|row| report_aggregation_from_row(verify_param, row))
+            .and_then(|row| report_aggregation_from_row(verify_param, aggregation_job_id, row))
     }
 
     // XXX: documentation
@@ -421,92 +417,19 @@
         let stmt = self
             .tx
             .prepare_cached(
-                "SELECT aggregation_job_id, client_report_id, ord, state, vdaf_message, error_code
-                FROM report_aggregations WHERE id IN (SELECT id FROM aggregation_jobs WHERE aggregation_job_id = $1)
-                ORDER BY ord",
+                "SELECT tasks.task_id, client_reports.nonce_time, client_reports.nonce_rand, report_aggregations.ord, report_aggregations.state, report_aggregations.vdaf_message, report_aggregations.error_code
+                FROM report_aggregations
+                JOIN client_reports ON client_reports.id = report_aggregations.client_report_id
+                JOIN tasks ON tasks.id = aggregation_jobs.task_id
+                WHERE report_aggregations.aggregation_job_id = (SELECT id FROM aggregation_jobs WHERE aggregation_job_id = $1)"
             )
             .await?;
         self.tx
             .query(&stmt, &[&&aggregation_job_id.0[..]])
             .await?
             .into_iter()
-            .map(|row| report_aggregation_from_row(verify_param, row))
+            .map(|row| report_aggregation_from_row(verify_param, aggregation_job_id, row))
             .collect()
-=======
-        let row = single_row(
-            self.tx
-                .query(
-                    &stmt,
-                    &[
-                        &&aggregation_job_id.0[..],
-                        &&task_id.0[..],
-                        &nonce_time,
-                        &nonce_rand,
-                    ],
-                )
-                .await?,
-        )?;
-
-        let ord: i64 = row.get("ord");
-        let state: ReportAggregationStateCode = row.get("state");
-        let vdaf_message_bytes: Option<Vec<u8>> = row.get("vdaf_message");
-        let error_code: Option<i64> = row.get("error_code");
-
-        let error_code = match error_code {
-            Some(c) => {
-                let c: u8 = c.try_into().map_err(|err| {
-                    Error::DbState(format!("couldn't convert error_code value: {0}", err))
-                })?;
-                Some(c.try_into().map_err(|err| {
-                    Error::DbState(format!("couldn't convert error_code value: {0}", err))
-                })?)
-            }
-            None => None,
-        };
-
-        let agg_state = match state {
-            ReportAggregationStateCode::Start => ReportAggregationState::Start(),
-            ReportAggregationStateCode::Waiting => {
-                ReportAggregationState::Waiting(A::PrepareStep::get_decoded_with_param(
-                    verify_param,
-                    &vdaf_message_bytes.ok_or_else(|| {
-                        Error::DbState(
-                            "report aggregation in state WAITING but vdaf_message is NULL"
-                                .to_string(),
-                        )
-                    })?,
-                )?)
-            }
-            ReportAggregationStateCode::Finished => ReportAggregationState::Finished(
-                A::OutputShare::try_from(&vdaf_message_bytes.ok_or_else(|| {
-                    Error::DbState(
-                        "report aggregation in state FINISHED but vdaf_message is NULL".to_string(),
-                    )
-                })?)
-                .map_err(|err| {
-                    Error::DecodeError(CodecError::Other(
-                        format!("couldn't decode output share: {}", err).into(),
-                    ))
-                })?,
-            ),
-            ReportAggregationStateCode::Failed => {
-                ReportAggregationState::Failed(error_code.ok_or_else(|| {
-                    Error::DbState(
-                        "report aggregation in state FAILED but error_code is NULL".to_string(),
-                    )
-                })?)
-            }
-            ReportAggregationStateCode::Invalid => ReportAggregationState::Invalid(),
-        };
-
-        Ok(ReportAggregation {
-            aggregation_job_id,
-            task_id,
-            nonce,
-            ord,
-            state: agg_state,
-        })
->>>>>>> 966d7757
     }
 
     /// put_report_aggregation stores aggregation data for a single report.
@@ -566,9 +489,9 @@
     }
 }
 
-<<<<<<< HEAD
 fn report_aggregation_from_row<A: vdaf::Aggregator>(
     verify_param: &A::VerifyParam,
+    aggregation_job_id: AggregationJobId,
     row: Row,
 ) -> Result<ReportAggregation<A>, Error>
 where
@@ -576,8 +499,12 @@
     A::OutputShare: for<'a> TryFrom<&'a [u8]>,
     for<'a> &'a A::AggregateShare: Into<Vec<u8>>,
 {
-    let aggregation_job_id: i64 = row.get("aggregation_job_id");
-    let client_report_id: i64 = row.get("client_report_id");
+    // XXX: read task_id, nonce from row
+    let task_id = TaskId::get_decoded(row.get("task_id"))?;
+    let nonce = Nonce {
+        time: Time::from_naive_date_time(row.get("nonce_time")),
+        rand: row.get_bytea_as_u64("nonce_rand")?,
+    };
     let ord: i64 = row.get("ord");
     let state: ReportAggregationStateCode = row.get("state");
     let vdaf_message_bytes: Option<Vec<u8>> = row.get("vdaf_message");
@@ -631,11 +558,13 @@
 
     Ok(ReportAggregation {
         aggregation_job_id,
-        client_report_id,
+        task_id,
+        nonce,
         ord,
         state: agg_state,
     })
-=======
+}
+
 /// Extensions for [`tokio_postgres::row::Row`]
 trait RowExt {
     /// Get a PostgreSQL `BIGINT` from the row, which is represented in Rust as
@@ -677,7 +606,6 @@
             |_| Error::DbState("byte array in database does not have expected length".to_string()),
         )?))
     }
->>>>>>> 966d7757
 }
 
 /// Error represents a datastore-level error.
