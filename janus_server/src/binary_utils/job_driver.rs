--- conflicted
+++ resolved
@@ -50,17 +50,9 @@
     JobStepperError: Debug + Send + Sync + 'static,
     JobAcquirer:
         Fn(Arc<Datastore<C>>, Duration, usize) -> JobAcquirerFuture + Send + Sync + 'static,
-<<<<<<< HEAD
     JobAcquirerFuture: Future<Output = Result<Vec<Lease<AcquiredJob>>, datastore::Error>> + Send,
-    JobStepperContext: Clone + Debug + Send + Sync + 'static,
-    JobStepper: Fn(Arc<Datastore<C>>, Lease<AcquiredJob>, JobStepperContext) -> JobStepperFuture
-        + Send
-        + Sync
-        + 'static,
-=======
-    JobAcquirerFuture: Future<Output = Result<Vec<(AcquiredJob, Time)>, datastore::Error>> + Send,
-    JobStepper: Fn(Arc<Datastore<C>>, AcquiredJob) -> JobStepperFuture + Send + Sync + 'static,
->>>>>>> d2fa4434
+    JobStepper:
+        Fn(Arc<Datastore<C>>, Lease<AcquiredJob>) -> JobStepperFuture + Send + Sync + 'static,
     JobStepperFuture: Future<Output = Result<(), JobStepperError>> + Send,
     AcquiredJob: Clone + Debug + Send + Sync + 'static,
 {
@@ -119,13 +111,8 @@
             // TODO(brandon): only acquire jobs whose batch units have not already been collected (probably by modifying acquire_incomplete_aggregation_jobs)
             let max_acquire_count = sem.available_permits();
             info!(max_acquire_count, "Acquiring jobs");
-<<<<<<< HEAD
             let leases = (self.incomplete_job_acquirer)(
-                self.datastore.clone(),
-=======
-            let acquired_jobs = (self.incomplete_job_acquirer)(
                 Arc::clone(&self.datastore),
->>>>>>> d2fa4434
                 self.worker_lease_duration,
                 max_acquire_count,
             )
@@ -163,7 +150,7 @@
                     // loop, to maintain the invariant that this task is the only place we acquire
                     // permits.
                     //
-                    // Unwrap safety: we have seen that at least `acquired_jobs.len()` permits are
+                    // Unwrap safety: we have seen that at least `leases.len()` permits are
                     // available, and this task is the only task that acquires permits.
                     let permit = Arc::clone(&sem).try_acquire_owned().unwrap();
                     let this = Arc::clone(&self);
@@ -172,28 +159,13 @@
                     async move {
                         info!(lease_expiry = ?lease.lease_expiry_time(), "Stepping job");
                         match time::timeout(
-<<<<<<< HEAD
                             this.effective_lease_duration(lease.lease_expiry_time()),
-                            (this.job_stepper)(
-                                this.datastore.clone(),
-                                lease,
-                                this.job_stepper_context.clone(),
-                            ),
-=======
-                            this.effective_lease_duration(lease_expiry),
-                            (this.job_stepper)(Arc::clone(&this.datastore), acquired_job),
->>>>>>> d2fa4434
+                            (this.job_stepper)(Arc::clone(&this.datastore), lease),
                         )
                         .await
                         {
-                            Ok(Ok(_)) => {
-                                debug!("Job stepped")
-                            }
-
-                            Ok(Err(err)) => {
-                                error!(?err, "Couldn't step job")
-                            }
-
+                            Ok(Ok(_)) => debug!("Job stepped"),
+                            Ok(Err(err)) => error!(?err, "Couldn't step job"),
                             Err(err) => error!(?err, "Stepping job timed out"),
                         }
                         drop(permit);
@@ -369,24 +341,15 @@
                     }
                 }
             },
-<<<<<<< HEAD
             {
                 let test_state = Arc::clone(&test_state);
-                move |_datastore, lease, context| {
+                move |_datastore, lease| {
                     let test_state = Arc::clone(&test_state);
                     async move {
                         let mut test_state = test_state.lock().await;
                         let job_acquire_counter = test_state.job_acquire_counter;
 
                         assert_eq!(lease.leased().1, VdafInstance::Fake);
-                        assert_eq!(context, "context");
-=======
-            move |_datastore, acquired_job| async move {
-                let mut test_state = TEST_STATE.lock().await;
-                let job_acquire_counter = test_state.job_acquire_counter;
-
-                assert_eq!(acquired_job.1, VdafInstance::Fake);
->>>>>>> d2fa4434
 
                         test_state.stepped_jobs.push(SteppedJob {
                             observed_jobs_acquire_counter: job_acquire_counter,
