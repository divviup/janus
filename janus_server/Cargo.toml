--- conflicted
+++ resolved
@@ -40,12 +40,8 @@
 structopt = "0.3.26"
 thiserror = "1.0"
 tokio = { version = "^1.9", features = ["full", "tracing"] }
-<<<<<<< HEAD
-tokio-postgres = { version = "0.7.5", features = ["with-chrono-0_4"] }
+tokio-postgres = { version = "0.7.5", features = ["with-chrono-0_4", "with-uuid-0_8"] }
 tonic = { version = "0.6.2", optional = true, features = ["tls", "tls-webpki-roots"] }
-=======
-tokio-postgres = { version = "0.7.5", features = ["with-chrono-0_4", "with-uuid-0_8"] }
->>>>>>> 2feea5c4
 tracing = "0.1.34"
 tracing-log = "0.1.2"
 tracing-opentelemetry = { version = "0.17.2", optional = true }
