--- conflicted
+++ resolved
@@ -25,11 +25,6 @@
 warp = { version = "^0.3", features = ["tls"] }
 
 [dev-dependencies]
-<<<<<<< HEAD
 assert_matches = "1"
 hyper = "0.14.17"
-lazy_static = "1"
-=======
-assert_matches = "1.5.0"
-hyper = "0.14.17"
->>>>>>> b1a4ee0e
+lazy_static = "1"