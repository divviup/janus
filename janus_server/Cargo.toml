--- conflicted
+++ resolved
@@ -19,11 +19,7 @@
 lazy_static = "1"
 num_enum = "0.5.6"
 postgres-types = { version = "0.2.2", features = ["derive"] }
-<<<<<<< HEAD
 prio = { git = "https://github.com/divviup/libprio-rs", rev = "229cd9c45924c7dae3ba754a6eb46b2a05ca8451" }  # TODO(brandon): use a numbered version, once a release is cut >0.7.0
-=======
-prio = "0.7.0"
->>>>>>> 9c4dfc5f
 rand = "0.8"
 reqwest = { version = "0.11.4", default-features = false, features = ["rustls-tls", "json"] }
 ring = "0.16.20"
