--- conflicted
+++ resolved
@@ -14,14 +14,9 @@
 
     // Start servers.
     let (janus_leader_port, janus_helper_port) = pick_two_unused_ports();
-<<<<<<< HEAD
     let (collector_hpke_config, collector_private_key) =
         generate_test_hpke_config_and_private_key();
-    let (janus_leader_task, janus_helper_task) =
-=======
-    let (collector_hpke_config, collector_private_key) = generate_hpke_config_and_private_key();
     let (mut janus_leader_task, mut janus_helper_task) =
->>>>>>> da42381a
         create_test_tasks(janus_leader_port, janus_helper_port, &collector_hpke_config);
 
     // Update tasks to serve out of /dap/ prefix.
