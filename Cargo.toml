[workspace]
members = [
    "aggregator",
    "aggregator_api",
    "aggregator_core",
    "client",
    "collector",
    "core",
    "integration_tests",
    "interop_binaries",
    "messages",
    "tools",
    "xtask",
]
resolver = "2"

[workspace.package]
edition = "2021"
homepage = "https://divviup.org"
license = "MPL-2.0"
repository = "https://github.com/divviup/janus"
rust-version = "1.81.0"
version = "0.8.0-prerelease-1"

[workspace.dependencies]
anyhow = "1"
assert_matches = "1"
async-trait = "0.1"
<<<<<<< HEAD
aws-lc-rs = "1.12.6"
backon = "1.5.0"
=======
aws-lc-rs = "1.13.0"
backoff = "0.4.0"
>>>>>>> f2843a90
base64 = "0.22.1"
bhttp = "0.5.4"
bytes = "1"
cfg-if = "1.0.0"
# Disable default features to disable compatibility with the old `time` crate, and we also don't
# (yet) need other default features.
# https://docs.rs/chrono/latest/chrono/#duration
chrono = { version = "0.4.40", default-features = false }
clap = { version = "4.5.35", features = ["cargo", "derive", "env"] }
console-subscriber = "0.4.1"
constcat = "0.5"
deadpool = "0.12.2"
deadpool-postgres = "0.14.1"
divviup-client = "0.4"
educe = { version = "0.6.0", default-features = false, features = ["Debug"] }
fixed = "1.29"
futures = "0.3.31"
git-version = "0.3.9"
hex = "0.4.3"
hex-literal = "0.4.1"
hpke-dispatch = "0.7.0"
http = "1.3"
http-api-problem = "0.58.0"
itertools = "0.13"
janus_aggregator = { version = "0.8.0-prerelease-1", path = "aggregator" }
janus_aggregator_api = { version = "0.8.0-prerelease-1", path = "aggregator_api" }
janus_aggregator_core = { version = "0.8.0-prerelease-1", path = "aggregator_core" }
janus_client = { version = "0.8.0-prerelease-1", path = "client" }
janus_collector = { version = "0.8.0-prerelease-1", path = "collector" }
janus_core = { version = "0.8.0-prerelease-1", path = "core" }
janus_interop_binaries = { version = "0.8.0-prerelease-1", path = "interop_binaries" }
janus_messages = { version = "0.8.0-prerelease-1", path = "messages" }
k8s-openapi = { version = "0.22.0", features = ["v1_26"] }  # keep this version in sync with what is referenced by the indirect dependency via `kube`
kube = { version = "0.94.2", default-features = false, features = ["client", "rustls-tls"] }
mime = "0.3.17"
mockito = "1.7.0"
num_enum = "0.7.3"
ohttp = { version = "0.5.4", default-features = false }
opentelemetry = { version = "0.27", default-features = false, features = ["trace", "metrics"] }
opentelemetry-otlp = { version = "0.27", default-features = false, features = ["trace", "metrics", "grpc-tonic"] }
opentelemetry-prometheus = "0.27"
opentelemetry_sdk = { version = "0.27", default-features = false, features = ["trace", "metrics"] }
pem = "3"
postgres-protocol = "0.6.8"
postgres-types = "0.2.9"
pretty_assertions = "1.4.1"
# Disable default features so that individual workspace crates can choose to
# re-enable them
prio = { version = "0.17.0-alpha.0", default-features = false, features = ["experimental"] }
prometheus = "0.13.4"
querystring = "1.1.0"
quickcheck = { version = "1.0.3", default-features = false }
quickcheck_macros = "1.0.0"
rand = "0.8"
rayon = "1.10.0"
reqwest = { version = "0.12.9", default-features = false, features = ["rustls-tls"] }
regex = "1.11.1"
retry-after = "0.4.0"
rstest = "0.22.0"
rstest_reuse = "0.7.0"
rustc_version = "0.4.1"
rustls = "0.23.25"
rustls-pemfile = "2.2.0"
sec1 = "0.7"
serde = { version = "1.0.219", features = ["derive"] }
serde_json = "1.0.140"
serde_test = "1.0.177"
serde_urlencoded = "0.7.1"
serde_yaml = "0.9.34"
signal-hook = "0.3.17"
signal-hook-tokio = "0.3.1"
# Disable default features to avoid pulling in drivers for databases we don't use, such as
# sqlx-mysql which pulls in the vulnerable rsa crate
# https://github.com/divviup/janus/security/dependabot/29
sqlx = { version = "0.8.3", default-features = false }
stopper = "0.2.8"
tempfile = "3.19.1"
testcontainers = "0.22.0"
thiserror = "2.0"
tracing = "0.1.41"
tracing-chrome = "0.7.2"
tracing-log = "0.2.0"
tracing-opentelemetry = "0.28"
tracing-stackdriver = "0.10.0"
tracing-subscriber = "0.3"
tokio = { version = "1.44", features = ["full", "tracing"] }
tokio-postgres = "0.7.13"
tokio-postgres-rustls = "0.12.0"
tokio-stream = "0.1.17"
trillium = "0.2.20"
trillium-api = { version = "0.2.0-rc.12", default-features = false }
trillium-caching-headers = "0.2.3"
trillium-head = "0.2.3"
trillium-macros = "0.0.6"
trillium-opentelemetry = "0.10.0"
trillium-prometheus = "0.2.0"
trillium-proxy = { version = "0.5.5", default-features = false }
trillium-router = "0.4.1"
trillium-rustls = "0.8.1"
trillium-testing = "0.7.0"
trillium-tokio = "0.4.0"
trycmd = "0.15.9"
url = { version = "2.5.4", features = ["serde"] }
uuid = { version = "1.16.0", features = ["v4"] }
wait-timeout = "0.2.1"

[profile.ci]
# Disabling debug info improves build speeds & reduces build artifact sizes, which helps CI caching.
inherits = "dev"
debug = 0
# Incremental compilation is also disabled via environment variable by the Swatinem/rust-cache action.
incremental = false

[profile.small]
# We define a profile intended to minimize the eventual binary size, while still allowing for
# relatively fast compilation. It is intended for use in size-constrained testing scenarios.
inherits = "dev"
opt-level = "z"   # Optimize for size.
debug = false     # Do not generate debug info.
strip = true      # Strip symbols from binary.<|MERGE_RESOLUTION|>--- conflicted
+++ resolved
@@ -26,13 +26,8 @@
 anyhow = "1"
 assert_matches = "1"
 async-trait = "0.1"
-<<<<<<< HEAD
-aws-lc-rs = "1.12.6"
+aws-lc-rs = "1.13.0"
 backon = "1.5.0"
-=======
-aws-lc-rs = "1.13.0"
-backoff = "0.4.0"
->>>>>>> f2843a90
 base64 = "0.22.1"
 bhttp = "0.5.4"
 bytes = "1"
