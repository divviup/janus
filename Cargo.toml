--- conflicted
+++ resolved
@@ -38,16 +38,10 @@
 janus_integration_tests = { version = "0.4", path = "integration_tests" }
 janus_interop_binaries = { version = "0.4", path = "interop_binaries" }
 janus_messages = { version = "0.4", path = "messages" }
-<<<<<<< HEAD
-k8s-openapi = { version = "0.16.0", features = ["v1_24"] }  # keep this version in sync with what is referenced by the indirect dependency via `kube`
-kube = { version = "0.75.0", default-features = false, features = ["client"] }
+k8s-openapi = { version = "0.18.0", features = ["v1_24"] }  # keep this version in sync with what is referenced by the indirect dependency via `kube`
+kube = { version = "0.82.1", default-features = false, features = ["client", "rustls-tls"] }
 # prio = { version = "0.12.0", features = ["multithreaded"] } # XXX: go back to a released version of prio once https://github.com/divviup/libprio-rs/commit/54a46230615d28c7e131d0595cc558e1619b8071 is released.
 prio = { git = "https://github.com/divviup/libprio-rs.git", rev = "54a46230615d28c7e131d0595cc558e1619b8071", features = ["multithreaded", "experimental"] }
-=======
-k8s-openapi = { version = "0.18.0", features = ["v1_24"] }  # keep this version in sync with what is referenced by the indirect dependency via `kube`
-kube = { version = "0.82.1", default-features = false, features = ["client", "rustls-tls"] }
-prio = { version = "0.12.1", features = ["multithreaded"] }
->>>>>>> 96f7769b
 trillium = "0.2.8"
 trillium-api = { version = "0.2.0-rc.2", default-features = false }
 trillium-caching-headers = "0.2.1"
